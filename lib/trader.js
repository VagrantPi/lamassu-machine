--- conflicted
+++ resolved
@@ -1011,7 +1011,6 @@
   .catch(err => console.error('Failed to send network performance', err))
 }
 
-<<<<<<< HEAD
 Trader.prototype.emptyUnit = function emptyUnit (body) {
   return this.request({
     path: '/units/empty',
@@ -1030,18 +1029,6 @@
   .catch(err => console.error('Error when updating counts after refilling the unit', err))
 }
 
-Trader.prototype.probeLN = function probeLN (obj) {
-  return this.request({
-    path: '/probe',
-    method: 'GET',
-    body: obj
-  })
-    .then(r => r.body)
-    .catch(err => console.error('Failed to get probe request', err))
-}
-
-=======
->>>>>>> c684d9ef
 let oldState = {}
 function isNewState (res) {
   const pare = r => ({
