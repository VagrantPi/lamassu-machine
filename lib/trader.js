'use strict'

const EventEmitter = require('events').EventEmitter
const qs = require('querystring')
const util = require('util')
const uuid = require('uuid')
const _ = require('lodash/fp')

const BN = require('./bn')
const E = require('./error')

const mapValuesWithKey = _.mapValues.convert({ 'cap': false })

const _request = require('./request')
const logs = require('./logs')

const NETWORK_DOWN_COUNT_THRESHOLD = 3
const DISPENSE_TIMEOUT = 120000
const NETWORK_TIMEOUT = 5000
const LOGS_SYNC_INTERVAL = 5000

let serialNumber = 0
let networkDownCount = 0
const pid = uuid.v4()

// TODO: need to pass global options to request
const Trader = function (protocol, clientCert, connectionInfo) {
  if (!(this instanceof Trader)) return new Trader(protocol, clientCert, connectionInfo)
  EventEmitter.call(this)

  const globalOptions = {
    protocol,
    connectionInfo,
    clientCert
  }

  this.request = options => _request.request(this.configVersion, globalOptions, options)
  this.globalOptions = globalOptions
  this.balanceRetries = 0
  this.pollRetries = 0
  this.state = {state: 'initial', isIdle: false}
  this.configVersion = null
  // Start logs sync
  setInterval(this.syncLogs.bind(this), LOGS_SYNC_INTERVAL)
  this.syncLogs()
}

util.inherits(Trader, EventEmitter)

/**
 * Synchronize logs with the server
 *
 * @name syncLogs
 * @function
 *
 * @returns {null}
 */
Trader.prototype.syncLogs = function syncLogs () {
  // Get last seen timestamp from server
  this.request({ path: '/logs', method: 'get' })
    .then(data => data.body)
  // Load unseen logs to send
    .then(logs.queryNewestLogs)
  // Send unsaved logs to server
    .then(logs => {
      if (logs.length === 0) return
      return this.request({
        path: '/logs',
        method: 'POST',
        body: { logs }
      })
    })
    .catch(() => {})
}

Trader.prototype.clearConfigVersion = function clearConfigVersion () {
  this.configVersion = null
}

Trader.prototype.setConfigVersion = function setConfigVersion () {
  if (!this.latestConfigVersion) throw new Error('We don\'t have a configVersion')
  this.configVersion = this.latestConfigVersion
}

Trader.prototype.verifyUser = function verifyUser (idRec, cb) {
  console.log(idRec)
  return this.request({
    path: '/verify_user',
    method: 'POST',
    body: idRec
  })
}

Trader.prototype.rates = function rates (cryptoCode) {
  if (this._rates) return this._rates[cryptoCode]
}

Trader.prototype.verifyTransaction = function verifyTransaction (idRec) {
  console.log(idRec)

  return this.request({
    path: '/verify_transaction',
    method: 'POST',
    body: idRec
  }).catch(err => console.log(err))
}

Trader.prototype.reportEvent = function reportEvent (eventType, note) {
  const rec = {
    eventType: eventType,
    note: note,
    deviceTime: Date.now()
  }

  return this.request({
    path: '/event',
    method: 'POST',
    body: rec
  }).catch(err => console.log(err.stack))
}

Trader.prototype.poll = function poll () {
  const stateRec = this.state

  const path = '/poll?state=' + stateRec.state + '&idle=' + stateRec.isIdle + '&pid=' + pid + '&sn=' + serialNumber.toString()
  serialNumber++

  return this.request({
    path,
    method: 'GET',
    noRetry: true
  })
    .then(r => this.pollHandler(r.body))
    .catch(err => this.pollError(err))
}

function massage (tx) {
  if (!tx) return tx

  if (tx.direction === 'cashIn') {
    return _.assign(tx, {
      cryptoAtoms: BN(tx.cryptoAtoms),
      fiat: BN(tx.fiat),
      cashInFee: BN(tx.cashInFee),
      minimumTx: BN(tx.minimumTx)
    })
  }

  return _.assign(tx, {
    cryptoAtoms: BN(tx.cryptoAtoms),
    fiat: BN(tx.fiat)
  })
}

Trader.prototype.postTx = function postTx (tx) {
  // Don't retry because that's handled at a higher level.

  const requestId = uuid.v4()

  return this.request({
    path: '/tx?rid=' + requestId,
    method: 'POST',
    body: tx,
    noRetry: true
  })
    .then(r => massage(r.body))
    .catch(err => {
<<<<<<< HEAD
=======
      if (err.statusCode === 409) {
        console.log('Encountered ratchet error, txId: %s', tx.id)
        throw new E.RatchetError('Ratchet error')
      }

>>>>>>> f9452e27
      if (err.statusCode >= 500) throw err
      if (isNetworkError(err)) return
      throw err
    })
}

function isNetworkError (err) {
  switch (err.name) {
    case 'RequestError':
    case 'ReadError':
    case 'ParseError':
      return true
    default:
      return false
  }
}

Trader.prototype.stateChange = function stateChange (state, isIdle) {
  this.state = {state: state, isIdle: isIdle}

  const rec = {state: state, isIdle: isIdle, uuid: uuid.v4()}

  // Don't retry because we're only interested in the current state
  // and things could get confused.
  return this.request({
    path: '/state',
    method: 'POST',
    body: rec,
    noRetry: true
  }).catch(() => {})
}

Trader.prototype.phoneCode = function phoneCode (phone) {
  return this.request({
    path: '/phone_code',
    method: 'POST',
    body: {phone}
  })
    .then(r => r.body)
    .catch(err => {
      if (err && err.statusCode === 401) {
        const badNumberErr = new Error('Bad phone number')
        badNumberErr.name = 'BadNumberError'
        throw (badNumberErr)
      }

      throw err
    })
}

Trader.prototype.fetchPhoneTx = function fetchPhoneTx (phone) {
  return this.request({
    path: '/tx?' + qs.stringify({phone}),
    method: 'GET'
  })
    .then(r => massage(r.body))
<<<<<<< HEAD
=======
}

Trader.prototype.updateCustomer = function updateCustomer (customerId, customerPatch) {
  return this.request({
    path: `/customer/${customerId}`,
    body: customerPatch,
    method: 'PATCH'
  })
    .then(r => r.body)
>>>>>>> f9452e27
}

Trader.prototype.waitForOneDispense = function waitForOneDispense (tx, status) {
  return this.request({
    path: `/tx/${tx.id}?status=${status}`,
    method: 'GET',
    noRetry: true
  })
    .then(r => massage(r.body))
}

Trader.prototype.cancelDispense = function cancelDispense () {
  this.cancelDispenseFlag = true
}

Trader.prototype.waitForDispense = function waitForDispense (tx, status) {
  let processing = false
  let timedout = false
  const t0 = Date.now()
  this.cancelDispenseFlag = false

  return new Promise((resolve, reject) => {
    let lastGood = Date.now()

    const intervalHandle = setInterval(() => {
      if (processing) return

      processing = true

      if (this.cancelDispenseFlag) {
        this.cancelDispenseFlag = false
        timedout = true
        clearInterval(intervalHandle)
        return resolve()
      }

      if (Date.now() - t0 > DISPENSE_TIMEOUT) {
        timedout = true
        clearInterval(intervalHandle)

        const err = new Error('Dispense timeout')
        err.networkDown = Date.now() - lastGood > NETWORK_TIMEOUT

        return reject(err)
      }

      this.waitForOneDispense(tx, status)
        .then(newTx => {
<<<<<<< HEAD
          console.log('DEBUG702')

          processing = false

          if (!newTx || timedout) return

          console.log('DEBUG703')
          console.dir(newTx)

          clearInterval(intervalHandle)

          return resolve(newTx)
        })
        .catch(err => {
          console.log('DEBUG704')
          processing = false

          if (err.statusCode === 304) {
            console.log('DEBUG705')
            lastGood = Date.now()
          }

          if (timedout || isNetworkError(err)) return

          console.log('DEBUG706')

=======
          processing = false

          if (!newTx || timedout) return

          clearInterval(intervalHandle)

          return resolve(newTx)
        })
        .catch(err => {
          processing = false

          if (err.statusCode === 304) {
            lastGood = Date.now()
          }

          if (timedout || isNetworkError(err)) return

>>>>>>> f9452e27
          clearInterval(intervalHandle)
          return reject(err)
        })
    }, 1000)
  })
}

function toBN (obj) {
  try {
    return BN(obj)
  } catch (__) {
    return obj
  }
}

Trader.prototype.pollHandler = function pollHandler (res) {
  this.idVerificationLimit = res.idVerificationLimit
  this.idVerificationEnabled = res.idVerificationEnabled
  this.smsVerificationActive = res.smsVerificationActive
  this.smsVerificationThreshold = res.smsVerificationThreshold
  this.hardLimitVerificationActive = res.hardLimitVerificationActive
  this.hardLimitVerificationThreshold = (this.hardLimitVerificationActive)
    ? BN(res.hardLimitVerificationThreshold)
    : BN(Infinity)
  this.idCardDataVerificationActive = res.idCardDataVerificationActive
  this.idCardDataVerificationThreshold = res.idCardDataVerificationThreshold
  this.idCardPhotoVerificationActive = res.idCardPhotoVerificationActive
  this.idCardPhotoVerificationThreshold = res.idCardPhotoVerificationThreshold
  this.sanctionsVerificationActive = res.sanctionsVerificationActive
  this.sanctionsVerificationThreshold = res.sanctionsVerificationThreshold
  this.crossRefVerificationActive = res.crossRefVerificationActive
  this.crossRefVerificationThreshold = res.crossRefVerificationThreshold
  this.frontCameraVerificationActive = res.frontCameraVerificationActive
  this.frontCameraVerificationThreshold = res.frontCameraVerificationThreshold
  this.locale = res.locale

  networkDownCount = 0

  if (res.cassettes) {
    const mapper = (v, k) => k === 'denomination' ? BN(v) : v
    this.cassettes = _.map(mapValuesWithKey(mapper), res.cassettes.cassettes)
    this.virtualCassettes = _.map(BN, res.cassettes.virtualCassettes)
  }

  this.twoWayMode = res.twoWayMode
  this.zeroConfLimit = res.zeroConfLimit
  this._rates = _.mapValues(_.mapValues(toBN), res.rates)
  this.coins = _.filter(coin => isActiveCoin(res, coin), _.map(_.mapValues(toBN), res.coins))
  this.balances = _.mapValues(toBN, res.balances)
  this.latestConfigVersion = res.configVersion

  if (_.isEmpty(this.coins)) {
    return this.emit('networkDown')
  }

  if (res.reboot) this.emit('reboot')
  this.emit('pollUpdate', isNewState(this))
  this.emit('networkUp')
}

Trader.prototype.pollError = function pollError (err) {
  if (isNetworkError(err)) {
    networkDownCount++

    if (networkDownCount > NETWORK_DOWN_COUNT_THRESHOLD) {
      return this.emit('networkDown')
    }

    console.log('WARNING: Ephemeral network error [%s]', err.message)

    return
  }

  if (err.statusCode === 403) return this.emit('unpair')

  console.log(err)
  this.emit('networkDown')
}

let oldState = {}
function isNewState (res) {
  const pare = r => ({
    twoWayMode: r.twoWayMode,
    locale: r.locale,
    coins: _.map('cryptoCode', r.coins)
  })

  if (_.isEqual(pare(res), oldState)) return false

  oldState = pare(res)
  return true
}

function isActiveCoin (res, coin) {
  return !_.isNil(res.rates[coin.cryptoCode]) && !_.isNil(res.balances[coin.cryptoCode])
}

module.exports = Trader<|MERGE_RESOLUTION|>--- conflicted
+++ resolved
@@ -165,14 +165,11 @@
   })
     .then(r => massage(r.body))
     .catch(err => {
-<<<<<<< HEAD
-=======
       if (err.statusCode === 409) {
         console.log('Encountered ratchet error, txId: %s', tx.id)
         throw new E.RatchetError('Ratchet error')
       }
 
->>>>>>> f9452e27
       if (err.statusCode >= 500) throw err
       if (isNetworkError(err)) return
       throw err
@@ -229,8 +226,6 @@
     method: 'GET'
   })
     .then(r => massage(r.body))
-<<<<<<< HEAD
-=======
 }
 
 Trader.prototype.updateCustomer = function updateCustomer (customerId, customerPatch) {
@@ -240,7 +235,6 @@
     method: 'PATCH'
   })
     .then(r => r.body)
->>>>>>> f9452e27
 }
 
 Trader.prototype.waitForOneDispense = function waitForOneDispense (tx, status) {
@@ -289,34 +283,6 @@
 
       this.waitForOneDispense(tx, status)
         .then(newTx => {
-<<<<<<< HEAD
-          console.log('DEBUG702')
-
-          processing = false
-
-          if (!newTx || timedout) return
-
-          console.log('DEBUG703')
-          console.dir(newTx)
-
-          clearInterval(intervalHandle)
-
-          return resolve(newTx)
-        })
-        .catch(err => {
-          console.log('DEBUG704')
-          processing = false
-
-          if (err.statusCode === 304) {
-            console.log('DEBUG705')
-            lastGood = Date.now()
-          }
-
-          if (timedout || isNetworkError(err)) return
-
-          console.log('DEBUG706')
-
-=======
           processing = false
 
           if (!newTx || timedout) return
@@ -334,7 +300,6 @@
 
           if (timedout || isNetworkError(err)) return
 
->>>>>>> f9452e27
           clearInterval(intervalHandle)
           return reject(err)
         })
