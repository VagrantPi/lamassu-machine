'use strict';

var fs = require('fs');
var EventEmitter = require('events').EventEmitter;
var util = require('util');
var async = require('async');
var jsonquest = require('./jsonquest');

var _t0 = null;
var sequenceNumber = 0;

var Trader = function(config) {
  if (!(this instanceof Trader)) return new Trader(config);
  EventEmitter.call(this);

  this.connectionInfo = null;
  this.protocol = config.protocol || 'https';
  this.rejectUnauthorized = typeof config.rejectUnauthorized === 'undefined' ?
    true :
    !!config.rejectUnauthorized;

  this.config = config;
  this.exchangeRate = null;
  this.fiatExchangeRate = null;
  this.balance = null;
  this.locale = null;

  this.exchange = null;
  this.balanceTimer = null;
  this.balanceRetries = 0;
  this.balanceTriggers = null;
  this.tickerExchange = null;
  this.transferExchange = null;
  this.pollTimer = null;
  this.pollRetries = 0;
  this.txLimit = null;
  this.fiatTxLimit = 50;  // TODO: make configurable
  this.idVerificationLimit = null;
  this.idVerificationEnabled = false;
};
util.inherits(Trader, EventEmitter);

Trader.prototype.init = function init(connectionInfo) {
  if (this.protocol === 'https') {
    this.cert = fs.readFileSync(this.config.certs.certFile);
    this.key = fs.readFileSync(this.config.certs.keyFile);
  }
  this.connectionInfo = connectionInfo;

  jsonquest.setEmitter(this.emit);
};

Trader.prototype.pair = function pair(connectionInfo) {
  this.connectionInfo = connectionInfo;
};

Trader.prototype._request = function _request(options, cb) {
  var protocol = this.protocol || 'https';
  var connectionInfo = this.connectionInfo;
  var self = this;

  jsonquest({
    protocol: protocol,
    host: connectionInfo.host,
    port: connectionInfo.port,
    cert: this.cert,
    key: this.key,
    rejectUnauthorized: this.rejectUnauthorized,
    method: options.method,
    path: options.path,
    body: options.body,
    repeatUntilSuccess: options.repeatUntilSuccess
  }, function (err, res, body) {
    if (err) return cb(_richError(err.message, 'networkDown'));

    if (protocol === 'https') {
      var fingerprint = res.socket.getPeerCertificate().fingerprint;
      if (fingerprint !== connectionInfo.fingerprint)
        return cb(_richError('Security Error: Unauthorized server certificate!'));
    }

    if (res.statusCode === 404) {
      self.connectionInfo = null;
      return cb(_richError('Server has unpaired', 'unpair'));
    }

    // All 2xx codes are OK
    if (res.statusCode < 200 || res.statusCode >= 300)
      return cb(_richError('Server returned ' + res.statusCode + ': ' + body.err));

    var errRec = body.err ? {name: body.errType, message: body.err} : null;
    var result = body;

    if (errRec) return cb(_richError(errRec.message, errRec.name));
    cb(null, result);
  });
};

Trader.prototype.run = function run() {
  var self = this;

  self.trigger();
  self.triggerInterval = setInterval(function() {
    self.trigger();
  }, this.config.settings.pollInterval);
};

Trader.prototype.stop = function stop() {
  if (this.triggerInterval) clearInterval(this.triggerInterval);
};

Trader.prototype.verifyUser = function verifyUser(idRec, cb) {
  console.log(idRec);
  this._request({
    path: '/verify_user',
    method: 'POST',
    body: idRec
  }, cb);
};

Trader.prototype.verifyTransaction = function verifyTransaction(idRec) {
  console.log(idRec);
  this._request({
    path: '/verify_transaction',
    method: 'POST',
    body: idRec
  }, function(err) {
    if (err) console.log(err);
  });
};

Trader.prototype.reportEvent = function reportEvent(eventType, note) {
  var rec = {
    eventType: eventType,
    note: note,
    deviceTime: Date.now()
  };
  this._request({
    path: '/event',
    method: 'POST',
    body: rec,
    repeatUntilSuccess: true
  }, function (err) {
    if (err) console.log(err);
  });
};

Trader.prototype.sendBitcoins = function sendBitcoins(tx, cb) {
<<<<<<< HEAD
  var self = this;
  var result = null;
  var t0 = Date.now();
  var config = this.config;
  var timeOut = config.settings.sendTimeout;
  var interval = config.settings.retryInterval;

  function testResponse() {
    return result !== null || Date.now() - t0 > timeOut;
  }

  function send(lcb) {
    self._sendBitcoins(tx, function(err, _result) {
      // Don't fail on most errors, we're just going to keep trying.
      // TODO: We might want to fail on some kinds of errors.
      if (err && err.name === 'InsufficientFunds') return lcb(err);
      if (!err) {
        result = _result;
        return lcb();   // return immediately if no network error
      }

      setTimeout(lcb, interval);
    });
  }

  function handler(err) {
    if (err) return cb(err);
    if (result === null || !result.txHash) {
      console.log(require('util').inspect(result, {depth: null})); // DEBUG
      return cb(new Error('sendBitcoins timeout'));
    }
    cb(null, result.txHash);
  }

  // Continue calling this idempotent API call until we get a response or timeout.
  async.doUntil(send, testResponse, handler);
};

Trader.prototype._sendBitcoins = function _sendBitcoins(tx, cb) {
=======
  tx.sequenceNumber = ++sequenceNumber;
>>>>>>> ba9cc0c6
  this._request({
    path: '/send',
    method: 'POST',
    body: tx,
    repeatUntilSuccess: true
  }, function (err, result) {
    if (!err) cb(null, result.txId);
    else {
      if (err.name === 'InsufficientFunds') return cb(err);
      if (err.name === 'networkDown') return cb(new Error('sendBitcoins timeout'));
    }
  });

  sequenceNumber = 0;
};

Trader.prototype.trigger = function trigger() {
  var self = this;

  // Not paired yet
  if (this.connectionInfo === null) return;

  self._request({
    path: '/poll',
    method: 'GET'
  }, function (err, body) {
    if (err) return self._pollHandler(err);
    self._pollHandler(null, body);
  });
};

Trader.prototype.trade = function trade(rec, cb) {
  rec.sequenceNumber = ++sequenceNumber;
  this._request({
    path: '/trade',
    method: 'POST',
    body: rec,
    repeatUntilSuccess: true
  }, cb);
};

Trader.prototype.cashOut = function cashOut(tx, cb) {
  var config = this.config;
  var result = null;
  var t0 = Date.now();
  var timeOut = config.settings.sendTimeout;
  var interval = config.settings.retryInterval;
  var self = this;

  function _cashOut(cb) {
    self._request({
      path: '/cash_out',
      method: 'POST',
      body: tx
    }, function (err, body) {
      if (body) result = body.bitcoinAddress;
      if (err || result === null) return setTimeout(cb, interval);
      cb();
    });
  }

  function testResponse() {
    return result !== null || Date.now() - t0 > timeOut;
  }

  function handler(err) {
    if (err) return cb(err);
    if (result === null) return cb(new Error('cashOut timeout'));
    cb(null, result);
  }

  async.doUntil(_cashOut, testResponse, handler);
};

// Private functions

Trader.prototype._dispenseAck = function _dispenseAck(cb) {
  this._request({
    path: '/deposit_ack',
    method: 'POST',
    body: {}
  }, function (err) {
    cb(err);
  });
};

Trader.prototype._pollHandler = function _pollHandler(err, res) {
  if (err && err.name === 'networkDown') {
    if (_t0 === null) {
      _t0 = Date.now();
      return;
    }

    if (Date.now() - _t0 > this.config.settings.pollTimeout) {
      _t0 = null;
      this.emit('networkDown');
      return;
    }
  }

  if (err && err.name === 'unpair') {
    this.emit('unpair');
    return;
  }

  _t0 = null;

  // Not a network error, so no need to keep trying
  if (err) {
    if (sequenceNumber === 0)
      this.emit('networkDown');

    return;
  }

  var self = this;

  console.log(require('util').inspect(res, {depth:null})); // DEBUG

  this.txLimit = res.txLimit;
  this.idVerificationLimit = res.idVerificationLimit;
  this.idVerificationEnabled = res.idVerificationEnabled;
  this.exchangeRate = res.rate;
  this.fiatExchangeRate = res.fiatRate;
  this.balance = res.fiat;
  this.locale = res.locale;
  if (res.cartridges) {
    this.cartridges = res.cartridges.cartridges;
    this.virtualCartridges = res.cartridges.virtualCartridges;
  }
  this.emit('pollUpdate');
  this.emit('networkUp');
  if (res.dispenseStatus && res.dispenseStatus.status === 'authorizedDeposit') {
    this._dispenseAck(function (err) {
      if (err) return console.log(err);
      self.emit('dispenseUpdate', res.dispenseStatus);
    });
  }
};

function _richError(errMessage, name) {
  var err = new Error(errMessage);
  err.name = name;
  return err;
}

module.exports = Trader;<|MERGE_RESOLUTION|>--- conflicted
+++ resolved
@@ -146,49 +146,7 @@
 };
 
 Trader.prototype.sendBitcoins = function sendBitcoins(tx, cb) {
-<<<<<<< HEAD
-  var self = this;
-  var result = null;
-  var t0 = Date.now();
-  var config = this.config;
-  var timeOut = config.settings.sendTimeout;
-  var interval = config.settings.retryInterval;
-
-  function testResponse() {
-    return result !== null || Date.now() - t0 > timeOut;
-  }
-
-  function send(lcb) {
-    self._sendBitcoins(tx, function(err, _result) {
-      // Don't fail on most errors, we're just going to keep trying.
-      // TODO: We might want to fail on some kinds of errors.
-      if (err && err.name === 'InsufficientFunds') return lcb(err);
-      if (!err) {
-        result = _result;
-        return lcb();   // return immediately if no network error
-      }
-
-      setTimeout(lcb, interval);
-    });
-  }
-
-  function handler(err) {
-    if (err) return cb(err);
-    if (result === null || !result.txHash) {
-      console.log(require('util').inspect(result, {depth: null})); // DEBUG
-      return cb(new Error('sendBitcoins timeout'));
-    }
-    cb(null, result.txHash);
-  }
-
-  // Continue calling this idempotent API call until we get a response or timeout.
-  async.doUntil(send, testResponse, handler);
-};
-
-Trader.prototype._sendBitcoins = function _sendBitcoins(tx, cb) {
-=======
   tx.sequenceNumber = ++sequenceNumber;
->>>>>>> ba9cc0c6
   this._request({
     path: '/send',
     method: 'POST',
@@ -299,7 +257,7 @@
   // Not a network error, so no need to keep trying
   if (err) {
     if (sequenceNumber === 0)
-      this.emit('networkDown');
+    this.emit('networkDown');
 
     return;
   }
