--- conflicted
+++ resolved
@@ -283,15 +283,10 @@
       }
 
       this.waitForOneDispense(tx, status)
-<<<<<<< HEAD
-      .then(newTx => {
-        processing = false
-=======
         .then(newTx => {
           processing = false
 
           if (!newTx || timedout) return
->>>>>>> 3e7fbe1f
 
           clearInterval(intervalHandle)
 
