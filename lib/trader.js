'use strict'

const EventEmitter = require('events').EventEmitter
const qs = require('querystring')
const util = require('util')
const uuid = require('uuid')
const _ = require('lodash/fp')
const semver = require('semver')

const BN = require('./bn')
const E = require('./error')

const version = require('../package.json').version

const mapValuesWithKey = _.mapValues.convert({ 'cap': false })

const _request = require('./request')
const logs = require('./logs')
const operatorInfo = require('./operator-info')
const machineInfo = require('./machine-info')
const { TRIGGER_TYPES, DIRECTIONS, REQUIREMENTS } = require('./compliance/triggers/consts')

const NETWORK_DOWN_COUNT_THRESHOLD = 3
const DISPENSE_TIMEOUT = 120000
const NETWORK_TIMEOUT = 5000
const LOGS_SYNC_INTERVAL = 60 * 1000

let serialNumber = 0
let networkDownCount = 0
let epipeLog = null
let epipePoll = null
const pid = uuid.v4()

// TODO: need to pass global options to request
const Trader = function (protocol, clientCert, connectionInfo, dataPath, relayedModel) {
  if (!(this instanceof Trader)) return new Trader(protocol, clientCert, connectionInfo, dataPath, relayedModel)
  EventEmitter.call(this)

  const globalOptions = {
    protocol,
    connectionInfo,
    clientCert
  }

  this.request = options => _request.request(this.configVersion, globalOptions, options)
  this.globalOptions = globalOptions
  this.model = relayedModel ? relayedModel : 'unknown'
  this.balanceRetries = 0
  this.pollRetries = 0
  this.state = { state: 'initial', isIdle: false }
  this.configVersion = null
  this.dispenseIntervalPointer = null
  this.terms = false
  this.termsDelay = false
  this.termsConfigVersion = null
  this.dataPath = dataPath
  this.operatorInfo = operatorInfo.load(dataPath)
  this.areThereAvailablePromoCodes = null
  this.timezone = null

  // Start logs sync
  setInterval(this.syncLogs.bind(this), LOGS_SYNC_INTERVAL)
  this.syncLogs()
}

util.inherits(Trader, EventEmitter)

/**
 * Synchronize logs with the server
 *
 * @name syncLogs
 * @function
 *
 * @returns {null}
 */
Trader.prototype.syncLogs = function syncLogs () {
  // Get last seen timestamp from server
  epipeLog = new Date()
  this.request({ path: '/logs', method: 'get', noRetry: true })
    .then(data => data.body)
  // Delete log files that are two or more days old
    .then((it) => {
      const twoDaysAgo = (() => {
        let date = new Date()

        // Notice that `setDate()` can take negative values. So if you'd take
        // -2 days on the 1st of April you'd get the 30th of March. Several
        // examples can be seen at: https://developer.mozilla.org/en-US/docs/Web/JavaScript/Reference/Global_Objects/Date/setDate#Using_setDate()
        date.setDate(date.getDate() - 2)
        return date
      })()

      return logs.removeLogFiles(twoDaysAgo).then(() => it)
    })
  // Load unseen logs to send
    .then(logs.queryNewestLogs)
  // Send unsaved logs to server
    .then(logs => {
      if (logs.length === 0) return
      return this.request({
        path: '/logs',
        method: 'POST',
        body: { logs },
        noRetry: true
      })
    })
    .catch(err => {
      // Ignore request timeout and forced timeout
      if (err.code === 'ETIMEDOUT' || err.statusCode === 408) return
      console.log('Sync logs error:', err)
    })
}

Trader.prototype.clearConfigVersion = function clearConfigVersion () {
  this.configVersion = null
}

Trader.prototype.setConfigVersion = function setConfigVersion () {
  if (!this.latestConfigVersion) throw new Error('We don\'t have a configVersion')
  this.configVersion = this.latestConfigVersion
}

Trader.prototype.verifyUser = function verifyUser (idRec, cb) {
  console.log(idRec)
  return this.request({
    path: '/verify_user',
    method: 'POST',
    body: idRec
  })
}

Trader.prototype.rates = function rates (cryptoCode) {
  if (this._rates) return this._rates[cryptoCode]
}

Trader.prototype.verifyTransaction = function verifyTransaction (idRec) {
  console.log(idRec)

  return this.request({
    path: '/verify_transaction',
    method: 'POST',
    body: idRec
  }).catch(err => console.log(err))
}

Trader.prototype.epipeLog = function epipeLog () {
  console.log(`EPIPE: Log last try: ${epipeLog}`)
  console.log(`EPIPE: Poll last try: ${epipePoll}`)
}

Trader.prototype.poll = function poll () {
  epipePoll = new Date()
  const stateRec = this.state
  const path = '/poll?state=' + stateRec.state + '&model=' + this.model + '&version=' + version + '&idle=' + stateRec.isIdle + '&pid=' + pid + '&sn=' + serialNumber.toString()
  serialNumber++

  return this.request({
    path,
    method: 'GET',
    noRetry: true
  })
    .then(r => this.pollHandler(r.body))
    .catch(err => this.pollError(err))
}

Trader.prototype.verifyPromoCode = function verifyPromoCode (code, tx) {
  return this.request({
    path: '/verify_promo_code',
    method: 'POST',
    body: { codeInput: code, tx: tx }
  }).then(r => { return r.body })
}

function massage (rawTx) {
  if (!rawTx) return rawTx

  const tx = _.omit(['txCustomerPhotoPath', 'txCustomerPhotoAt'], rawTx)

  if (tx.direction === 'cashIn') {
    return _.assign(tx, {
      cryptoAtoms: BN(tx.cryptoAtoms),
      fiat: BN(tx.fiat),
      cashInFee: BN(tx.cashInFee),
      commissionPercentage: BN(tx.commissionPercentage),
      minimumTx: BN(tx.minimumTx)
    })
  }

  return _.assign(tx, {
    cryptoAtoms: BN(tx.cryptoAtoms),
    commissionPercentage: BN(tx.commissionPercentage),
    fiat: BN(tx.fiat)
  })
}

Trader.prototype.postTx = function postTx (tx) {
  // Don't retry because that's handled at a higher level.

  const requestId = uuid.v4()

  return this.request({
    path: '/tx?rid=' + requestId,
    method: 'POST',
    body: tx,
    noRetry: true
  })
    .then(r => massage(r.body))
    .catch(err => {
      if (err.statusCode === 409) {
        const errorType = _.get('response.body.errorType', err, 'ratchet')

        console.log(`Encountered ${errorType} error, txId: %s ${tx.id}`)
        if (errorType === 'stale') throw new E.StaleError('Stale error')
        throw new E.RatchetError('Ratchet error')
      }

      if (err.statusCode >= 500) throw err
      if (isNetworkError(err)) return
      throw err
    })
}

function isNetworkError (err) {
  switch (err.name) {
    case 'RequestError':
    case 'ReadError':
    case 'ParseError':
      return true
    default:
      return false
  }
}

function stateChange (state, isIdle) {
  this.state = { state, isIdle }

  const rec = { state, isIdle, uuid: uuid.v4() }

  // Don't retry because we're only interested in the current state
  // and things could get confused.
  return this.request({
    path: '/state',
    method: 'POST',
    body: rec,
    noRetry: true
  }).catch(() => {})
}

// At machine startup two stateChanges occur virtually at the same time: 'idleState' and 'chooseCoin'
// It was frequently seen on the server requests arriving out of order, the throttle mitigates this issue
// This is particularlly important at startup because of the 'machine stuck' notification
Trader.prototype.stateChange = _.throttle(1000, stateChange)

Trader.prototype.phoneCode = function phoneCode (phone) {
  return this.request({
    path: `/phone_code?version=${version}`,
    method: 'POST',
    body: { phone }
  })
    .then(r => r.body)
    .catch(err => {
      if (err && err.statusCode === 401) {
        const badNumberErr = new Error('Bad phone number')
        badNumberErr.name = 'BadNumberError'
        throw badNumberErr
      }

      throw err
    })
}

Trader.prototype.fetchPhoneTx = function fetchPhoneTx (phone) {
  return this.request({
    path: '/tx?' + qs.stringify({ phone }),
    method: 'GET'
  })
    .then(r => massage(r.body))
}

Trader.prototype.updateTxCustomerPhoto = function updateTxCustomerPhoto (txId, customerId, photoPatch) {
  return this.request({
    path: `/customer/${customerId}/${txId}/photos/customerphoto`,
    body: photoPatch,
    method: 'PATCH'
  })
    .then(r => r.body)
}

Trader.prototype.updateCustomer = function updateCustomer (customerId, customerPatch, txId) {
  return this.request({
    path: `/customer/${customerId}?txId=${txId}&version=${version}`,
    body: customerPatch,
    method: 'PATCH'
  })
    .then(r => r.body)
}

Trader.prototype.updateIdCardPhotos = function updateIdCardPhotos (customerId, customerPatch) {
  return this.request({
    path: `/customer/${customerId}/photos/idcarddata`,
    body: customerPatch,
    method: 'PATCH'
  })
    .then(r => r.body)
}

Trader.prototype.triggerSanctions = function triggerSanctions (customerId) {
  return this.request({
    path: `/customer/${customerId}/sanctions`,
    method: 'patch'
  })
    .then(r => r.body)
}

Trader.prototype.triggerBlock = function triggerBlock (customerId) {
  return this.request({
    path: `/customer/${customerId}/block`,
    method: 'patch'
  })
    .then(r => r.body)
}

Trader.prototype.triggerSuspend = function triggerSuspend (customerId, triggerId) {
  return this.request({
    path: `/customer/${customerId}/suspend`,
    body: { triggerId: triggerId },
    method: 'patch'
  })
    .then(r => r.body)
}

Trader.prototype.smsReceipt = function smsReceipt (data, customerId) {
  return this.request({
    path: `/customer/${customerId}/smsreceipt`,
    body: { data },
    method: 'post'
  })
    .then(r => r.body)
}

Trader.prototype.waitForOneDispense = function waitForOneDispense (tx, status) {
  return this.request({
    path: `/tx/${tx.id}?status=${status}`,
    method: 'GET',
    noRetry: true
  })
    .then(r => massage(r.body))
}

Trader.prototype.notifyCashboxRemoval = function notifyCashboxRemoval () {
  return this.request({
    path: `/cashbox/removal`,
    method: 'POST',
    noRetry: true
  })
    .then(r => r.body)
}

Trader.prototype.cancelDispense = function cancelDispense (tx) {
  this.cancelDispenseTx = tx && tx.id
  this.cancelDispenseFlag = true
}

Trader.prototype.waitForDispense = function waitForDispense (tx, status) {
  let processing = false
  let timedout = false
  const t0 = Date.now()

  // cancelDispense can be called before waitForDispense
  // make sure we're not undoing the cancel
  if (tx.id !== this.cancelDispenseTx) {
    this.cancelDispenseFlag = false
  }

  clearInterval(this.dispenseIntervalPointer)

  return new Promise((resolve, reject) => {
    let lastGood = Date.now()

    this.dispenseIntervalPointer = setInterval(() => {
      if (processing) return

      processing = true

      if (this.cancelDispenseFlag) {
        this.cancelDispenseFlag = false
        timedout = true
        clearInterval(this.dispenseIntervalPointer)
        return resolve()
      }

      if (Date.now() - t0 > DISPENSE_TIMEOUT) {
        timedout = true
        clearInterval(this.dispenseIntervalPointer)

        const err = new Error('Dispense timeout')
        err.networkDown = Date.now() - lastGood > NETWORK_TIMEOUT

        return reject(err)
      }

      this.waitForOneDispense(tx, status)
        .then(newTx => {
          processing = false

          if (!newTx || timedout) return

          clearInterval(this.dispenseIntervalPointer)

          return resolve(newTx)
        })
        .catch(err => {
          processing = false

          if (err.statusCode === 304) {
            lastGood = Date.now()
          }

          if (timedout || isNetworkError(err)) return

          clearInterval(this.dispenseIntervalPointer)
          return reject(err)
        })
    }, 1000)
  })
}

function toBN (obj) {
  try {
    return BN(obj)
  } catch (__) {
    return obj
  }
}

Trader.prototype.pollHandler = function pollHandler (res) {
  this.locale = res.locale
  this.hasLightning = res.hasLightning
  this.operatorInfo = res.operatorInfo
  this.machineInfo = res.machineInfo
  this.receiptPrintingActive = res.receiptPrintingActive
  this.smsReceiptActive = res.smsReceiptActive
  this.receiptOptions = _.omit(['active', 'sms'], res.receipt)
  this.serverVersion = res.version
  this.triggersAutomation = res.triggersAutomation

  // BACKWARDS_COMPATIBILITY 7.5
  // Servers before 7.5 uses old compliance settings
  if (res.version && semver.gte(res.version, '7.5.0-beta.0')) {
    this.triggers = res.triggers
  } else {
    this.triggers = createCompatTriggers(res)
  }

  machineInfo.save(this.dataPath, res.machineInfo)
    .catch(err => console.log('failure saving machine info', err))

  operatorInfo.save(this.dataPath, res.operatorInfo)
    .catch(err => console.log('failure saving operator info', err))

  networkDownCount = 0

  if (res.cassettes) {
    const mapper = (v, k) => k === 'denomination' ? BN(v) : v
    this.cassettes = _.map(mapValuesWithKey(mapper), _.orderBy(['denomination'], ['asc'], res.cassettes.cassettes))
    this.virtualCassettes = _.map(BN, res.cassettes.virtualCassettes)
  }

  this.twoWayMode = res.twoWayMode
  this._rates = _.mapValues(_.mapValues(toBN), res.rates)
  this.coins = _.filter(coin => isActiveCoin(res, coin), _.map(_.mapValues(toBN), res.coins))
  this.balances = _.mapValues(toBN, res.balances)
  this.latestConfigVersion = res.configVersion
  this.areThereAvailablePromoCodes = res.areThereAvailablePromoCodes
  this.timezone = res.timezone

  // BACKWARDS_COMPATIBILITY 7.6.0
  // Servers before 7.6.0 send a single zeroConfLimit per machine.
  if (res.version && semver.gte(res.version, '7.6.0-beta.0')) {
    this.zeroConfLimits = res.zeroConfLimits
  } else {
    this.zeroConfLimits = _.fromPairs(_.map(c => [c.cryptoCode, res.zeroConfLimit], res.coins))
  }

  // BACKWARDS_COMPATIBILITY 7.4.9
  // Servers before 7.4.9 sends terms on poll
  if (res.version && semver.gte(res.version, '7.4.9')) {
    this.fetchTerms(res.configVersion)
  } else {
    this.terms = res.terms || false
  }

  // BACKWARDS_COMPATIBILITY 7.5.3
  // Servers before 7.5.3 don't send URLs to ping and for the speedtest.
  if (res.version && semver.gte(res.version, '7.5.3')) {
    this.urlsToPing = res.urlsToPing
    this.speedtestFiles = res.speedtestFiles
  } else {
    this.urlsToPing = [
      `us.archive.ubuntu.com`,
      `uk.archive.ubuntu.com`,
      `za.archive.ubuntu.com`,
      `cn.archive.ubuntu.com`
    ]
    this.speedtestFiles = [
      {
        url: `https://deb.debian.org/debian/pool/main/p/python-defaults/python-defaults_2.7.18-3.tar.gz`,
        size: 8900
      }
    ]
  }

  if (_.isEmpty(this.coins)) {
    return this.emit('networkDown')
  }

  if (res.reboot) this.emit('reboot')
  if (res.shutdown) this.emit('shutdown')
  if (res.restartServices) this.emit('restartServices')
  this.emit('pollUpdate', isNewState(this))
  this.emit('networkUp')
}

Trader.prototype.fetchTerms = function fetchTerms (configVersion) {
  if (configVersion === this.termsConfigVersion) return

  return this.request({ path: '/terms_conditions', method: 'GET' })
    .then(({ body }) => {
      this.terms = (body && body.terms) || false
      this.termsConfigVersion = body && body.version
    })
    .catch(err => console.log('failure fetching terms and conditions', err))
}

Trader.prototype.pollError = function pollError (err) {
  if (isNetworkError(err)) {
    networkDownCount++

    if (networkDownCount > NETWORK_DOWN_COUNT_THRESHOLD) {
      return this.emit('networkDown')
    }

    console.log('Temporary network hiccup [%s]', err.message)

    return
  }

  if (err.statusCode === 403) return this.emit('unpair')

  console.log(err)
  this.emit('networkDown')
}

Trader.prototype.networkHeartbeat = function networkHeartbeat (obj) {
  return this.request({
    path: '/network/heartbeat',
    body: obj,
    method: 'POST'
  })
<<<<<<< HEAD
    .catch(err => console.error('Failed to send network heartbeat', err))
=======
  .catch(err => console.error('Failed to send network heartbeat', err))
>>>>>>> 23e59d66
}

Trader.prototype.networkPerformance = function networkPerformance (obj) {
  return this.request({
    path: '/network/performance',
    body: obj,
    method: 'POST'
  })
<<<<<<< HEAD
    .catch(err => console.error('Failed to send network performance', err))
=======
  .catch(err => console.error('Failed to send network performance', err))
>>>>>>> 23e59d66
}

let oldState = {}
function isNewState (res) {
  const pare = r => ({
    twoWayMode: r.twoWayMode,
    locale: r.locale,
    coins: _.map('cryptoCode', r.coins)
  })

  if (_.isEqual(pare(res), oldState)) return false

  oldState = pare(res)
  return true
}

function isActiveCoin (res, coin) {
  return !_.isNil(res.rates[coin.cryptoCode]) && !_.isNil(res.balances[coin.cryptoCode])
}

function createCompatTriggers (res) {
  const newTrigger = _.assign({
    triggerType: TRIGGER_TYPES.TRANSACTION_VOLUME,
    direction: DIRECTIONS.BOTH,
    thresholdDays: 1
  })

  const requirements = [
    { name: 'sms', id: REQUIREMENTS.PHONE_NUMBER },
    { name: 'idCardData', id: REQUIREMENTS.ID_CARD_DATA },
    { name: 'idCardPhoto', id: REQUIREMENTS.ID_CARD_PHOTO },
    { name: 'sanctions', id: REQUIREMENTS.SANCTIONS },
    { name: 'frontCamera', id: REQUIREMENTS.FACEPHOTO },
  ]

  const isEnabled = (name) => res[`${name}VerificationActive`]
  const getThreshold = (name) => res[`${name}VerificationThreshold`]
  const hasLimitSet = (name) => !_.isNil(getThreshold(name))

  const filterEnabled = _.filter(({ name }) => isEnabled(name) && hasLimitSet(name))
  const mapToTrigger = _.map(({ id, name }) => newTrigger({ threshold: getThreshold(name), requirement: id }))

  return _.compose(mapToTrigger, filterEnabled)(requirements)
}

module.exports = Trader<|MERGE_RESOLUTION|>--- conflicted
+++ resolved
@@ -557,11 +557,7 @@
     body: obj,
     method: 'POST'
   })
-<<<<<<< HEAD
-    .catch(err => console.error('Failed to send network heartbeat', err))
-=======
   .catch(err => console.error('Failed to send network heartbeat', err))
->>>>>>> 23e59d66
 }
 
 Trader.prototype.networkPerformance = function networkPerformance (obj) {
@@ -570,11 +566,7 @@
     body: obj,
     method: 'POST'
   })
-<<<<<<< HEAD
-    .catch(err => console.error('Failed to send network performance', err))
-=======
   .catch(err => console.error('Failed to send network performance', err))
->>>>>>> 23e59d66
 }
 
 let oldState = {}
