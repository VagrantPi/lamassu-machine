'use strict'

const EventEmitter = require('events').EventEmitter
const qs = require('querystring')
const util = require('util')
const uuid = require('uuid')
const _ = require('lodash/fp')
const semver = require('semver')

const BN = require('./bn')
const E = require('./error')

const version = require('../package.json').version

const mapValuesWithKey = _.mapValues.convert({ 'cap': false })

const _request = require('./request')
const logs = require('./logs')
const operatorInfo = require('./operator-info')

const NETWORK_DOWN_COUNT_THRESHOLD = 3
const DISPENSE_TIMEOUT = 120000
const NETWORK_TIMEOUT = 5000
const LOGS_SYNC_INTERVAL = 60 * 1000

let serialNumber = 0
let networkDownCount = 0
let epipeLog = null
let epipePoll = null
const pid = uuid.v4()

// TODO: need to pass global options to request
const Trader = function (protocol, clientCert, connectionInfo, dataPath) {
  if (!(this instanceof Trader)) return new Trader(protocol, clientCert, connectionInfo, dataPath)
  EventEmitter.call(this)

  const globalOptions = {
    protocol,
    connectionInfo,
    clientCert
  }

  this.request = options => _request.request(this.configVersion, globalOptions, options)
  this.globalOptions = globalOptions
  this.balanceRetries = 0
  this.pollRetries = 0
  this.state = { state: 'initial', isIdle: false }
  this.configVersion = null
  this.dispenseIntervalPointer = null
  this.terms = false
  this.termsConfigVersion = null
  this.dataPath = dataPath
  this.operatorInfo = operatorInfo.load(dataPath)

  // Start logs sync
  setInterval(this.syncLogs.bind(this), LOGS_SYNC_INTERVAL)
  this.syncLogs()
}

util.inherits(Trader, EventEmitter)

/**
 * Synchronize logs with the server
 *
 * @name syncLogs
 * @function
 *
 * @returns {null}
 */
Trader.prototype.syncLogs = function syncLogs () {
  // Get last seen timestamp from server
  epipeLog = new Date()
  this.request({ path: '/logs', method: 'get', noRetry: true })
    .then(data => data.body)
  // Delete log files that are two or more days old
    .then((it) => {
      const twoDaysAgo = (() => {
        let date = new Date()

        // Notice that `setDate()` can take negative values. So if you'd take
        // -2 days on the 1st of April you'd get the 30th of March. Several
        // examples can be seen at: https://developer.mozilla.org/en-US/docs/Web/JavaScript/Reference/Global_Objects/Date/setDate#Using_setDate()
        date.setDate(date.getDate() - 2)
        return date
      })()

      return logs.removeLogFiles(twoDaysAgo).then(() => it)
    })
  // Load unseen logs to send
    .then(logs.queryNewestLogs)
  // Send unsaved logs to server
    .then(logs => {
      if (logs.length === 0) return
      return this.request({
        path: '/logs',
        method: 'POST',
        body: { logs },
        noRetry: true
      })
    })
    .catch(err => {
      // Ignore request timeout and forced timeout
      if (err.code === 'ETIMEDOUT' || err.statusCode === 408) return
      console.log('Sync logs error:', err)
    })
}

Trader.prototype.clearConfigVersion = function clearConfigVersion () {
  this.configVersion = null
}

Trader.prototype.setConfigVersion = function setConfigVersion () {
  if (!this.latestConfigVersion) throw new Error('We don\'t have a configVersion')
  this.configVersion = this.latestConfigVersion
}

Trader.prototype.verifyUser = function verifyUser (idRec, cb) {
  console.log(idRec)
  return this.request({
    path: '/verify_user',
    method: 'POST',
    body: idRec
  })
}

Trader.prototype.rates = function rates (cryptoCode) {
  if (this._rates) return this._rates[cryptoCode]
}

Trader.prototype.verifyTransaction = function verifyTransaction (idRec) {
  console.log(idRec)

  return this.request({
    path: '/verify_transaction',
    method: 'POST',
    body: idRec
  }).catch(err => console.log(err))
}

Trader.prototype.epipeLog = function epipeLog () {
  console.log(`EPIPE: Log last try: ${epipeLog}`)
  console.log(`EPIPE: Poll last try: ${epipePoll}`)
}

Trader.prototype.poll = function poll () {
  epipePoll = new Date()
  const stateRec = this.state

  const path = '/poll?state=' + stateRec.state + '&version=' + version + '&idle=' + stateRec.isIdle + '&pid=' + pid + '&sn=' + serialNumber.toString()
  serialNumber++

  return this.request({
    path,
    method: 'GET',
    noRetry: true
  })
    .then(r => this.pollHandler(r.body))
    .catch(err => this.pollError(err))
}

function massage (tx) {
  if (!tx) return tx

  if (tx.direction === 'cashIn') {
    return _.assign(tx, {
      cryptoAtoms: BN(tx.cryptoAtoms),
      fiat: BN(tx.fiat),
      cashInFee: BN(tx.cashInFee),
      commissionPercentage: BN(tx.commissionPercentage),
      minimumTx: BN(tx.minimumTx)
    })
  }

  return _.assign(tx, {
    cryptoAtoms: BN(tx.cryptoAtoms),
    commissionPercentage: BN(tx.commissionPercentage),
    fiat: BN(tx.fiat)
  })
}

Trader.prototype.postTx = function postTx (tx) {
  // Don't retry because that's handled at a higher level.

  const requestId = uuid.v4()

  return this.request({
    path: '/tx?rid=' + requestId,
    method: 'POST',
    body: tx,
    noRetry: true
  })
    .then(r => massage(r.body))
    .catch(err => {
      if (err.statusCode === 409) {
        const errorType = _.get('response.body.errorType', err, 'ratchet')

        console.log(`Encountered ${errorType} error, txId: %s ${tx.id}`)
        if (errorType === 'stale') throw new E.StaleError('Stale error')
        throw new E.RatchetError('Ratchet error')
      }

      if (err.statusCode >= 500) throw err
      if (isNetworkError(err)) return
      throw err
    })
}

function isNetworkError (err) {
  switch (err.name) {
    case 'RequestError':
    case 'ReadError':
    case 'ParseError':
      return true
    default:
      return false
  }
}

function stateChange (state, isIdle) {
  this.state = { state, isIdle }

  const rec = { state, isIdle, uuid: uuid.v4() }

  // Don't retry because we're only interested in the current state
  // and things could get confused.
  return this.request({
    path: '/state',
    method: 'POST',
    body: rec,
    noRetry: true
  }).catch(() => {})
}

// At machine startup two stateChanges occur virtually at the same time: 'idleState' and 'chooseCoin'
// It was frequently seen on the server requests arriving out of order, the throttle mitigates this issue
// This is particularlly important at startup because of the 'machine stuck' notification
Trader.prototype.stateChange = _.throttle(1000, stateChange)

Trader.prototype.phoneCode = function phoneCode (phone) {
  return this.request({
    path: '/phone_code',
    method: 'POST',
    body: { phone }
  })
    .then(r => r.body)
    .catch(err => {
      if (err && err.statusCode === 401) {
        const badNumberErr = new Error('Bad phone number')
        badNumberErr.name = 'BadNumberError'
        throw badNumberErr
      }

      throw err
    })
}

Trader.prototype.fetchPhoneTx = function fetchPhoneTx (phone) {
  return this.request({
    path: '/tx?' + qs.stringify({ phone }),
    method: 'GET'
  })
    .then(r => massage(r.body))
}

Trader.prototype.updateCustomer = function updateCustomer (customerId, customerPatch, txId) {
  return this.request({
    path: `/customer/${customerId}?txId=${txId}`,
    body: customerPatch,
    method: 'PATCH'
  })
    .then(r => r.body)
}

Trader.prototype.waitForOneDispense = function waitForOneDispense (tx, status) {
  return this.request({
    path: `/tx/${tx.id}?status=${status}`,
    method: 'GET',
    noRetry: true
  })
    .then(r => massage(r.body))
}

Trader.prototype.cancelDispense = function cancelDispense (tx) {
  this.cancelDispenseTx = tx && tx.id
  this.cancelDispenseFlag = true
}

Trader.prototype.waitForDispense = function waitForDispense (tx, status) {
  let processing = false
  let timedout = false
  const t0 = Date.now()

  // cancelDispense can be called before waitForDispense
  // make sure we're not undoing the cancel
  if (tx.id !== this.cancelDispenseTx) {
    this.cancelDispenseFlag = false
  }

  clearInterval(this.dispenseIntervalPointer)

  return new Promise((resolve, reject) => {
    let lastGood = Date.now()

    this.dispenseIntervalPointer = setInterval(() => {
      if (processing) return

      processing = true

      if (this.cancelDispenseFlag) {
        this.cancelDispenseFlag = false
        timedout = true
        clearInterval(this.dispenseIntervalPointer)
        return resolve()
      }

      if (Date.now() - t0 > DISPENSE_TIMEOUT) {
        timedout = true
        clearInterval(this.dispenseIntervalPointer)

        const err = new Error('Dispense timeout')
        err.networkDown = Date.now() - lastGood > NETWORK_TIMEOUT

        return reject(err)
      }

      this.waitForOneDispense(tx, status)
        .then(newTx => {
          processing = false

          if (!newTx || timedout) return

          clearInterval(this.dispenseIntervalPointer)

          return resolve(newTx)
        })
        .catch(err => {
          processing = false

          if (err.statusCode === 304) {
            lastGood = Date.now()
          }

          if (timedout || isNetworkError(err)) return

          clearInterval(this.dispenseIntervalPointer)
          return reject(err)
        })
    }, 1000)
  })
}

function toBN (obj) {
  try {
    return BN(obj)
  } catch (__) {
    return obj
  }
}

Trader.prototype.pollHandler = function pollHandler (res) {
  this.idVerificationLimit = res.idVerificationLimit
  this.idVerificationEnabled = res.idVerificationEnabled
  this.smsVerificationActive = res.smsVerificationActive
  this.smsVerificationThreshold = res.smsVerificationThreshold
  this.hardLimitVerificationActive = res.hardLimitVerificationActive
  this.receiptPrintingActive = res.receiptPrintingActive
  this.hardLimitVerificationThreshold = (this.hardLimitVerificationActive)
    ? BN(res.hardLimitVerificationThreshold)
    : BN(Infinity)
  this.idCardDataVerificationActive = res.idCardDataVerificationActive
  this.idCardDataVerificationThreshold = res.idCardDataVerificationThreshold
  this.idCardPhotoVerificationActive = res.idCardPhotoVerificationActive
  this.idCardPhotoVerificationThreshold = res.idCardPhotoVerificationThreshold
  this.sanctionsVerificationActive = res.sanctionsVerificationActive
  this.sanctionsVerificationThreshold = res.sanctionsVerificationThreshold
  this.frontCameraVerificationActive = res.frontCameraVerificationActive
  this.frontCameraVerificationThreshold = res.frontCameraVerificationThreshold
  this.locale = res.locale
  this.hasLightning = res.hasLightning
  this.operatorInfo = res.operatorInfo

  operatorInfo.save(this.dataPath, res.operatorInfo)
    .catch(err => console.log('failure saving operator info', err))

  networkDownCount = 0

  if (res.cassettes) {
    const mapper = (v, k) => k === 'denomination' ? BN(v) : v
    this.cassettes = _.map(mapValuesWithKey(mapper), res.cassettes.cassettes)
    this.virtualCassettes = _.map(BN, res.cassettes.virtualCassettes)
  }

  this.twoWayMode = res.twoWayMode
  this.zeroConfLimit = res.zeroConfLimit
  this._rates = _.mapValues(_.mapValues(toBN), res.rates)
  this.coins = _.filter(coin => isActiveCoin(res, coin), _.map(_.mapValues(toBN), res.coins))
  this.balances = _.mapValues(toBN, res.balances)
  this.latestConfigVersion = res.configVersion

<<<<<<< HEAD
  // BACKWARDS_COMPATIBILITY 7.5
  // Servers before 7.5 sends terms on poll
  if (res.version && semver.gte(res.version, '7.5.0-beta')) {
=======
  // BACKWARDS_COMPATIBILITY 7.4.9
  // Servers before 7.4.9 sends terms on poll
  if (res.version && semver.gte(res.version, '7.4.9')) {
>>>>>>> f75f175b
    this.fetchTerms(res.configVersion)
  } else {
    this.terms = res.terms || false
  }

  if (_.isEmpty(this.coins)) {
    return this.emit('networkDown')
  }

  if (res.reboot) this.emit('reboot')
  if (res.restartServices) this.emit('restartServices')
  this.emit('pollUpdate', isNewState(this))
  this.emit('networkUp')
}

Trader.prototype.fetchTerms = function fetchTerms (configVersion) {
  if (configVersion === this.termsConfigVersion) return

  return this.request({ path: '/terms_conditions', method: 'GET' })
    .then(({ body }) => {
      this.terms = (body && body.terms) || false
      this.termsConfigVersion = body && body.version
    })
    .catch(err => console.log('failure fetching terms and conditions', err))
}

Trader.prototype.pollError = function pollError (err) {
  if (isNetworkError(err)) {
    networkDownCount++

    if (networkDownCount > NETWORK_DOWN_COUNT_THRESHOLD) {
      return this.emit('networkDown')
    }

    console.log('Temporary network hiccup [%s]', err.message)

    return
  }

  if (err.statusCode === 403) return this.emit('unpair')

  console.log(err)
  this.emit('networkDown')
}

let oldState = {}
function isNewState (res) {
  const pare = r => ({
    twoWayMode: r.twoWayMode,
    locale: r.locale,
    coins: _.map('cryptoCode', r.coins)
  })

  if (_.isEqual(pare(res), oldState)) return false

  oldState = pare(res)
  return true
}

function isActiveCoin (res, coin) {
  return !_.isNil(res.rates[coin.cryptoCode]) && !_.isNil(res.balances[coin.cryptoCode])
}

module.exports = Trader<|MERGE_RESOLUTION|>--- conflicted
+++ resolved
@@ -397,15 +397,9 @@
   this.balances = _.mapValues(toBN, res.balances)
   this.latestConfigVersion = res.configVersion
 
-<<<<<<< HEAD
-  // BACKWARDS_COMPATIBILITY 7.5
-  // Servers before 7.5 sends terms on poll
-  if (res.version && semver.gte(res.version, '7.5.0-beta')) {
-=======
   // BACKWARDS_COMPATIBILITY 7.4.9
   // Servers before 7.4.9 sends terms on poll
   if (res.version && semver.gte(res.version, '7.4.9')) {
->>>>>>> f75f175b
     this.fetchTerms(res.configVersion)
   } else {
     this.terms = res.terms || false
