--- conflicted
+++ resolved
@@ -28,22 +28,10 @@
   this.initializing = null
   this.initialized = null
   this.cassettes = null
-<<<<<<< HEAD
-  this.dispenseLimit = 200
-  this.matchMockedErrors = _.wrap((errors, notes) => {
-    const p = _.toPairs(errors)
-    const f = _.conforms({
-      1: (v) => _.isEqual(v, notes)
-    })
-    return _.get([0, 0], _.filter(f, p))
-  }, _.get('mockedError', this.config, {}))
 
   this.leftoverBillsInCashSlot = false
-=======
-
   this.insertedBills = []
   this.shutterOpened = false
->>>>>>> 1894779a
 }
 
 util.inherits(Hcm2, EventEmitter)
@@ -198,7 +186,7 @@
   }
 }
 
-Hcm2.prototype.run = function run (cb, cassettes) {
+Hcm2.prototype.run = function run (cb, { cassettes }) {
   return this.getFirmwareVersion()
     .then(() => this.getInfo())
     .then(() => this.getBanknoteInfo(cassettes))
@@ -216,11 +204,6 @@
           console.log(err)
         })
 
-<<<<<<< HEAD
-Hcm2.prototype.run = function run (cb, { cassettes }) {
-  server.run(HOST, PORT, cb)
-  this.startUp(cassettes)
-=======
       server.listen({ port: 3077 }, (err, res) => {
         if (err) throw err
         console.log('Bills server listening on port 3077')
@@ -228,7 +211,6 @@
 
       cb()
     })
->>>>>>> 1894779a
 }
 
 Hcm2.prototype.enable = function enable () {
@@ -314,32 +296,9 @@
   return this.deposit()
 }
 
-<<<<<<< HEAD
 Hcm2.prototype.leftoverBillsRemoved = function () {
   this.leftoverBillsInCashSlot = false
   return this.closeShutter()
 }
 
-function getError (action, res) {
-  const errorFields = _.pick([
-    'error',
-    'responseCode',
-    'responseCodeDescription',
-    'commonErrorCode',
-    'commonCassette1Error',
-    'commonCassette2Error',
-    'commonCassette3Error',
-    'commonCassette4Error',
-    'commonCassette5Error',
-  ], res)
-
-  if (_.any(it => it === 'true', _.pick(['commonCassette1Error', 'commonCassette2Error', 'commonCassette3Error', 'commonCassette4Error', 'commonCassette5Error'], errorFields)) || errorFields.error !== 'OK') {
-    return new Error(`${action}, code: ${errorFields.responseCode}, description: ${errorFields.responseCodeDescription}`)
-  }
-
-  return null
-}
-
-=======
->>>>>>> 1894779a
 module.exports = Hcm2