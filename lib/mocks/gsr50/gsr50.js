const { EventEmitter } = require('events')
const util = require('util')
const got = require('got')
const _ = require('lodash/fp')
const pDelay = require('delay')
const net = require('net')

const BN = require('../../bn')

var instance = null

const Gsr50 = function (config) {
  this.name = 'GSR50'
  this.config = config

  // Bill validator variables
  this.fiatCode = null
  this.denominations = null
  this.denomCodeSettings = null
  this.allNoteIds = null
  this.cassettesDenomIds = null

  // Bill dispenser variables
  this.initializing = null
  this.initialized = null
  this.cassettes = null
  this.recyclers = null
  this.dispenseLimit = 20
}

util.inherits(Gsr50, EventEmitter)
Gsr50.factory = function factory (config) {
  if (!instance) {
    instance = new Gsr50(config)
  }
  return instance
}

Gsr50.prototype.getDeviceState = function getDeviceState () {
  this.denominations = _.reduce(
    (acc, value) => Object.assign(acc, {
      [value]: {
        denomination: value,
        fiatCode: this.fiatCode
      }
    }),
    {},
    [1, 5, 10, 20, 50]
  )
}

Gsr50.prototype.isCashRecycler = true

Gsr50.prototype.setFiatCode = function setFiatCode (fiatCode) {
  this.fiatCode = fiatCode
}

function handleCommand (msg) {
  const denomination = msg.denomination && BN(msg.denomination)
  switch (msg.command) {
    case 'insertBill':
      this.emitEvent(denomination)
      break
    case 'stackerOpen':
      this.emit('stackerOpen')
      break
    default:
      throw new Error(`No such command: ${msg.command}`)
  }
}

<<<<<<< HEAD
Gsr50.prototype.run = function run (cb, { cassettes, stackers }) {
=======
Gsr50.prototype.run = function run (cb, cassettes, recyclers) {
>>>>>>> 1b29c608
  this.getDeviceState()
  const handler = handleCommand.bind(this)
  process.on('message', handler)

  const server = net.createServer(socket => {
    socket.on('data', (data) => handler(JSON.parse(data)))
  })
    .on('error', err => {
      console.log(err)
    })

  server.listen({port: 3077}, (err, res) => {
    if (err) throw err
    console.log('Bills server listening on port 3077')
  })
  return Promise.resolve(() => cb())
}

Gsr50.prototype.lightOn = function lightOn () {
  console.log('GSR50: lightOn')
}

Gsr50.prototype.lightOff = function lightOff () {
  console.log('GSR50: lightOff')
}

Gsr50.prototype.enable = function enable () {
  console.log('GSR50: enabling')
  // return got.post('http://localhost:9000/acceptCashStart')
}

Gsr50.prototype.disable = function disable () {
  console.log('GSR50: disabling')
  // return got.post('http://localhost:9000/acceptCashEnd')
}

Gsr50.prototype.highestBill = function highestBill (fiat) {
  const bills = _.values(this.denominations)
  const _filtered = bills.filter(bill => fiat.gte(bill.denomination))
  const filtered = _filtered.map(it => it.denomination)
  if (_.isEmpty(filtered)) return BN(-Infinity)
  return BN(_.max(filtered))
}

Gsr50.prototype.lowestBill = function lowestBill (fiat) {
  const bills = _.values(this.denominations)
  const _filtered = bills.filter(bill => fiat.lte(bill.denomination))
  const filtered = _filtered.map(it => it.denomination)
  if (_.isEmpty(filtered)) return BN(_.min(bills))
  return BN(_.min(filtered))
}

Gsr50.prototype.hasDenominations = function hasDenominations () {
  return this.denominations !== null
}

Gsr50.prototype.reject = function reject () {
  console.log('GSR50: rolling back bills')
}

Gsr50.prototype.reenable = function reenable () {
  console.log('GSR50: enabling')
  return this.cashCount()
}

Gsr50.prototype.cashCount = function cashCount () {
}

Gsr50.prototype.emitEvent = function emitEvent(bill) {
  var list = []

  const destinationUnit = _.find(it => it.denomination.toNumber() === bill.toNumber() && it.count < 60)(this.recyclersCounts)

  if (destinationUnit) {
    this.recyclersCounts[destinationUnit.number].count++
  }

  list.push({
    denomination: bill,
    destinationUnit: !_.isNil(destinationUnit) ? destinationUnit.name : 'cashbox'
  })

  this.emit('billsRead', list)
}

Gsr50.prototype._setup = function _setup (data) {
  this.fiatCode = data.fiatCode
  this.cassettes = data.cassettes
  this.cassettesCounts = _.keyBy(it => it.number, data.cassettes)
  this.recyclers = data.recyclers
  this.recyclersCounts = _.keyBy(it => it.number, data.recyclers)
}

Gsr50.prototype.init = function init (data) {
  var self = this

  return new Promise(resolve => {
    if (this.initializing || this.initialized) {
      resolve()
      return
    }

    this.initializing = true
    this._setup(data)

    setTimeout(function () {
      self.initialized = true
      self.initializing = false
      resolve()
    }, 1000)
  })
}

Gsr50.prototype.waitForBillsRemoved = function waitForBillsRemoved () {
  return pDelay(2000).then(_.stubTrue)
}

Gsr50.prototype.billsPresent = function billsPresent () {
  return pDelay(2000).then(_.stubFalse)
}

Gsr50.prototype.dispense = function dispense (notes) {
  const response = {}
  response.value = _.map(it => ({ dispensed: it, rejected: 0 }), notes)

  return pDelay(2000).then(() => response)
}

Gsr50.prototype.deposit = function deposit () {
  this.emit('billsValid')
}

Gsr50.prototype.stack = function stack () {
  return this.deposit()
}

Gsr50.prototype.emptyUnit = function emptyUnit () {
  let count = 0
  const units = _.reduce(
    (acc, value) => {
      count += _.defaultTo(0, value.count)
      return Object.assign(acc, {
        [value.name]: 0
      })
    },
    {},
    _.concat(this.cassettes, this.recyclers)
  )

  // TODO: check if this can give erroneous amounts in the real hardware. In the mock it should give false amounts when the cashbox is not emptied via admin, since the machine doesn't keep track of the bills inside the cashbox. But the real hardware does
  units.cashbox = count

  return Promise.resolve({ units, fiatCode: this.fiatCode })
}

Gsr50.prototype.refillUnit = function refillUnit () {
  const units = {}
  _.forEach(cassette => {
    _.forEach(recycler => {
      if (cassette.denomination.eq(recycler.denomination)) {
        const newCount = _.clamp(recycler.count, recycler.name === 'recycler1' ? 40 : 60)(recycler.count + cassette.count)
        const movedBills = newCount - recycler.count

        recycler.count += movedBills
        cassette.count -= movedBills

        units[recycler.name] = recycler.count
      }
    })(_.clone(this.recyclers))
    units[cassette.name] = cassette.count
  })(_.clone(this.cassettes))

  return Promise.resolve({ units })
}

Gsr50.prototype.updateCounts = function updateCounts (newCounts) {
}

module.exports = Gsr50<|MERGE_RESOLUTION|>--- conflicted
+++ resolved
@@ -69,11 +69,7 @@
   }
 }
 
-<<<<<<< HEAD
-Gsr50.prototype.run = function run (cb, { cassettes, stackers }) {
-=======
-Gsr50.prototype.run = function run (cb, cassettes, recyclers) {
->>>>>>> 1b29c608
+Gsr50.prototype.run = function run (cb, { cassettes, recyclers }) {
   this.getDeviceState()
   const handler = handleCommand.bind(this)
   process.on('message', handler)
