--- conflicted
+++ resolved
@@ -73,28 +73,20 @@
         }
       }
 
-<<<<<<< HEAD
       const bills = {
-=======
       // return a successful result
-      return {
->>>>>>> 3b5d870f
         bills: [
           {dispensed: notes[0], rejected: 0},
           {dispensed: notes[1], rejected: 0}
         ]
-      }
-    })
+    }
 
-<<<<<<< HEAD
       this.billsPresent()
         .then(function() {
           actionEmitter.emit('billDispenser', { action: 'dispensed', value: bills })
         })
     })
     
-=======
->>>>>>> 3b5d870f
     // return the error
     .catch(err => {
       err.name = 'MockedDispenserError'
