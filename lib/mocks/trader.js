--- conflicted
+++ resolved
@@ -66,20 +66,15 @@
   cb()
 }
 
-<<<<<<< HEAD
 Trader.prototype.stateChange = function stateChange (state) {
   console.log('Trader: Changed state to: %s', state)
 }
 
-Trader.prototype.sendBitcoins = function sendBitcoins (tx, cb) {
-  console.log('Server: sending bitcoins: %s', tx.satoshis)
-=======
 Trader.prototype.sendCoins = function sendCoins (tx, cb) {
   console.log('Server: sending coins: %s', tx.cryptoAtoms)
   console.log(JSON.stringify(tx, null, 2))
   this.balance -= tx.fiat
   console.log('Remaining balance: %d', this.balance)
->>>>>>> 77a1bff9
   setTimeout(function () {
     cb(null, 'ed83b95940dbaecd845749d593a260819437838449f87b9257f25dfbd32f7fd6')
   }, 1000)
