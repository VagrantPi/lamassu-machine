--- conflicted
+++ resolved
@@ -184,11 +184,7 @@
   return instance
 }
 
-<<<<<<< HEAD
-Hcm2.prototype.isCashRecycler = true
-=======
 Gsr50.prototype.isCashRecycler = true
->>>>>>> 81a8a42a
 
 Gsr50.prototype.setFiatCode = function setFiatCode (fiatCode) {
   this.fiatCode = fiatCode
