--- conflicted
+++ resolved
@@ -112,10 +112,6 @@
 
   this.key = fs.readFileSync(certs.keyFile)
   this.cert = fs.readFileSync(certs.certFile)
-<<<<<<< HEAD
-  var downloadDir = this.config.downloadDir
-=======
->>>>>>> 6dcecc15
   var packagePath = downloadDir + '/update.tar'
   if (fs.existsSync(downloadDir)) {
     if (fs.existsSync(packagePath)) fs.unlinkSync(packagePath)
