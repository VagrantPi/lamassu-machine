const cp = require('child_process')

const actionEmitter = require('../action-emitter')
const processDoorLib = require('./process-door')

const lc = require('../leds/led-control')
const LEDS = require('./led-addresses')

module.exports = { run }

function unauthorizedSequence () {
  if (!processDoorLib.isDoorSecured()) return
  return lc.timedPulse(LEDS.doorLeds, lc.COLORS.red, 1000)
}

function doorSecured () {
  return lc.lightDown()
}

function doorNotSecured () {
  return solidUp(LEDS.doorLeds, lc.COLORS.amazonite)
}

function processFob (event) {
  if (!processDoorLib.isDoorSecured()) return

  switch (event.action) {
    case 'unauthorized':
      return unauthorizedSequence()
    case 'registered':
      return lc.timed({range: LEDS.doorLeds, color: lc.COLORS.orange, type: 'pulse'}, 1000)
  }
}

function processDoor (event) {
  switch (event.action) {
    case 'doorSecured':
      return doorSecured()
    case 'doorNotSecured':
      return doorNotSecured()
  }
}

function processDoorManager (event) {
  switch (event.action) {
    case 'doorSequenceOn':
      return pulseUp(LEDS.doorLeds, lc.COLORS.orange)
    case 'doorSequenceOff':
      return lc.lightDown()
  }
}

function pulseUp (range, color) {
  return lc.lightUp({range, color, type: 'pulse'})
}

function solidUp (range, color) {
  return lc.lightUp({range, color, type: 'solid'})
}

function processBrain (event) {
  switch (event.action) {
    case 'billValidatorPending':
      return pulseUp(LEDS.validatorLeds, lc.COLORS.amazonite)
    case 'billValidatorAccepting':
      return pulseUp(LEDS.validatorLeds, lc.COLORS.orange)
    case 'billValidatorRejecting':
      return pulseUp(LEDS.validatorLeds, lc.COLORS.red)

    case 'billDispenserDispensing':
      return solidUp(LEDS.dispenserLeds, lc.COLORS.amazonite)
    case 'billDispenserDispensed':
      return pulseUp(LEDS.dispenserLeds, lc.COLORS.orange)

    case 'scanBayLightOn':
      return solidUp(LEDS.scanBayLeds, lc.COLORS.dimmed)

    case 'billValidatorOff':
    case 'billDispenserCollected':
    case 'scanBayLightOff':
    case 'ledsOff':
    case 'forceOff':
      return lc.lightDown()
  }
}

function killAll () {
  console.log('LED: kill any hangovers')
<<<<<<< HEAD
  cp.execFile('/usr/bin/killall', ['leds'], err => {
    if (err) console.log('LEDS killall error:', err)
  })
=======
  cp.execFile('/usr/bin/killall', ['leds'], () => {})
>>>>>>> f75f175b
}

function processDispenseGenerator (event) {
  switch (event.action) {
    case 'billDispenserDispensed':
      return pulseUp(LEDS.dispenserLeds, lc.COLORS.orange)
    default:
      break
  }
}

function run () {
  console.log('DEBUG100')
  killAll()
  actionEmitter.on('fob', processFob)
  actionEmitter.on('door', processDoor)
  actionEmitter.on('doorManager', processDoorManager)
  actionEmitter.on('brain', processBrain)
  actionEmitter.on('dispenseGenerator', processDispenseGenerator)
  return Promise.resolve()
}<|MERGE_RESOLUTION|>--- conflicted
+++ resolved
@@ -86,13 +86,7 @@
 
 function killAll () {
   console.log('LED: kill any hangovers')
-<<<<<<< HEAD
-  cp.execFile('/usr/bin/killall', ['leds'], err => {
-    if (err) console.log('LEDS killall error:', err)
-  })
-=======
   cp.execFile('/usr/bin/killall', ['leds'], () => {})
->>>>>>> f75f175b
 }
 
 function processDispenseGenerator (event) {
