--- conflicted
+++ resolved
@@ -192,8 +192,6 @@
     },
     polymer: false
   },
-<<<<<<< HEAD
-=======
   HRK: {
     thickness: 0x0c,
     lengths: {
@@ -208,7 +206,6 @@
     },
     polymer: false
   },
->>>>>>> 23e59d66
   ILS: {
     thickness: 0x0d,
     lengths: {
