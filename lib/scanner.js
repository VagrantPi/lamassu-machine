--- conflicted
+++ resolved
@@ -6,11 +6,8 @@
 const manatee = require('manatee')
 const supyo = require('@lamassu/supyo')
 const jsQR = require('jsqr')
-<<<<<<< HEAD
-=======
 
 const selectedCamResolutions = {}
->>>>>>> 23e59d66
 
 let configuration = null
 let cancelFlag = false
@@ -329,7 +326,6 @@
   })
 }
 
-<<<<<<< HEAD
 function takeFacePhotoTC (callback) {
   scanFacephotoTC(function (err, result) {
     if (err) return callback(err)
@@ -337,7 +333,8 @@
 
     callback(null, result)
   })
-=======
+}
+
 function _prepareForCapture (mode) {
   if (opened) return openSettings
   // Pick correct camera
@@ -369,5 +366,4 @@
 function prepareForCapture (mode) {
   openedFromOutside = true
   _prepareForCapture(mode)
->>>>>>> 23e59d66
 }