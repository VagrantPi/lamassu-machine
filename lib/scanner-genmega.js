const _ = require('lodash/fp')
const { utils: coinUtils } = require('@lamassu/coins')
const { bcs } = require('genmega')

const Pdf417Parser = require('./compliance/parsepdf417')
const scanner = require('./scanner')

let barcodeScannerPath = null
let gmrunning = false

function config (_configuration) {
  scanner.config(_configuration)
  scanner.setFPS(5)
  barcodeScannerPath = _.get(`scanner.device`, _configuration)
}

function cancel () {
  if (gmrunning) {
<<<<<<< HEAD
    bcs.cancelScan()
=======
    gmrunning = false
    genmega.BCSCancelScan()
>>>>>>> 350a1835
  } else {
    scanner.cancel()
  }
}

const isOpened = () => gmrunning || scanner.isOpened()

function scanPDF417 (callback) {
  gmrunning = true
<<<<<<< HEAD
  return bcs.scan(barcodeScannerPath, 1)
    .then(({ decoded, return_int, return_message }) => {
      gmrunning = false
      if (return_int < 0) return callback(new Error(return_message))

      if (!decoded) return callback(null, null)

      const parsed = Pdf417Parser.parse(decoded)
      if (!parsed) return callback(null, null)
      parsed.raw = decoded
=======
  genmega.BCSScan(barcodeScannerPath, 1)
    .then(({ iRet, code }) => {
      gmrunning = false
      if (iRet < 0 && iRet !== -5) return callback(new Error(returnValuesTable[iRet]))
      if (iRet === -5 || !code) return callback(null, null)

      const parsed = Pdf417Parser.parse(code)
      if (!parsed) return callback(null, null)
      parsed.raw = code
>>>>>>> 350a1835
      callback(null, parsed)
    })
}

function scanPairingCode (shouldSaveAttempt, callback) {
  gmrunning = true
<<<<<<< HEAD
  return bcs.scan(barcodeScannerPath, 1)
    .then(({ decoded, return_int, return_message }) => {
      gmrunning = false
      if (return_int < 0) return callback(new Error(return_message))
      if (!decoded) decoded = null
      return callback(null, decoded)
=======
  genmega.BCSScan(barcodeScannerPath, 1)
    .then(({ iRet, code }) => {
      gmrunning = false
      if (iRet < 0 && iRet !== -5) return callback(new Error(returnValuesTable[iRet]))
      if (iRet === -5 || !code) code = null
      return callback(null, code)
>>>>>>> 350a1835
    })
}

function scanMainQR (cryptoCode, shouldSaveAttempt, callback) {
  gmrunning = true
<<<<<<< HEAD
  return bcs.scan(barcodeScannerPath, 1)
    .then(({ decoded, return_int, return_message }) => {
      gmrunning = false
      if (return_int < 0) return callback(new Error(return_message))

      if (!decoded) {
        console.log('scanner: Empty response from genmega lib', decoded)
=======
  genmega.BCSScan(barcodeScannerPath, 1)
    .then(({ iRet, code }) => {
      gmrunning = false
      if (iRet < 0 && iRet !== -5) return callback(new Error(returnValuesTable[iRet]))
      if (iRet === -5) return callback(null, null)
      if (!code) {
        console.log('scanner: Empty response from genmega lib', code)
>>>>>>> 350a1835
        return callback(null, null)
      }
      console.log('DEBUG55: %s', decoded)
      const network = 'main'
      callback(null, coinUtils.parseUrl(cryptoCode, network, decoded))
    })
}

function scanPK (callback) {
  gmrunning = true
<<<<<<< HEAD
  return bcs.scan(barcodeScannerPath, 0)
    .then(({ decoded, return_int, return_message }) => {
      gmrunning = false
      if (return_int < 0) return callback(new Error(return_message))
      if (!decoded) decoded = null
      callback(null, decoded)
=======
  genmega.BCSScan(barcodeScannerPath, 0)
    .then(({ iRet, code }) => {
      gmrunning = false
      if (iRet < 0 && iRet !== -5) return callback(new Error(returnValuesTable[iRet]))
      if (iRet === -5 || !code) code = null
      callback(null, code)
>>>>>>> 350a1835
    })
}

function scanPhotoCard (callback) {
  callback(new Error('ID Card photo is not supported for genmega!'))
}

module.exports = {
  config,
  scanPairingCode,
  scanMainQR,
  scanPDF417,
  scanPhotoCard,
  takeFacephoto: scanner.takeFacephoto,
  cancel,
  isOpened,
  scanPK,
  getDelayMS: scanner.getDelayMS,
  hasCamera: scanner.hasCamera,
  takeFacePhotoTC: scanner.takeFacePhotoTC,
  delayedFacephoto: scanner.delayedFacephoto,
  delayedPhoto: scanner.delayedPhoto,
  diagnosticPhotos: scanner.diagnosticPhotos
}<|MERGE_RESOLUTION|>--- conflicted
+++ resolved
@@ -16,12 +16,8 @@
 
 function cancel () {
   if (gmrunning) {
-<<<<<<< HEAD
+    gmrunning = false
     bcs.cancelScan()
-=======
-    gmrunning = false
-    genmega.BCSCancelScan()
->>>>>>> 350a1835
   } else {
     scanner.cancel()
   }
@@ -31,71 +27,39 @@
 
 function scanPDF417 (callback) {
   gmrunning = true
-<<<<<<< HEAD
-  return bcs.scan(barcodeScannerPath, 1)
-    .then(({ decoded, return_int, return_message }) => {
+  bcs.scan(barcodeScannerPath, 1)
+    .then(({ decoded, return_int, return_code, return_message }) => {
       gmrunning = false
-      if (return_int < 0) return callback(new Error(return_message))
-
-      if (!decoded) return callback(null, null)
+      if (return_int < 0 && return_code !== 'HM_DEV_CANCEL') return callback(new Error(return_message))
+      if (return_code === 'HM_DEV_CANCEL' || !decoded) return callback(null, null)
 
       const parsed = Pdf417Parser.parse(decoded)
       if (!parsed) return callback(null, null)
       parsed.raw = decoded
-=======
-  genmega.BCSScan(barcodeScannerPath, 1)
-    .then(({ iRet, code }) => {
-      gmrunning = false
-      if (iRet < 0 && iRet !== -5) return callback(new Error(returnValuesTable[iRet]))
-      if (iRet === -5 || !code) return callback(null, null)
-
-      const parsed = Pdf417Parser.parse(code)
-      if (!parsed) return callback(null, null)
-      parsed.raw = code
->>>>>>> 350a1835
       callback(null, parsed)
     })
 }
 
 function scanPairingCode (shouldSaveAttempt, callback) {
   gmrunning = true
-<<<<<<< HEAD
-  return bcs.scan(barcodeScannerPath, 1)
-    .then(({ decoded, return_int, return_message }) => {
+  bcs.scan(barcodeScannerPath, 1)
+    .then(({ decoded, return_int, return_code, return_message }) => {
       gmrunning = false
-      if (return_int < 0) return callback(new Error(return_message))
-      if (!decoded) decoded = null
+      if (return_int < 0 && return_code !== 'HM_DEV_CANCEL') return callback(new Error(return_message))
+      if (return_code === 'HM_DEV_CANCEL' || !decoded) decoded = null
       return callback(null, decoded)
-=======
-  genmega.BCSScan(barcodeScannerPath, 1)
-    .then(({ iRet, code }) => {
-      gmrunning = false
-      if (iRet < 0 && iRet !== -5) return callback(new Error(returnValuesTable[iRet]))
-      if (iRet === -5 || !code) code = null
-      return callback(null, code)
->>>>>>> 350a1835
     })
 }
 
 function scanMainQR (cryptoCode, shouldSaveAttempt, callback) {
   gmrunning = true
-<<<<<<< HEAD
-  return bcs.scan(barcodeScannerPath, 1)
-    .then(({ decoded, return_int, return_message }) => {
+  bcs.scan(barcodeScannerPath, 1)
+    .then(({ decoded, return_int, return_code, return_message }) => {
       gmrunning = false
-      if (return_int < 0) return callback(new Error(return_message))
-
+      if (return_int < 0 && return_code !== 'HM_DEV_CANCEL') return callback(new Error(return_message))
+      if (return_code === 'HM_DEV_CANCEL') return callback(null, null)
       if (!decoded) {
         console.log('scanner: Empty response from genmega lib', decoded)
-=======
-  genmega.BCSScan(barcodeScannerPath, 1)
-    .then(({ iRet, code }) => {
-      gmrunning = false
-      if (iRet < 0 && iRet !== -5) return callback(new Error(returnValuesTable[iRet]))
-      if (iRet === -5) return callback(null, null)
-      if (!code) {
-        console.log('scanner: Empty response from genmega lib', code)
->>>>>>> 350a1835
         return callback(null, null)
       }
       console.log('DEBUG55: %s', decoded)
@@ -106,21 +70,12 @@
 
 function scanPK (callback) {
   gmrunning = true
-<<<<<<< HEAD
-  return bcs.scan(barcodeScannerPath, 0)
-    .then(({ decoded, return_int, return_message }) => {
+  bcs.scan(barcodeScannerPath, 0)
+    .then(({ decoded, return_int, return_code, return_message }) => {
       gmrunning = false
-      if (return_int < 0) return callback(new Error(return_message))
-      if (!decoded) decoded = null
+      if (return_int < 0 && return_code !== 'HM_DEV_CANCEL') return callback(new Error(return_message))
+      if (return_code === 'HM_DEV_CANCEL' || !decoded) decoded = null
       callback(null, decoded)
-=======
-  genmega.BCSScan(barcodeScannerPath, 0)
-    .then(({ iRet, code }) => {
-      gmrunning = false
-      if (iRet < 0 && iRet !== -5) return callback(new Error(returnValuesTable[iRet]))
-      if (iRet === -5 || !code) code = null
-      callback(null, code)
->>>>>>> 350a1835
     })
 }
 
