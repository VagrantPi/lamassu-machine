const fs = require('fs')
const cp = require('child_process')
const os = require('os')
const path = require('path')
const net = require('net')
const semver = require('semver')
const _ = require('lodash/fp')
const minimist = require('minimist')
const Rx = require('rxjs/Rx')
const pify = require('pify')
const pDelay = require('delay')
const pAny = require('p-any')
const pSettle = require('p-settle')

const commandLine = minimist(process.argv.slice(2))

const operatorInfo = require('./operator-info')
const sms = require('./compliance/flows/sms')
const coinUtils = require('./coins/utils')
const pairing = require('./pairing')
const Tx = require('./tx')
const BN = require('./bn')
const usbreset = require('./usbreset')
const version = require('../package.json').version
const db = require('./db')
const actionEmitter = require('./action-emitter')
const optimizeDispense = require('./dispense-optimizer')
const ping = require('./ping')

const deviceConfig = require('../device_config.json')

const boardManager = pickBoardManager()

const E = require('./error')
const complianceTiers = require('./compliance/compliance-tiers')
const idCardData = require('./compliance/flows/id-card-data')
const idCardPhoto = require('./compliance/flows/id-card-photo')
const facephoto = require('./compliance/flows/facephoto')
const sanctions = require('./compliance/flows/sanctions')
const usSsn = require('./compliance/flows/US-SSN')
const { getLowestAmountPerRequirement, getAmountToHardLimit, getTriggered } = require('./compliance/triggers/triggers')
const { ORDERED_REQUIREMENTS, REQUIREMENTS } = require('./compliance/triggers/consts')

const printerLoader = require('./printer/loader')
const BigNumber = BN.klass

let transitionTime

const COMPLIANCE_VERIFICATION_STATES = ['smsVerification', 'permission_id', 'permission_face_photo', 'usSsnPermission']
const COMPLIANCE_REJECTED_STATES = ['registerUsSsn']
const BILL_ACCEPTING_STATES = ['billInserted', 'billRead', 'acceptingBills',
  'acceptingFirstBill', 'maintenance']
const NON_TX_STATES = ['networkDown', 'connecting', 'wifiConnected', 'pairing',
  'initializing', 'booting']
const ARE_YOU_SURE_ACTIONS = ['cancelTransaction', 'continueTransaction']
const ARE_YOU_SURE_HANDLED = ['depositCancel']
const ARE_YOU_SURE_SMS_HANDLED = ['cancelPhoneNumber', 'cancelSecurityCode']
const ARE_YOU_SURE_HANDLED_SMS_COMPLIANCE = ['deposit_timeout', 'rejected_zero_conf']
const INITIAL_STATE = 'start'
const MIN_SCREEN_TIME = 1000
const POLL_INTERVAL = commandLine.pollTime || 5000
const INSUFFICIENT_FUNDS_CODE = 570
const NETWORK_TIMEOUT_INTERVAL = 20000
const MIN_WAITING = 500
const STATUS_QUERY_TIMEOUT = 2000
const DEFAULT_NUMBER_OF_CASSETTES = 2

const Brain = function (config) {
  if (!(this instanceof Brain)) return new Brain(config)

  this.rootConfig = config
  this.config = config.brain

  this.devBoard = config.devBoard

  this.bootTime = Date.now()

  this.dataPath = path.resolve(__dirname, '..', this.config.dataPath)
  this.certPath = {
    cert: path.resolve(this.dataPath, this.config.certs.certFile),
    key: path.resolve(this.dataPath, this.config.certs.keyFile)
  }

  this.connectionInfoPath = path.resolve(this.dataPath, 'connection_info.json')
  this.dbRoot = path.resolve(this.dataPath, 'tx-db')

  const wifiConfig = config.wifi
  wifiConfig.wpaConfigPath = wifiConfig.wpaConfigPath &&
  path.resolve(this.dataPath, wifiConfig.wpaConfigPath)
  if (config.mockWifi) {
    this.wifi = require('./mocks/wifi')(wifiConfig)
  } else if (config.wifiDisabled) {
    this.wifi = require('./wifi-none')()
  } else {
    this.wifi = require('./wifi')(wifiConfig)
  }

  this.scanner = config.mockCam
    ? require('./mocks/scanner')
    : require('./scanner')
  this.scanner.config(config)

  config.billValidator.rs232.device = determineDevicePath(config.billValidator.rs232.device)
  if (config.billDispenser) {
    config.billDispenser.device = determineDevicePath(config.billDispenser.device)
  }

  this.billValidator = this.loadBillValidator()

  printerLoader.load().then(printer => {
    this.printer = printer
  }).catch(console.log)

  this.setBrowser(require('./browser')())
  this._setState(INITIAL_STATE)
  this.tx = null
  this.permissionsGiven = {}
  this.requirementAmountTriggered = {}
  this.pk = null
  this.currentScreenTimeout = null
  this.locked = true
  this.wifis = null
  this.screenTimeout = null
  this.lastPowerUp = Date.now()
  this.networkDown = true
  this.hasConnected = false
  this.localeInfo = this.config.locale.localeInfo
  this.dirtyScreen = false
  this.billValidatorErrorFlag = false
  this.startDisabled = false
  this.testModeOn = false
  this.uiCassettes = null
  this.powerDown = false
  this.beforeIdleState = true
  this.scannerTimeout = null
<<<<<<< HEAD
  this.numberOfCassettes = _.isFinite(parseInt(deviceConfig.billDispenser.cassettes))
    ? deviceConfig.billDispenser.cassettes
    : DEFAULT_NUMBER_OF_CASSETTES

  this.pingInterval = setInterval(() => {
    ping.pingRepository(this.trader.urlsToPing)
      .then(res => this.trader.networkHeartbeat(_.filter(x => x.isAlive, res)))
  }, this.config.pingInterval)

  this.speedtestInterval = setInterval(() => {
    ping.checkDownloadSpeed(this.trader.speedtestFiles)
      .then(res => this.trader.networkPerformance(res))
  }, this.config.speedtestInterval)
=======
  this.pingInterval = null
  this.speedtestInterval = null
  this.numberOfCassettes = _.isFinite(parseInt(deviceConfig.billDispenser.cassettes))
    ? deviceConfig.billDispenser.cassettes
    : DEFAULT_NUMBER_OF_CASSETTES
>>>>>>> 01a9e6b5
}

const EventEmitter = require('events').EventEmitter
const util = require('util')
util.inherits(Brain, EventEmitter)

function osPlatform () {
  switch (os.platform()) {
    case 'darwin': return 'MacOS'
    case 'linux': return 'Linux'
    case 'win32': return 'Windows'
    default: return 'Unknown'
  }
}

Brain.prototype.determinePlatform = function determinePlatform () {
  if (fs.existsSync('/etc/inittab')) return 'N7G1'
  if (fs.existsSync('/etc/init/lamassu-machine.conf')) return 'AAEON'
  return 'SSUBOARD'
}

function platformDisplay (code) {
  if (code === 'N7G1') return 'Trofa'
  if (code === 'AAEON') return 'Douro'
  return osPlatform()
}

Brain.prototype.checkDownloadSpeed = function checkDownloadSpeed () {
  ping.checkDownloadSpeed()
    .then(res => {
      if (!res) return
      const filteredResults = _.filter(x => {
        if (_.isNil(x.speed)) return false
        return _.isFinite(_.toNumber(x.speedValue))
      })(res)
      if (_.isEmpty(filteredResults)) return
      this.trader.networkPerformance(filteredResults)
    })
    .catch(console.error)
}

Brain.prototype.networkHeartbeat = function networkHeartbeat () {
  ping.pingRepository()
    .then(res => {
      if (!res) return
      const filteredResults = _.filter(x => x.isAlive)(res)
      if (_.isEmpty(filteredResults)) return
      this.trader.networkHeartbeat(filteredResults)
    })
    .catch(console.error)
}

Brain.prototype.traderRun = function traderRun () {
  this.pollHandle = setInterval(() => {
    if (this.state === 'networkDown') this.trader.clearConfigVersion()
    this.trader.poll()
  }, POLL_INTERVAL)

  this.networkHeartbeat()
  this.checkDownloadSpeed()

  this.pingInterval = setInterval(() => {
    return this.networkHeartbeat()
  }, this.config.pingInterval)

  this.speedtestInterval = setInterval(() => {
    return this.checkDownloadSpeed()
  }, this.config.speedtestInterval)

  return this.trader.poll()
}

Brain.prototype.stop = function stop () {
  clearInterval(this.pollHandle)
  clearInterval(this.pingInterval)
  clearInterval(this.speedtestInterval)
}

Brain.prototype.prunePending = function prunePending (txs) {
  const pendingTxs = _.filter('dirty', txs)

  if (_.isEmpty(pendingTxs)) return 0

  const modifier = tx => tx.direction === 'cashIn'
    ? Tx.update(tx, {send: true, timedout: true})
    : Tx.update(tx, {timedout: true})

  const postTx = tx => {
    return this.postTx(modifier(tx))
      .catch(err => {
        if (err instanceof E.RatchetError) return
        throw err
      })
  }

  // Since it's pending we want to send and not wait for more bills
  const promises = _.map(postTx, pendingTxs)

  return Promise.all(promises)
    .then(() => pendingTxs.length)
}

Brain.prototype.selectBillValidatorClass = function selectBillValidatorClass () {
  if (commandLine.mockBillValidator) return require('./mocks/id003')

  if (this.rootConfig.billValidator.deviceType === 'cashflowSc') {
    return require('./mei/cashflow_sc')
  }

  if (this.rootConfig.billValidator.deviceType === 'ccnet') {
    return require('./ccnet/ccnet')
  }

  return require('./id003/id003')
}

Brain.prototype.loadBillValidator = function loadBillValidator () {
  const billValidatorClass = this.selectBillValidatorClass()
  return billValidatorClass.factory(this.rootConfig.billValidator)
}

Brain.prototype.processPending = function processPending () {
  console.log('Processing pending txs...')
  return db.prune(this.dbRoot, txs => this.prunePending(txs))
    .catch(err => console.log(err.stack))
}

Brain.prototype.run = function run () {
  console.log('crypto Machine software initialized.')
  const self = this
  this._init()
  boardManager.run()
  this.browser().listen(this.config.wsHost, this.config.wsPort)
  if (!this.devBoard) this.setupHardware()
  usbreset.reset(this.config.resetBasePath, this.determinePlatform())
  this._periodicLog()

  const callback = function () {
    self._transitionState('restart')
    console.log('Scheduled restart after idle time.')
    process.exit()
  }

  this.hasFrontFacingCamera = this.scanner.hasCamera('facephoto')
  if (!this.hasFrontFacingCamera) console.log('Warning: no front facing camera detected.')

  this._executeCallbackAfterASufficientIdlePeriod(callback)

  this.clientCert = pairing.getCert(this.certPath)

  if (!this.clientCert) {
    return this._transitionState('virgin', { version })
  }

  return this.checkWifiStatus()
}

Brain.prototype.epipeLog = function epipeLog () {
  if (this.trader) {
    this.trader.epipeLog()
  }
}

Brain.prototype._executeCallbackAfterASufficientIdlePeriod =
function _executeCallbackAfterASufficientIdlePeriod (callback) {
  const self = this
  const config = this.config
  const exitTime = config.exitTime
  const exitOnIdle = exitTime + config.idleTime

  setInterval(function () {
    if (self.isStaticState()) {
      const date = new Date()
      const elapsed = (date.getTime()) - self.bootTime
      if (exitOnIdle && elapsed > exitOnIdle) {
        callback()
      }
    }
  }, this.config.checkIdle)
}

Brain.prototype._periodicLog = function _periodicLog () {
  const self = this
  const batteryCapacityPath = this.config.batteryCapacityPath
  const tempSensorPath = this.config.tempSensorPath
  const readFile = pify(fs.readFile)
  const tempSensorPaths = _.compact(_.castArray(tempSensorPath))
  const batteryCapacityPaths = _.compact(_.castArray(batteryCapacityPath))

  function reporting () {
    const clauses = ['version: %s, cpuLoad: %s, memUse: %s, memFree: %s\n  nodeUptime: %s, ' +
    'osUptime: %s']

    const batteryPromises = _.map(path => readFile(path, {encoding: 'utf8'}), batteryCapacityPaths)
    const tempPromises = _.map(path => readFile(path, {encoding: 'utf8'}), tempSensorPaths)
    const tempReading = pAny(tempPromises)
    const batteryReading = pAny(batteryPromises)

    return pSettle([tempReading, batteryReading])
      .then(([temperature, battery]) => {
        if (battery.value) {
          clauses.push('battery: ' + battery.value.trim() + '%')
        }

        if (temperature.value) {
          clauses.push('CPU temperature: ' + (temperature.value.trim() / 1000) + '° C')
        }

        const cpuLoad = os.loadavg()[1].toFixed(2)
        const memUse = (process.memoryUsage().rss / Math.pow(1000, 2)).toFixed(1) +
      ' MB'
        const memFree = (os.freemem() * 100 / os.totalmem()).toFixed(1) + '%'
        const nodeUptimeMs = Date.now() - self.bootTime
        const nodeUptime = (nodeUptimeMs / 3600000).toFixed(2) + 'h'
        const osUptime = (os.uptime() / 3600).toFixed(2) + 'h'
        const format = clauses.join(', ')
        console.log(format, version, cpuLoad, memUse, memFree, nodeUptime, osUptime)
      })
  }
  reporting()
  setInterval(reporting, this.config.periodicLogInterval)
}

Brain.prototype.initialize = function initialize () {
  this.clientCert = pairing.getCert(this.certPath)

  if (!this.clientCert) this._transitionState('initializing')

  pairing.init(this.certPath)
    .then(clientCert => {
      this.clientCert = clientCert
      this.checkWifiStatus()
    })
}

Brain.prototype.checkWifiStatus = function checkWifiStatus () {
  const self = this

  this._transitionState('booting')

  this.wifi.status(function (err, status, ip) {
    if (err || status === 'pending') {
      if (err) console.log(err.stack)
      if (self.state !== 'wifiConnecting') {
        self._wifiConnecting()
      }

      self.wifi.waitConnection(function (err, ip) {
        if (err) {
          self.wifi.startScanning()
          self._wifiList()
          return
        }
        self.config.ip = ip
        self._wifiConnected()
      })

      return
    }

    if (status === 'disconnected') {
      self.wifi.startScanning()
      self._wifiList()
      return
    }

    if (status === 'connected') {
      self.config.ip = ip
      self._wifiConnected()
      return
    }
  })
}

Brain.prototype._init = function init () {
  this._initHearbeat()
  this._initWifiEvents()
  this._initBrowserEvents()
  this._initBillValidatorEvents()
  this._initBrainEvents()
  this._initActionEvents()
}

Brain.prototype._initHearbeat = function _initHeartbeat () {
  let pingIntervalPtr

  const heartbeatServer = net.createServer(function (c) {
    console.log('heartbeat client connected')
    c.on('end', function () {
      clearInterval(pingIntervalPtr)
      console.log('heartbeat client disconnected')
    })

    c.on('error', function (err) {
      console.log('hearbeat server error: %s', err)
    })

    pingIntervalPtr = setInterval(function () {
      c.write('ping')
    }, 5000)
  })

  try { fs.unlinkSync('/tmp/heartbeat.sock') } catch (ex) {}
  heartbeatServer.listen('/tmp/heartbeat.sock', function () {
    console.log('server bound')
  })
}

Brain.prototype._initWifiEvents = function _initWifiEvents () {
  const self = this

  this.wifi.on('scan', function (res) {
    self.wifis = res
    self.browser().send({wifiList: res})
  })

  this.wifi.on('connected', function () {
    if (self.state === 'wifiList') {
      self.wifi.stopScanning()
      self._wifiConnected()
    }
  })
}

Brain.prototype._initTraderEvents = function _initTraderEvents () {
  const self = this
  this.trader.on('pollUpdate', needsRefresh => this._pollUpdate(needsRefresh))
  this.trader.on('networkDown', function () { self._networkDown() })
  this.trader.on('networkUp', function () { self._networkUp() })
  this.trader.on('error', function (err) { console.log(err.stack) })
  this.trader.on('unpair', function () { self._unpair() })
  this.trader.on('reboot', function () { self._reboot() })
  this.trader.on('shutdown', function () { self._shutdown() })
  this.trader.on('restartServices', function () { self._restartServices('Remote restart services', true) })
}

Brain.prototype._initBrowserEvents = function _initBrowserEvents () {
  const self = this
  const browser = this.browser()

  browser.on('connected', function () { self._connectedBrowser() })
  browser.on('message', function (req) { self._processRequest(req) })
  browser.on('closed', function () { self._closedBrowser() })
  browser.on('messageError', function (err) {
    console.log('Browser error: ' + err.message)
  })
  browser.on('error', function (err) {
    console.log('Browser connect error: ' + err.message)
    console.log('Likely that two instances are running.')
  })
}

Brain.prototype._initBillValidatorEvents = function _initBillValidatorEvents () {
  const self = this
  const billValidator = this.billValidator

  billValidator.on('error', function (err) { self._billValidatorErr(err) })
  billValidator.on('disconnected', function () { self._billValidatorErr() })
  billValidator.on('billAccepted', function () { self._billInserted() })
  billValidator.on('billRead', function (data) { self._billRead(data) })
  billValidator.on('billValid', function () { self.updateBillScreen() })
  billValidator.on('billRejected', function () { self._billRejected() })
  billValidator.on('timeout', function () { self._billTimeout() })
  billValidator.on('standby', function () { self._billStandby() })
  billValidator.on('jam', function () { self._billJam() })
  billValidator.on('stackerOpen', function () { self._stackerOpen() })
  billValidator.on('enabled', function (data) { self._billsEnabled(data) })
}

Brain.prototype._initBrainEvents = function _initBrainEvents () {
  this.on('newState', function (state) {
    console.log('new brain state:', state)
  })
}

Brain.prototype._initActionEvents = function _initActionEvents () {
  actionEmitter.on('action', (...args) => this.processAction.apply(this, args))
  actionEmitter.on('brain', (...args) => this.processBrainAction.apply(this, args))
}

Brain.prototype.oldScanBayLightOn = function oldScanBayLightOn () {
  if (this.hasNewScanBay()) return
  this.billValidator.lightOn()
}

Brain.prototype.oldScanBayLightOff = function oldScanBayLightOff () {
  if (this.hasNewScanBay()) return
  this.billValidator.lightOff()
}

Brain.prototype.processBrainAction = function processBrainAction (action) {
  switch (action.action) {
    case 'scanBayLightOn': return this.oldScanBayLightOn()
    case 'scanBayLightOff': return this.oldScanBayLightOff()
  }
}

Brain.prototype.processAction = function processAction (action, stateMachine) {
  switch (action) {
    // idCardData actions
    case 'scanPDF':
      this.scanPDF()
      break
    case 'authorizeIdCardData':
      this.authorizeIdCardData()
      break
    // idCardPhoto actions
    case 'scanPhotoCard':
      this.scanPhotoCard()
      break
    case 'authorizePhotoCardData':
      this.authorizePhotoCardData()
      break
    // facephoto actions
    case 'retryTakeFacephoto':
    case 'takeFacephoto':
      this.takeFacephoto()
      break
    case 'authorizeFacephotoData':
      this.authorizeFacephotoData()
      break
    // generic actions
    case 'timeoutToScannerCancel':
      this.timeoutToScannerCancel(stateMachine)
      break
    case 'transitionScreen':
      this.transitionScreen()
      break
    case 'timeoutToFail':
      setTimeout(() => stateMachine.dispatch('FAIL'), _.get('scanner.timeout', this.rootConfig))
      break
    case 'success':
      this.smsFlowHandleReturnState()
      break
    case 'failure':
      this.failedCompliance = stateMachine.key
      this.failedComplianceValue = this.requirementAmountTriggered[this.failedCompliance]
      this.smsFlowHandleReturnState()
      break
    // sanctions
    case 'triggerSanctions':
      this.triggerSanctions()
      break
    case 'sanctionsFailure':
      this._timedState('sanctionsFailure')
      break
    // suspend
    case 'triggerSuspend':
      this.triggerSuspend()
      break
    // block
    case 'triggerBlock':
      this.triggerBlock()
      break
    // us ssn
    case 'saveUsSsn':
      this.saveUsSsn()
  }
}

Brain.prototype.transitionScreen = function transitionScreen () {
  let appState = null

  // check idCardData state
  let machineState = idCardData.getState()
  switch (machineState) {
    case 'scanId':
      appState = 'scan_id_data'
      break
    case 'authorizing':
      appState = 'verifying_id_data'
      break
    case 'idScanFailed':
      appState = 'failed_scan_id_data'
      break
    case 'idVerificationFailed':
      appState = 'failed_permission_id'
      break
  }

  if (!appState) {
    // otherwise check idCardPhoto state
    machineState = idCardPhoto.getState()
    switch (machineState) {
      case 'scanPhotoCard':
        appState = 'scan_id_photo'
        break
      case 'scanPhotoCardManual':
        appState = 'scan_manual_id_photo'
        break
      case 'authorizing':
        appState = 'verifying_id_photo'
        break
      case 'photoCardScanFailed':
        appState = 'failed_scan_id_photo'
        break
      case 'photoCardVerificationFailed':
        appState = 'failed_verifying_id_photo'
        break
    }
  }

  if (!appState) {
    // otherwise check facephoto state
    machineState = facephoto.getState()
    switch (machineState) {
      case 'takeFacephoto':
        appState = 'scan_face_photo'
        break
      case 'retryTakeFacephoto':
        appState = 'retry_scan_face_photo'
        break
      case 'authorizing':
        appState = 'verifying_face_photo'
        break
      case 'facephotoFailed':
        appState = 'failed_scan_face_photo'
        break
      case 'facephotoVerificationFailed':
        appState = 'failed_permission_id'
        break
    }

    if (!appState) {
      // sanctions state
      machineState = sanctions.getState()
      switch (machineState) {
        case 'triggerSanctions':
          appState = 'waiting'
          break
      }
    }

    if (!appState) {
      // usSsn state
      machineState = usSsn.getState()
      switch (machineState) {
        case 'askForSsn':
          appState = 'registerUsSsn'
          break
        case 'authorizing':
          appState = 'waiting'
          break
      }
    }
  }

  if (!appState) { return }

  this._transitionState(appState, { context: 'compliance' })
}

Brain.prototype.clearTimeoutToScannerCancel = function clearTimeoutToScannerCancel () {
  if (!this.scannerTimeout) { return }

  clearTimeout(this.scannerTimeout)
  this.scannerTimeout = null
}

Brain.prototype.timeoutToScannerCancel = function timeoutToScannerCancel (stateMachine) {
  this.clearTimeoutToScannerCancel()
  this.scannerTimeout = setTimeout(() => {
    this.scanner.cancel()
    stateMachine.dispatch('SCAN_ERROR')
  }, _.get('scanner.timeout', this.rootConfig))
}

Brain.prototype.scanPDF = function scanPDF () {
  this.scanBayLightOn()
  this.scanner.scanPDF417((err, result) => {
    this.scanBayLightOff()
    this.startDisabled = false

    if (err) {
      console.log(err)
      return idCardData.dispatch('SCAN_ERROR')
    }

    if (!result) {
      console.log('No PDF417 result')
      return
    }

    if (this.hasExpired(result)) {
      console.log('Expired ID card')
      return idCardData.dispatch('SCAN_ERROR')
    }

    idCardData.setData(result)
    return idCardData.dispatch('SCANNED')
  })
}

Brain.prototype.hasExpired = function hasExpired (cardData) {
  // TODO: ZA cards currently do not have an expiration date to confirm against
  if (cardData.country === 'ZA') return false

  // In case the expiration date field is not found. Prevents l-m from bailing
  if (_.isNil(cardData.expirationDate)) return false

  const expirationYear = cardData.expirationDate.substring(0, 4)
  const expirationMonth = cardData.expirationDate.substring(4, 6)
  const expirationDay = cardData.expirationDate.substring(6, 8)
  const expirationDate = new Date(expirationYear, expirationMonth, expirationDay)

  const now = Date.now()
  return expirationDate < now
}

Brain.prototype.triggerSanctions = function triggerSanctions () {
  const dispatchBySanctions = customerSanction => {
    const action = customerSanction ? 'SUCCESS' : 'FAILURE'
    sanctions.dispatch(action)
  }

  const customer = this.customer

  // explictly test false since sanctions can be empty
  if (customer.sanctions === false) return dispatchBySanctions(false)

  // BACKWARDS_COMPATIBLITY 7.5
  // older server can't use "trigger sanctions" request
  const serverVersion = this.trader.serverVersion
  if (!serverVersion || semver.lt(serverVersion, '7.5.0-beta.0')) {
    dispatchBySanctions(customer.sanctions)
  }

  return this.trader.triggerSanctions(customer.id)
    .then(result => {
      this.customer = result.customer
      dispatchBySanctions(result.customer.sanctions)
    })
    .catch(err => {
      console.log('sanction error', err)
      dispatchBySanctions(false)
    })
}

Brain.prototype.triggerSuspend = function triggerSuspend () {
  const customer = this.customer
  const now = new Date()
  return this.trader.triggerSuspend(customer.id, this.suspendTriggerId)
    .then(result => {
      this.customer = result.customer
    })
    .catch(err => {
      console.log('block error', err)
    })
    .then(() => {
      return this.showSuspendedCustomer(this.customer, now)
    })
}

Brain.prototype.triggerBlock = function triggerBlock () {
  const customer = this.customer

  return this.trader.triggerBlock(customer.id)
    .then(result => {
      this.customer = result.customer
    })
    .catch(err => {
      console.log('block error', err)
    })
    .then(() => {
      return this.showBlockedCustomer()
    })
}

Brain.prototype.registerUsSsn = function registerUsSsn (ssn) {
  usSsn.setData(ssn)
  usSsn.dispatch('SEND')
}

Brain.prototype.saveUsSsn = function saveUsSsn () {
  const customer = this.customer

  return this.trader.updateCustomer(customer.id, { usSsn: usSsn.getData() }, this.tx.id)
    .then(result => {
      this.customer = result.customer
      usSsn.dispatch('SUCCESS')
    })
    .catch(err => {
      console.log('failure saving us ssn error', err)
      usSsn.dispatch('FAILURE')
    })
}

Brain.prototype.fromYYYYMMDD = function (string) {
  let year = string.substring(0, 4)
  let month = string.substring(4, 6)
  let day = string.substring(6, 8)

  return new Date(year, month-1, day);
}

Brain.prototype.authorizeIdCardData = function authorizeIdCardData () {
  return Promise.resolve()
    .then(() => {
      this.clearTimeoutToScannerCancel()

      const customer = this.customer
      const data = idCardData.getData()
      const idCardDataExpiration = data.expirationDate ? this.fromYYYYMMDD(data.expirationDate) : null

      // BACKWARDS_COMPATIBLITY 7.5.0-beta.2
      // older server does not have id_card_data_raw
      const serverVersion = this.trader.serverVersion
      if (!serverVersion || semver.lt(serverVersion, '7.5.0-beta.2')) {
        return this.trader.updateCustomer(customer.id, {
          idCardData: data,
          idCardDataNumber: data.documentNumber,
          idCardDataExpiration
        }, this.tx.id)
      }
      return this.trader.updateCustomer(customer.id, {
        idCardData: _.omit(['raw'], data),
        idCardDataRaw: JSON.stringify(data.raw),
        idCardDataNumber: data.documentNumber,
        idCardDataExpiration
      }, this.tx.id)
    })
    .then(result => {
      this.customer = result.customer
      idCardData.dispatch('AUTHORIZED')
    }, err => {
      this._fiatError(err)
    })
    .catch(err => {
      console.log('authorizeIdCardData error', err)
      idCardData.dispatch('BLOCKED_ID')
    })
}

Brain.prototype.scanPhotoCard = function scanPhotoCard () {
  this.scanBayLightOn()
  this.scanner.scanPhotoCard((err, result) => {
    this.scanBayLightOff()
    this.startDisabled = false

    if (err) {
      console.log(err)
      return idCardPhoto.dispatch('SCAN_ERROR')
    }

    if (!result) {
      console.log('No card photo result')
      return
    }

    idCardPhoto.setData(result.toString('base64'))
    return idCardPhoto.dispatch('SCANNED')
  })
}

Brain.prototype.authorizePhotoCardData = function authorizePhotoCardData () {
  return Promise.resolve()
    .then(() => {
      this.clearTimeoutToScannerCancel()

      const customer = this.customer
      const data = idCardPhoto.getData()
      return this.trader.updateCustomer(customer.id, {
        idCardPhotoData: data
      }, this.tx.id)
    })
    .then(result => {
      this.customer = result.customer
      idCardPhoto.dispatch('AUTHORIZED')
    }, err => {
      this._fiatError(err)
    })
    .catch(err => {
      console.log('authorizePhotoCardData error', err)
      idCardPhoto.dispatch('BLOCKED_ID')
    })
}

Brain.prototype.retryFacephoto = function retryFacephoto () {
  facephoto.dispatch('RETRY')
}

Brain.prototype.takeFacephoto = function takeFacephoto () {
  this.scanner.takeFacephoto((err, result) => {
    this.startDisabled = false

    if (err) {
      console.log(err)
      return facephoto.dispatch('SCAN_ERROR')
    }

    if (!result) {
      console.log('No photo result')
      return
    }

    facephoto.setData(result.toString('base64'))
    return facephoto.dispatch('PHOTO_TAKEN')
  })
}

Brain.prototype.authorizeFacephotoData = function authorizeFacephotoData () {
  return Promise.resolve()
    .then(() => {
      this.clearTimeoutToScannerCancel()

      const customer = this.customer
      const data = facephoto.getData()
      return this.trader.updateCustomer(customer.id, {
        frontCameraData: data
      }, this.tx.id)
    })
    .then(result => {
      this.customer = result.customer
      facephoto.dispatch('AUTHORIZED')
    }, err => {
      this._fiatError(err)
    })
    .catch(err => {
      console.log('facephoto error', err)
      facephoto.dispatch('BLOCKED_ID')
    })
}

// TODO: abstract this
Brain.prototype._setupWebcam = function _setupWebcam () {
  const rootPath = '/sys/bus/usb/devices/2-1'

  if (!fs.existsSync(rootPath)) return

  const subdirs = fs.readdirSync(rootPath)
  subdirs.forEach(function (dir) {
    if (dir.indexOf('2-1') === 0) {
      const autosuspendPath = rootPath + '/' + dir + '/power/autosuspend'
      try {
        fs.writeFileSync(autosuspendPath, '-1')
      } catch (ex) {
        // File doesn't exist, that's ok.
      }
    }
  })
}

Brain.prototype.setupHardware = function setupHardware () {
  const hardware = this.determinePlatform()

  switch (hardware) {
    case 'N7G1':
      return this.setupN7()
    case 'AAEON':
      return this.setupAaeon()
  }
}

Brain.prototype.setupAaeon = function setupAaeon () {
  const timeResyncPath = path.resolve(__dirname, '../exec/time-resync.sh')
  cp.exec(timeResyncPath, {}, err => {
    if (err) console.log(err)
  })
}

Brain.prototype.setupN7 = function setupN7 () {
  const backlightPath = '/sys/class/backlight/pwm-backlight/brightness'
  if (fs.existsSync(backlightPath)) fs.writeFileSync(backlightPath, '160\n')

  cp.exec('busybox ntpd -p time.nist.gov', {}, err => {
    if (err) console.log(err)
  })

  this._setupWebcam()
  this._setupCheckPower()
}

Brain.prototype._connectedBrowser = function _connectedBrowser () {
  //  TODO: have to work on this: console.assert(this.state === State.IDLE)
  console.log('connected to browser')
  const cryptomatModel = this.rootConfig.cryptomatModel || 'sintra'

  const wifiList = this.state === 'wifiList' && this.wifis
    ? this.wifis
    : []

  if (!this.trader || !this.trader.coins) {
    const rec = {
      action: this.state,
      wifiList,
      locale: 'en-US',
      cryptomatModel,
      version,
      operatorInfo: this.trader ? this.trader.operatorInfo : operatorInfo.load(this.dataPath)
    }

    return this.browser().send(rec)
  }

  const cryptoCode = this.singleCrypto()
    ? this.trader.coins[0].cryptoCode
    : null

  const _rates = {
    rates: this.trader.rates(cryptoCode),
    cryptoCode: cryptoCode,
    coins: Tx.coins
  }

  const rates = cryptoCode
    ? _rates
    : undefined

  const fullRec = {
    action: this.state,
    localeInfo: this.localeInfo,
    fiatCode: this.fiatCode,
    cryptoCode: cryptoCode,
    cassettes: this.uiCassettes,
    coins: this.trader.coins,
    twoWayMode: this.twoWayMode(),
    wifiList: wifiList,
    rates,
    version,
    operatorInfo: this.trader.operatorInfo,
    cryptomatModel,
    areThereAvailablePromoCodes: this.trader.areThereAvailablePromoCodes
  }

  this.browser().send(fullRec)
}

Brain.prototype._processRequest = function _processRequest (req) {
  if (this.areYouSureHandled(req.button)) {
    return this.areYouSure()
  }

  if (_.includes(req.button, ARE_YOU_SURE_ACTIONS)) {
    return this._processAreYouSure(req)
  }

  if (this.flow) {
    return this.flow.handle(req.button, req.data)
  }

  this._processReal(req)
}

Brain.prototype._processAreYouSure = function _processAreYouSure (req) {
  switch (req.button) {
    case 'continueTransaction':
      this.continueTransaction(req.data)
      break
    case 'cancelTransaction':
      this.cancelTransaction(req.data)
      break
  }
}

Brain.prototype._processReal = function _processReal (req) {
  const model = deviceConfig.cryptomatModel || 'sintra'
  
  switch (req.button) {
    case 'locked':
      this._locked()
      break
    case 'unlock':
      this._unlock(req.data)
      break
    case 'cancelLockPass':
      this._cancelLockPass()
      break
    case 'wifiSelect':
      this._wifiPass(req.data)
      break
    case 'wifiConnect':
      this._wifiConnect(req.data)
      break
    case 'cancelWifiList':
      this._cancelWifiList()
      break
    case 'cancelWifiPass':
      this._cancelWifiPass()
      break
    case 'initialize':
      this.initialize()
      break
    case 'pairingScan':
      this._pairingScan()
      break
    case 'pairingScanCancel':
      this.scanner.cancel()
      break
    case 'pairingErrorOk':
      this._unpaired()
      break
    case 'testMode':
      this._testMode()
      break
    case 'start':
      this._chooseCoin(req.data)
      break
    case 'idDataActionCancel':
      this._scanActionCancel(idCardData)
      break
    case 'idPhotoActionCancel':
      this._scanActionCancel(idCardPhoto)
      break
    case 'cancelIdScan':
      this._cancelIdScan()
      break
    case 'cancelUsSsn':
      this.failedCompliance = 'usSsn'
      this.failedComplianceValue = this.requirementAmountTriggered[this.failedCompliance]

      if (this.returnState && !_.includes(this.complianceReason, ARE_YOU_SURE_HANDLED_SMS_COMPLIANCE)) {
        return this.smsFlowHandleReturnState()
      }

      this._idle()
      break
    case 'idCodeFailedRetry':
      idCardData.start()
      break
    case 'idVerificationFailedOk':
      idCardData.dispatch('FAIL')
      break
    case 'photoScanVerificationCancel':
      idCardPhoto.dispatch('FAIL')
      break
    case 'cancelScan':
      this._cancelScan()
      break
    case 'bye':
      this._bye()
      break
    case 'retryPhotoScan':
      idCardPhoto.start(model)
      break
    case 'fiatReceipt':
      this._fiatReceipt()
      break
    case 'cancelInsertBill':
      this._cancelInsertBill()
      break
    case 'sendCoins':
      this._sendCoins()
      break

    /**
     * User clicked finish button before completing sms compliance.
     * If the user has inserted any bills, set the sendCoins state
     * else redirect user to chooseCoin state
     */
    case 'finishBeforeSms':
      if (this.tx.direction === 'cashOut') this._idle()
      if (this.tx.fiat.gt(0)) return this._sendCoins()
      this._idle()
      break
    case 'completed':
      this._completed()
      break
    case 'machine':
      this._machine()
      break
    case 'cancelMachine':
      this._cancelMachine()
      break
    case 'powerOff':
      this._powerOffButton()
      break
    case 'cam':
      this._cam()
      break
    case 'fixTransaction':
      this._fixTransaction()
      break
    case 'abortTransaction':
      this._abortTransaction()
      break
    case 'chooseFiatCancel':
      this._chooseFiatCancel()
      break
    case 'fiatButton':
      this._fiatButton(req.data)
      break
    case 'clearFiat':
      this._clearFiat()
      break
    case 'depositTimeout':
      this._depositTimeout()
      break
    case 'depositTimeoutNotSent':
      this.depositTimeoutNotSent()
      break
    case 'cashOut':
      this._cashOut()
      break
    case 'redeem':
      this._redeem()
      break
    case 'changeLanguage':
      this._timedState('changeLanguage')
      break
    case 'setLocale':
      this._setLocale(req.data)
      break
    case 'idle':
      this._idle()
      break
    case 'chooseCoin':
      this._chooseCoin(req.data)
      break
    case 'retryFacephoto':
      this.retryFacephoto()
      break
    case 'scanIdCardPhoto':
      idCardPhoto.dispatch('READY_TO_SCAN')
      break
    case 'permissionIdCompliance':
      this.permissionsGiven.id = true
      this._continueSmsCompliance()
      break
    case 'permissionSmsCompliance':
      this.permissionsGiven.sms = true
      this._continueSmsCompliance()
      break
    case 'permissionPhotoCompliance':
      this.permissionsGiven.photo = true
      this._continueSmsCompliance()
      break
    case 'permissionUsSsnCompliance':
      this.permissionsGiven.usSsn = true
      this._continueSmsCompliance()
      break
    case 'blockedCustomerOk':
      this._idle()
      break
    case 'termsAccepted':
      this.acceptTerms()
      break
    case 'invalidAddressTryAgain':
      this._startAddressScan()
      break
    case 'printAgain':
      this._privateWalletPrinting()
      break
    case 'printerScanAgain':
      this._startPrintedWalletScan()
      break
    case 'usSsn':
      this.registerUsSsn(req.data)
      break
    case 'insertPromoCode':
      this._insertPromoCode()
      break
    case 'cancelPromoCode':
      this._cancelPromoCode()
      break
    case 'submitPromoCode':
      this._submitPromoCode(req.data)
      break
  }
}

Brain.prototype._continueSmsCompliance = function () {
  if (this.tx.direction === 'cashOut' || !this.tx.toAddress) {
    return this.smsCompliance({ returnState: this.returnState })
  }

  const returnState = this.tx.fiat.eq(0)
    ? 'acceptingFirstBill'
    : 'acceptingBills'
  this.smsCompliance({ returnState })
}

Brain.prototype._setState = function _setState (state, oldState) {
  if (this.state === state) return false

  if (oldState) this._assertState(oldState)

  if (this.currentScreenTimeout) {
    clearTimeout(this.currentScreenTimeout)
    this.currentScreenTimeout = null
  }

  // Starting a transaction
  if (this.isIdleState()) this.trader.setConfigVersion()

  this.state = state

  this.emit(state)
  this.emit('newState', state)
  if (this.trader) this.trader.stateChange(state, this.isIdleState())

  return true
}

Brain.prototype._locked = function _locked () {
  this._setState('lockedPass', 'locked')
  this.browser().send({action: 'lockedPass'})
}

Brain.prototype._unlock = function _unlock () {
  this._wifiList()
}

Brain.prototype._cancelLockPass = function _cancelLockPass () {
  this._setState('locked', 'lockedPass')
  this.browser().send({action: 'locked'})
}

Brain.prototype._wifiList = function _wifiList () {
  this._setState('wifiList')
  this.browser().send({action: 'wifiList'})
}

Brain.prototype._wifiPass = function _wifiPass (data) {
  this.browser().send({action: 'wifiPass', wifiSsid: data})
  this.wifi.stopScanning()
  this._setState('wifiPass')
  console.log('connecting to %s', data.ssid)
}

Brain.prototype._wifiConnect = function _wifiConnect (data) {
  this._setState('wifiConnecting', 'wifiPass')
  this.browser().send({action: 'wifiConnecting'})
  const rawSsid = data.rawSsid
  const ssid = data.ssid
  const self = this
  this.wifi.connect(rawSsid, ssid, data.pass, function (err, ip) {
    if (err) {
      // TODO: error screen
      console.log(err.stack)
      const ssidData = {
        ssid: ssid,
        displaySsid: self.wifi.displaySsid(ssid)
      }
      self._wifiPass(ssidData)
    } else {
      self.config.ip = ip
      self._wifiConnected()
    }
  })
}

Brain.prototype._cancelWifiList = function _cancelWifiList () {
  //  this._setState('locked', 'wifiList')
  //  this.browser().send({action: 'locked'})
}

Brain.prototype._cancelWifiPass = function _cancelWifiPass () {
  this.browser().send({action: 'wifiList'})
  this.wifi.startScanning()
  this._setState('wifiList', 'wifiPass')
}

Brain.prototype._wifiConnecting = function _wifiConnecting () {
  this._setState('wifiConnecting')
  this.browser().send({action: 'wifiConnecting'})
}

Brain.prototype._wifiConnected = function _wifiConnected () {
  if (this.state === 'maintenance') return
  this._setState('wifiConnected')
  this.initTrader()
}

Brain.prototype._unpaired = function _unpaired () {
  this._setState('unpaired')
  this.browser().send({ action: 'unpaired', version })
  db.clean(this.dbRoot)
}

Brain.prototype._pairingScan = function _pairingScan () {
  this._setState('pairingScan')
  this.browser().send({action: 'pairingScan'})

  this.scanner.scanPairingCode((err, totem) => {
    if (err) return this._pairingError(err)
    if (!totem) return this.initTrader()

    this._pair(totem)
  })
}

Brain.prototype.activate = function activate () {
  const connectionInfo = pairing.connectionInfo(this.connectionInfoPath)
  const config = this.rootConfig
  const protocol = config.http ? 'http:' : 'https:'

  this._transitionState('booting')

  if (config.mockTrader) {
    this.trader = require('./mocks/trader')(protocol, this.clientCert, connectionInfo, this.dataPath, deviceConfig.cryptomatModel)
  } else {
    this.trader = require('./trader')(protocol, this.clientCert, connectionInfo, this.dataPath, deviceConfig.cryptomatModel)
  }

  this.idVerify = require('./compliance/id_verify').factory({trader: this.trader})

  this._initTraderEvents()

  return this.traderRun()
    .then(() => this.initValidator())
}

Brain.prototype._pair = function _pair (totem) {
  const self = this
  this._transitionState('pairing')

  const model = platformDisplay(this.determinePlatform())
  return pairing.pair(totem, this.clientCert, this.connectionInfoPath, model, this.numberOfCassettes)
    .then(() => this.activate())
    .catch(err => {
      console.log(err.stack)
      self._pairingError(err)
    })
}

Brain.prototype._pairingError = function _pairingError (err) {
  this._setState('pairingError')
  this.browser().send({action: 'pairingError', err: err.message})
}

Brain.prototype._isTestMode = function _isTestMode () {
  return this.testModeOn
}

Brain.prototype._testMode = function _testMode () {
  const self = this
  this.testModeOn = true
  this.traderOld = this.trader
  this.trader.removeAllListeners()
  this.trader = require('./mocks/trader')()
  this._initTraderEvents()
  this.networkDown = false
  this.billValidator.run(function () {
    self.trader.run()
    self._idle()
  })
}

Brain.prototype._testModeOff = function _testModeOff () {
  const self = this
  this.billValidator.close(function () {
    self.testModeOn = false
    self.trader.removeAllListeners()
    self.trader = self.traderOld
    self._initTraderEvents()
    self._transitionState('virgin', {version})
  })
}

function buildUiCassettes (cassettes, virtualCassettes) {
  const result = _.cloneDeep(cassettes)

  _.each(it => result.push({denomination: it, count: null}), virtualCassettes)
  const sortedDenominations =
    _.sortBy(el => parseInt(el.denomination, 10), result)

  return sortedDenominations
}

Brain.prototype._isPendingScreen = function _isPendingScreen () {
  return _.includes(this.state, ['goodbye'])
}

Brain.prototype.initTrader = function initTrader () {
  const connectionInfo = pairing.connectionInfo(this.connectionInfoPath)
  const config = this.rootConfig

  if (!connectionInfo && !config.mockTrader) {
    this._unpaired()
    return false
  }

  this.activate()

  return true
}

Brain.prototype.initValidator = function initValidator () {
  console.log('Waiting for server...')
  const h = setInterval(() => {
    if (_.isNil(this.fiatCode)) return

    clearInterval(h)

    this.billValidator.setFiatCode(this.fiatCode)

    return this.billValidator.run(err => {
      if (err) return this._billValidatorErr(err)
      console.log('Bill validator connected.')
    })
  }, 200)
}

Brain.prototype._idle = function _idle (locale) {
  const self = this
  const delay = transitionTime
    ? MIN_SCREEN_TIME - (Date.now() - transitionTime)
    : 0

  if (delay > 0 && self._isPendingScreen()) {
    setTimeout(function () { self._idle(locale) }, delay)
    return
  }

  emit('ledsOff')

  this.disableBillValidator()

  if (this.networkDown) return this._forceNetworkDown()

  const pollPromise = this.trader.poll()
  this.idVerify.reset()
  this.currentPhoneNumber = null
  this.currentSecurityCode = null
  this.numCoins = this.trader.coins.length
  this.tx = Tx.newTx()
  this.pk = null
  this.bill = null
  this.lastRejectedBillFiat = BN(0)
  this.failedCompliance = null
  this.failedComplianceValue = null
  this.redeem = false
  this.returnState = null
  this.complianceReason = null
  this.flow = null
  this.permissionsGiven = {}
  this.requirementAmountTriggered = {}
  this.suspendTriggerId = null

  /**
   * Clear any data from previously
   * validated customers (id & dailyVolume)
   */
  this.customer = null
  this.customerTxHistory = []

  this._setState('pendingIdle')

  // We've got our first contact with server

  const localeInfo = _.cloneDeep(this.localeInfo)
  locale = locale || localeInfo.primaryLocale
  localeInfo.primaryLocale = locale

  this.localeInfo = localeInfo

  this.beforeIdleState = false
  this.trader.clearConfigVersion()
  this.trader.cancelDispense()
  this.scanner.cancel()

  this.tx = Tx.update(this.tx, {fiatCode: this.fiatCode})

  pollPromise
    .then(() => this._idleByMode(this.localeInfo))
    .catch(console.log)
}

Brain.prototype._idleByMode = function _idleByMode (localeInfo) {
  if (this.trader.twoWayMode) {
    this._idleTwoWay(localeInfo)
  } else {
    this._idleOneWay(localeInfo)
  }
}

Brain.prototype.singleCrypto = function singleCrypto () {
  return this.trader.coins.length === 1
}

Brain.prototype.twoWayMode = function twoWayMode () {
  return this.trader.twoWayMode
}

/**
 * Check if the customer is suspended
 *
 * That happens if the customer has reached
 * one of the enabled compliance tier thresholds
 *
 * @name isSuspended
 * @function
 *
 * @param {object} customer Acting customer
 * @param {date} now Current date
 * @returns {bool} Whether customer is suspended or not
 */
Brain.prototype.isSuspended = function isSuspended (customer, now) {
  return customer && customer.suspendedUntil && new Date(customer.suspendedUntil) > now
}

/**
 * Display the suspended screens for customer
 * If the customer hasn't inserted bills yet,
 * the suspendedCustomer screen will displayed with ok button,
 * else the bill screen will be displayed with the relative error message
 *
 * @name showSuspendedCustomer
 * @function
 *
 * @param {object} customer Acting customer
 * @param {date} now Current date
 *
 */
Brain.prototype.showSuspendedCustomer = function showSuspendedCustomer (customer, now) {
  const data = this.getHardLimitReachedData(customer, now)

  /*
   * When doing cashOut just show the hardLimitReached screen
   */
  if (this.tx.direction === 'cashOut') {
    return this._timedState('hardLimitReached', { data })
  }

  /*
   * Current transaction's fiat not including current bill
   */

  const insertedBills = this.tx.fiat.gt(0)
  if (!insertedBills) {
    return this._timedState('hardLimitReached', { data })
  }

  /*
   * Set acceptingBills first as transition (in updateBillScreen) so that sendOnly
   * reason message would be displayed on that screen
   */
  this.updateBillScreen(true)
    .then(() => {
      this.browser().send({
        sendOnly: true,
        reason: 'blockedCustomer',
        cryptoCode: this.tx.cryptoCode
      })
    })
}

/*
* Calculates the time difference between the
* current date and the suspension time
*
* @name hardLimitReached
* @function
*
* @param {object} customer Acting customer
* @param {date} now Current date
* @returns {object} hard limit
*/
Brain.prototype.getHardLimitReachedData = function getHardLimitReachedData (customer, now) {
  const diff = new Date(customer.suspendedUntil).valueOf() - now.valueOf()

  const diffInWeeks = _.floor(diff / 1000 / 60 / 60 / 24 / 7)
  const diffInDays = _.floor((diff / 1000 / 60 / 60 / 24) - (diffInWeeks * 7))
  const diffInHours = _.ceil((diff / 1000 / 60 / 60) - (diffInDays * 24) - (diffInWeeks * 7))

  return {
    hardLimit: {
      hardLimitWeeks: diffInWeeks,
      hardLimitDays: diffInDays,
      hardLimitHours: diffInHours
    }
  }
}

/**
 * Check if the customer is blocked
 *
 * That happens if the customer has reached
 * one of the enabled compliance tier thresholds
 * and has the relevant override status to blocked
 *
 * @name isBlocked
 * @function
 *
 * @param {object} customer Acting customer
 * @returns {bool} Whether customer is blocked or not
 */
Brain.prototype.isBlocked = function isBlocked (customer) {
  return customer.authorizedOverride === 'blocked'
}

/**
 * Display the blocked screens for customer
 * If the customer hasn't inserted bills yet,
 * the blockedCustomer screen will displayed with ok button,
 * else the bill screen will be displayed with the relative error message
 *
 * @name showBlockedCustomer
 * @function
 *
 * @param {object} customer Acting customers
 */
Brain.prototype.showBlockedCustomer = function showBlockedCustomer () {
  /*
   * When doing cashOut just show the blockCustomer screen
   */
  if (this.tx.direction === 'cashOut') {
    return this._transitionState('blockedCustomer')
  }

  /*
   * Current transaction's fiat not including current bill
   */

  const insertedBills = this.tx.fiat.gt(0)
  if (!insertedBills) {
    return this._transitionState('blockedCustomer', {insertedBills})
  }

  /*
   * Set acceptingBills first as transition (in updateBillScreen) so that sendOnly
   * reason message would be displayed on that screen
   */
  this.updateBillScreen(true)
    .then(() => {
      this.browser().send({
        sendOnly: true,
        reason: 'blockedCustomer',
        cryptoCode: this.tx.cryptoCode
      })
    })
}

Brain.prototype.smsCompliance = function smsCompliance (opts = {}) {
  this.returnState = opts.returnState
  this.complianceReason = opts.reason

  /**
   * If the phone is already verified
   * proceeed with the next compliance tier
   */
  if (this.tx.phone) {
    return this.smsFlowHandleReturnState()
  }

  const flow = new sms.Flow({noCode: opts.noCode})
  this.flow = flow

  flow.on('screen', rec => {
    this._transitionState(rec.screen, {context: 'compliance'})
  })

  flow.on('idle', () => {
    this._idle()
  })

  flow.on('sendCode', phone => {
    this.trader.phoneCode(phone.phone)
      .then(result => {
        this.customer = result.customer
        
        // BACKWARDS_COMPATIBLITY 7.5
        // Old servers don't send txHistory
        const serverVersion = this.trader.serverVersion
        if (!serverVersion || semver.lt(serverVersion, '7.5.0-beta.0')) {
          this.customerTxHistory = []
        } else {
          this.customerTxHistory = result.customer.txHistory.filter(it => it.id !== this.tx.id)
        }

        this.tx = Tx.update(this.tx, {customerId: result.customer.id})

        /*
         * Check to see if customer is blocked
         * and show the relevant screen
         */
        if (this.isBlocked(this.customer)) {
          this.flow = null
          return this.showBlockedCustomer()
        }
        const now = new Date()

        /*
         * Check to see if customer is suspended
         * and show the relevant screen
         */
        if (this.isSuspended(this.customer, now)) {
          this.flow = null
          return this.showSuspendedCustomer(this.customer, now)
        }

        return flow.handle('requiredSecurityCode', result.code)
      })
      .catch(err => {
        if (err.name === 'BadNumberError') {
          return flow.handle('badPhoneNumber')
        }

        /**
         * In case of API error throw
         */
        if (err.statusCode === 500) {
          throw err
        }

        /**
         * In case the returnState is acceptingBills,
         * display the acceptingBills screen with
         * networkDown reason and sendOnly flag to true
         * instead of a networkDown screen before user
         * returns to acceptingBills
         *
         * If returnState is not  acceptingBills this flag
         * will be ignored. Brain will handle the networkDown
         *
         */
        this.networkDown = true
        this.smsFlowHandleReturnState()
      })
      .catch(err => {
        this.flow = null
        this._fiatError(err)
      })
  })

  flow.on('success', () => {
    const phone = flow.phone
    this.flow = null

    const txPromise = this.redeem
      ? this.trader.fetchPhoneTx(phone)
      : Promise.resolve(Tx.update(this.tx, {phone}))

    return txPromise
      .then(tx => {
        this.tx = tx
        return this.smsFlowHandleReturnState()
      })
      .catch(err => {
        if (err.statusCode === 404) {
          return this._timedState('unknownPhoneNumber')
        }

        if (err.statusCode === 411) {
        // Transaction not seen on the blockchain
          this.tx = null
          return this._timedState('txNotSeen')
        }

        if (err.statusCode === 412) {
        // There are unconfirmed transactions
          this.tx = null
          return this._timedState('unconfirmedDeposit')
        }

        this._fiatError(err)
        throw err
      })
  })

  flow.on('fail', () => {
    this.flow = null
    this.failedCompliance = 'sms'
    this.failedComplianceValue = this.requirementAmountTriggered[this.failedCompliance]

    if (this.returnState && !_.includes(this.complianceReason, ARE_YOU_SURE_HANDLED_SMS_COMPLIANCE)) {
      return this.smsFlowHandleReturnState()
    }

    this._idle()
  })

  flow.handle('start')
}

Brain.prototype.isTierCompliant = function isTierCompliant (tier) {
  const tx = this.tx
  const customer = this.customer || {}

  switch (tier) {
    case 'sms':
      return !_.isNil(tx.phone)
    case 'idCardData':
      if (customer.idCardDataOverride === 'verified') return true
      if (customer.idCardDataOverride === 'blocked') return false
      return !_.isEmpty(customer.idCardData)
    case 'idCardPhoto':
      if (customer.idCardPhotoOverride === 'verified') return true
      if (customer.idCardPhotoOverride === 'blocked') return false
      return !_.isEmpty(customer.idCardPhotoPath)
    case 'sanctions':
      return customer.sanctions
    case 'facephoto':
      if (customer.frontCameraOverride === 'verified') return true
      if (customer.frontCameraOverride === 'blocked') return false
      return !_.isEmpty(customer.frontCameraPath)
    case 'usSsn':
      if (customer.usSsnOverride === 'verified') return true
      if (customer.usSsnOverride === 'blocked') return false
      return !_.isEmpty(customer.usSsn)
    case 'block':
    case 'suspend':
      return false
    default:
      throw new Error(`Unsupported tier: ${tier}`)
  }
}

Brain.prototype.minimumFiat = function minimumFiat () {
  return _.head(this.trader.cassettes).denomination
}

Brain.prototype.smsFlowHandleReturnState = function smsFlowHandleReturnState () {
  /**
   * No need to check compliance on redeem,
   * since tx was already checked.
   */
  if (this.redeem) {
    return this._dispenseUpdate(this.tx)
  }

  const returnState = this.returnState
  const tx = this.tx

  const amount = this.complianceAmount()
  const triggerTx = { fiat: amount, direction: tx.direction}

  const nonCompliantTiers = this.nonCompliantTiers(this.trader.triggers, this.customerTxHistory, triggerTx)
  const isCompliant = _.isEmpty(nonCompliantTiers)
  const otherTiers = _.isNil(this.failedCompliance) && !isCompliant

  /**
   * Are there any other compliance tier to run?
   */
  if (otherTiers) {
    return this.runComplianceTiers(nonCompliantTiers)
  }

  const isStartOfTx = BN(0).eq(this.tx.fiat)
  const now = new Date()

  if (isStartOfTx && this.isSuspended(this.customer, now)) {
    const data = this.getHardLimitReachedData(this.customer, now)

    return this._timedState('hardLimitReached', { data })
  }

  if (!returnState) {
    /**
     * Return to startScreen
     * to continue cashOut procedure
     */
    if (tx.direction === 'cashOut' && isCompliant) {
      return this.startScreen()
    }

    /**
     * Return to startScreen
     * to continue cashIn procedure
     */
    if (tx.direction === 'cashIn' && isCompliant) {
      return this.startScreen()
    }

    return this._idle()
  }

  /**
   * Return to idle state only if the pre-sms flow state was
   * acceptingFirstBill and sms flow failed at some point.
   * Otherwise if sms registration was successfull,
   * redirect user to insert the first bill (see below on transition)
   */
  if (returnState === 'acceptingFirstBill' && !isCompliant) {
    return this._idle()
  }

  if (returnState === 'chooseFiat') {
    const failedZeroConf = this.exceedsZeroConf(tx) && _.isNil(tx.phone)
    const failedRegistration = failedZeroConf || !isCompliant

    if (failedRegistration) return this._idle()

    // Phone validation succeeded
    return this.toDeposit()
  }

  if (returnState === 'acceptingBills') {
    /**
     * If a network error occured during sms compliance authorization,
     * return to acceptingBills first, and then call _networkDown()
     * to display the networkDown reason instantly,
     * instead of showing networkDown screen
     */
    const hasFailedCompliance = !_.isNil(this.failedCompliance)

    this.updateBillScreen(hasFailedCompliance)
    if (this.networkDown) this._networkDown()
    return
  }

  if (returnState === 'redeemLater') {
    return this._redeemLater()
  }

  this._transitionState(returnState)
}

/**
 * Returns the daily volume taking into consideration the compliance restrictions
 * At the start of the tx we add the minimum value for the tx to the volume
 * 
 * @returns {BigNumber}
 */
Brain.prototype.complianceAmount = function complianceAmount () {
  const tx = this.tx
  const amount = tx.fiat

  const isStartOfTx = BN(0).eq(amount)

  if (tx.direction === 'cashOut') {
    return isStartOfTx ? this.minimumFiat() : amount
  }

  const lastRejectedBill = _.defaultTo(BN(0), this.lastRejectedBillFiat)

  // We can either have no bill inserted or first bill rejected
  // Grab the higher value to add into the daily volume
  if (isStartOfTx) {
    const coin = _.find(['cryptoCode', tx.cryptoCode], this.trader.coins)
    return amount.add(
      BigNumber.max(
        this.billValidator.lowestBill(coin.minimumTx),
        lastRejectedBill
      )
    )
  }

  // On cash in we always have to take lastRejectedBill into account
  return amount.add(lastRejectedBill)
}

/**
 * Handler to show in screen whether or not the user
 * is allowed to proceed inserting bills or forced to
 * click the send button.
 *
 * Two reasons provided:
 *
 *  1. Transaction limit
 *  2. Low balance
 *
 */
Brain.prototype.completeBillHandling = function completeBillHandling (blockedCustomer) {
  // Available cryptocurrency balance expressed in fiat
  const availableCryptoAsFiat = this.balance().sub(this.tx.fiat)
  const highestBill = this.billValidator.highestBill(availableCryptoAsFiat)
  const hasLowBalance = highestBill.lte(0)

  if (hasLowBalance || blockedCustomer) {
    this.disableBillValidator()
  }

  this.browser().send({
    credit: this._uiCredit(),
    sendOnly: hasLowBalance || blockedCustomer,
    reason: blockedCustomer ? 'blockedCustomer' : false,
    cryptoCode: this.tx.cryptoCode
  })
}

Brain.prototype.startScreen = function startScreen () {
  const direction = this.tx.direction

  // check if terms screen is enabled
  // and user still need to accept terms
  if (this.mustAcceptTerms()) {
    return this._transitionState('termsScreen')
  }

  if (direction === 'cashOut') return this._chooseFiat()
  if (direction === 'cashIn') return this._start()

  throw new Error(`No such direction ${direction}`)
}

Brain.prototype.mustAcceptTerms = function mustAcceptTerms () {
  return (
    // check if terms screen is enabled
    this.trader.terms &&
    this.trader.terms.active &&
    // and user still need to accept terms
    !this.tx.termsAccepted
  )
}

Brain.prototype.acceptTerms = function acceptTerms () {
  // mark terms as accepted
  // and redirect user to start screen
  this.tx = Tx.update(this.tx, {termsAccepted: true})
  this.startScreen()
}

function chooseBillDispenser (config) {
  const billDispenserConfig = config.billDispenser
  const billDispenser = billDispenserConfig.model
  const isMockedDispenser = config.mockBillDispenser

  if (isMockedDispenser) {
    return require('./mocks/billdispenser').factory(billDispenserConfig)
  }

  return billDispenser === 'f56'
    ? require('./f56/f56-dispenser').factory(billDispenserConfig)
    : require('./puloon/puloon-dispenser').factory(billDispenserConfig)
}

Brain.prototype._idleTwoWay = function _idleTwoWay (localeInfo) {
  const cassettes = this.trader.cassettes
  const virtualCassettes = this.trader.virtualCassettes
  const uiCassettes = buildUiCassettes(cassettes, virtualCassettes)
  this.uiCassettes = uiCassettes

  if (!this.billDispenser) {
    this.billDispenser = chooseBillDispenser(this.rootConfig)
  }

  if (!this.billDispenser.initialized) this._transitionState('booting')
  if (this.billDispenser.initializing) return

  return this.billDispenser.init({
    cassettes,
    fiatCode: this.trader.locale.fiatCode
  })
    .then(() => this._chooseCoinScreen(localeInfo, uiCassettes))
    .catch(console.log)
}

Brain.prototype._idleOneWay = function _idleOneWay (localeInfo) {
  this._chooseCoinScreen(localeInfo)
}

Brain.prototype._chooseCoinScreen = function _chooseCoinsScreen (localeInfo, cassettes) {
  this._transitionState('chooseCoin', {
    localeInfo: localeInfo,
    cassettes: cassettes,
    coins: this.trader.coins,
    twoWayMode: this.twoWayMode()
  })
}

Brain.prototype._chooseCoin = function _chooseCoin (data) {
  this.tx = Tx.update(this.tx, data)
  this.browser().send({cryptoCode: data.cryptoCode})
  this.sendRates()
  this.startScreen()
}

Brain.prototype.isIdleState = function isIdleState () {
  return this.state === 'chooseCoin'
}

Brain.prototype._setLocale = function _setLocale (data) {
  const self = this
  this._idle(data.locale)
  this._screenTimeout(function () { self._idle() }, 30000)
}

Brain.prototype.isLowBalance = function isLowBalance () {
  const fiatBalance = this.balance()
  const highestBill = this.billValidator.highestBill(fiatBalance)

  return highestBill.lt(0)
}

Brain.prototype.nonCompliantTiers = function nonCompliantTiers (triggers, history, triggerTx) {
  const triggered = getTriggered(triggers, history, triggerTx)
  const getHighestSuspend = _.compose(_.get('id'), _.maxBy('suspensionDays'), _.filter({ requirement: REQUIREMENTS.SUSPEND }))
  this.suspendTriggerId = getHighestSuspend(triggered)

  const requirements = _.uniq(_.map(_.get('requirement'))(triggered))
  const unorderedTiers = _.isEmpty(requirements) ? [] : _.union(requirements, ['sms'])
  const requiredTiers = _.sortBy(name => _.indexOf(name, ORDERED_REQUIREMENTS))(unorderedTiers)

  this.requirementAmountTriggered = getLowestAmountPerRequirement(triggered)

  return _.filter(tier => !this.isTierCompliant(tier), requiredTiers)
}

Brain.prototype._start = function _start () {
  if (this.startDisabled) return
  if (this.isLowBalance()) return this._timedState('balanceLow')

  const cryptoCode = this.tx.cryptoCode
  const coin = _.find(['cryptoCode', cryptoCode], this.trader.coins)

  const updateRec = {
    direction: 'cashIn',
    cashInFee: coin.cashInFee,
    commissionPercentage: BN(coin.cashInCommission).div(100),
    rawTickerPrice: BN(coin.rates.ask),
    minimumTx: this.billValidator.lowestBill(coin.minimumTx),
    cryptoNetwork: coin.cryptoNetwork
  }

  const update = _.assignAll([this.tx, updateRec])
  this.tx = Tx.update(this.tx, update)

  const amount = this.complianceAmount()
  const triggerTx = { fiat: amount, direction: this.tx.direction}

  const nonCompliantTiers = this.nonCompliantTiers(this.trader.triggers, this.customerTxHistory, triggerTx)
  const isCompliant = _.isEmpty(nonCompliantTiers)

  if (!isCompliant) {
    return this.smsCompliance()
  }

  const printPaperWallet = _.get('compliance.paperWallet')(deviceConfig) &&
    deviceConfig.kioskPrinter

  if (printPaperWallet) {
    if (this.tx.cryptoCode !== 'BTC') {
      // Only BTC supported for now
      return this._idle()
    }
    return this._privateWalletPrinting()
  }

  this._startAddressScan()

  this.browser().send({tx: this.tx})
}

Brain.prototype._privateWalletPrinting = function _privateWalletPrinting () {
  this._transitionState('cashInWaiting')

  if (!this.printer) {
    console.log('[ERROR]: The kiosk printer was not loaded.')
    return this._timedState('printerError')
  }

  return this.printer.checkStatus(deviceConfig.kioskPrinter, STATUS_QUERY_TIMEOUT)
    .then((printerStatus) => {
      console.log('Kiosk printer status: ', printerStatus)
      if (printerStatus.hasErrors) throw new Error()

      const wallet = coinUtils.createWallet(this.tx.cryptoCode)
      const printerCfg = deviceConfig.kioskPrinter
      this.pk = wallet.privateKey
      return this.printer.printWallet(wallet, printerCfg)
        .then(() => {
          this.tx = Tx.update(this.tx, { isPaperWallet: true, toAddress: wallet.publicAddress })
          this._startPrintedWalletScan(this.tx.toAddress)
        })
    })
    .catch((err) => {
      console.log('[ERROR]: The kiosk printer is in an invalid state.', err)
      return this._timedState('printerError')
    })
}

Brain.prototype._startPrintedWalletScan = function _startPrintedWalletScan () {
  this._transitionState('printerScanAddress')
  const txId = this.tx.id

  if (this.hasNewScanBay()) this.scanBayLightOn()

  this.scanner.scanPK((err, pk) => {
    this.scanBayLightOff()
    clearTimeout(this.screenTimeout)
    this.startDisabled = false

    if (err) this.emit('error', err)
    const startState = _.includes(this.state, ['printerScanAddress', 'goodbye'])
    const freshState = this.tx.id === txId && startState

    if (!freshState) return
    if (!pk) return this._idle()
    if ((err && err.message === 'Invalid address') || this.pk !== pk) {
      return this._timedState('printerScanningError')
    }

    this.browser().send({ tx: this.tx })
    this._handleScan(this.tx.toAddress)
  })

  this.screenTimeout = setTimeout(() => {
    if (this.state !== 'printerScanAddress') return
    this.scanner.cancel()
  }, this.config.qrTimeout)
}

Brain.prototype.scanBayLightOn = function scanBayLightOn () {
  emit('scanBayLightOn')
}

Brain.prototype.scanBayLightOff = function scanBayLightOff () {
  emit('scanBayLightOff')
}

Brain.prototype.handleUnresponsiveCamera = function handleUnresponsiveCamera () {
  if (!this.scanner.isOpened()) return this._idle()

  this._transitionState('maintenance')

  let handle = setInterval(() => {
    if (this.scanner.isOpened()) return
    clearInterval(handle)
    this._idle()
  }, 200)
}

Brain.prototype._scanActionCancel = function _scanActionCancel (fsm) {
  this.clearTimeoutToScannerCancel()
  this.scanner.cancel()
  fsm.dispatch('FAIL')
}

Brain.prototype._cancelIdScan = function _cancelIdScan () {
  this.clearTimeoutToScannerCancel()
  this.startDisabled = true
  this._bye({timeoutHandler: () => { this.handleUnresponsiveCamera() }})
  this.scanner.cancel()
}

Brain.prototype.hasNewScanBay = function hasNewScanBay () {
  const model = deviceConfig.cryptomatModel
  return model === 'sintra' || model === 'gaia' || model === 'tejo'
}

Brain.prototype._startAddressScan = function _startAddressScan () {
  this._transitionState('scanAddress')
  const txId = this.tx.id

  if (this.hasNewScanBay()) this.scanBayLightOn()

  this.scanner.scanMainQR(this.tx.cryptoCode, (err, address) => {
    this.scanBayLightOff()
    clearTimeout(this.screenTimeout)
    this.startDisabled = false

    if (err && err.message === 'Invalid address') return this._invalidAddress()
    if (err) this.emit('error', err)
    const startState = _.includes(this.state, ['scanAddress', 'goodbye'])
    const freshState = this.tx.id === txId && startState

    if (!freshState) return
    if (!address) return this._idle()
    this._handleScan(address)
  })

  this.screenTimeout = setTimeout(() => {
    if (this.state !== 'scanAddress') return
    this.scanner.cancel()
  }, this.config.qrTimeout)
}

Brain.prototype._bye = function _bye (opts) {
  this._timedState('goodbye', opts)
}

Brain.prototype._invalidAddress = function _invalidAddress () {
  this._timedState('invalidAddress', {
    timeout: this.config.invalidAddressTimeout
  })
}

Brain.prototype._cancelScan = function _cancelScan () {
  this.startDisabled = true
  // TODO new-admin
  this._bye({timeoutHandler: () => { this.handleUnresponsiveCamera() }})
  this.scanner.cancel()
}

Brain.prototype._cancelInsertBill = function _cancelInsertBill () {
  this._idle()
  this.disableBillValidator()
}

Brain.prototype.isStaticState = function isStaticState () {
  const staticStates = ['chooseCoin', 'idle', 'pendingIdle', 'dualIdle',
    'networkDown', 'unpaired', 'maintenance', 'virgin', 'wifiList']

  return _.includes(this.state, staticStates)
}

Brain.prototype.balance = function balance () {
  const cryptoCode = this.tx.cryptoCode
  if (!cryptoCode) throw new Error('No cryptoCode, this shouldn\'t happen')

  return this.trader.balances[cryptoCode]
}

Brain.prototype.sendRates = function sendRates () {
  const cryptoCode = this.tx.cryptoCode
  if (!cryptoCode) return

  const rec = {
    fiatCode: this.fiatCode,
    rates: {
      rates: this.trader.rates(cryptoCode),
      cryptoCode: cryptoCode,
      coins: Tx.coins
    },
    coins: this.trader.coins,
    twoWayMode: this.twoWayMode(),
    terms: this.trader.terms,
    operatorInfo: this.trader.operatorInfo,
    areThereAvailablePromoCodes: this.trader.areThereAvailablePromoCodes
  }

  this.browser().send(rec)
}

Brain.prototype._pollUpdate = function _pollUpdate (needsRefresh) {
  const locale = this.trader.locale
  this.fiatCode = locale.fiatCode
  this.localeInfo = locale.localeInfo

  if (!this.isIdleState()) return

  this.sendRates()
  if (needsRefresh) this._idle()
}

Brain.prototype._networkDown = function _networkDown () {
  if (this.state === 'networkDown') return

  if (_.isEmpty(this.trader.coins)) {
    console.log('No active cryptocurrencies.')
  }

  this.networkDown = true

  const tx = this.tx

  const doForceDown = !tx ||
    !tx.direction ||
    (tx.direction === 'cashIn' && _.isEmpty(tx.bills)) ||
    (tx.direction === 'cashOut' && !tx.toAddress)

  if (doForceDown) return this._forceNetworkDown()

  if (tx.direction !== 'cashIn') return
}

Brain.prototype._forceNetworkDown = function _forceNetworkDown () {
  const self = this

  this.trader.clearConfigVersion()

  if (!this.hasConnected && this.state !== 'connecting') {
    this._transitionState('connecting')
    setTimeout(function () {
      self.hasConnected = true
      if (self.state === 'connecting') self._idle()
    }, self.config.connectingTimeout)
    return
  }

  if (this.hasConnected) this._transitionState('networkDown')
}

const isNonTx = state => _.includes(state, NON_TX_STATES)

let firstUp = true
Brain.prototype._networkUp = function _networkUp () {
  // Don't go to start screen yet
  if (!this.billValidator.hasDenominations()) return

  this.networkDown = false
  this.hasConnected = true

  if (firstUp) {
    firstUp = false
    this.processPending()
  }

  if (isNonTx(this.state)) return this._idle()
}

Brain.prototype._timedState = function _timedState (state, opts) {
  const self = this
  opts = opts || {}

  if (this.state === state) {
    // console.trace('WARNING: Trying to set to same state: %s', state)
    return
  }
  const timeout = opts.timeout || 30000
  const handler = opts.timeoutHandler
    ? opts.timeoutHandler
    : opts.revertState
      ? function () { self._transitionState(opts.revertState) }
      : function () { self._idle() }

  this._transitionState(state, opts.data)
  this._screenTimeout(handler, timeout)
}

Brain.prototype._transitionState = function _transitionState (state, auxData) {
  // TODO refactor code to use this
  // If we're in maintenance state, we stay there till we die
  if (this.state === state || this.state === 'maintenance') return false
  const rec = { action: state, direction: this.tx && this.tx.direction }
  transitionTime = Date.now()
  this._setState(state)
  this.browser().send(_.merge(auxData, rec))
  return true
}

Brain.prototype._cryptoFractionalDigits = function _cryptoFractionalDigits (amount) {
  const log = Math.floor(Math.log(amount) / Math.log(10))
  return (log > 0) ? 2 : 2 - log
}

Brain.prototype._assertState = function _assertState (expected) {
  const actual = this.state
  console.assert(actual === expected,
    'State should be ' + expected + ', is ' + actual)
}

Brain.prototype._handleScan = function _handleScan (address) {
  const waitingTimeout = setTimeout(() => {
    this._transitionState('cashInWaiting')
  }, MIN_WAITING)

  const t0 = Date.now()

  return this.updateTx({toAddress: address})
    .then(it => {
      clearTimeout(waitingTimeout)

      const elapsed = Date.now() - t0
      const extraTime = MIN_WAITING * 2 - elapsed
      const remaining = this.state === 'cashInWaiting'
        ? Math.max(0, extraTime)
        : 0

      if (it.addressReuse) {
        return setTimeout(() => {
          this._timedState('addressReuse')
        }, remaining)
      }

      if (it.blacklisted) {
        return setTimeout(() => {
          this._timedState('suspiciousAddress')
        }, remaining)
      }

      setTimeout(() => {
        return this._firstBill()
      }, remaining)
    })
}

function emit (_event) {
  const event = _.isString(_event)
    ? {action: _event}
    : _event

  actionEmitter.emit('brain', event)
}

Brain.prototype._firstBill = function _firstBill () {
  this._setState('acceptingFirstBill')
  this.browser().send({
    action: 'scanned',
    buyerAddress: coinUtils.formatAddress(this.tx.cryptoCode, this.tx.toAddress)
  })
  this.enableBillValidator()
  this._screenTimeout(() => this._idle(), this.config.billTimeout)
}

// Bill validating states

Brain.prototype._billInserted = function _billInserted () {
  emit('billValidatorAccepting')
  this.browser().send({action: 'acceptingBill'})
  this._setState('billInserted')
}

Brain.prototype.enableBillValidator = function enableBillValidator () {
  emit('billValidatorPending')
  this.billValidator.enable()
}

Brain.prototype.disableBillValidator = function disableBillValidator () {
  emit('billValidatorOff')
  this.billValidator.disable()
}

Brain.prototype._billRead = function _billRead (data) {
  const billValidator = this.billValidator

  if (!_.includes(this.state, BILL_ACCEPTING_STATES)) {
    console.trace('Attempting to reject, not in bill accepting state.')
    return billValidator.reject()
  }

  this.insertBill(data.denomination)

  // Current inserting bill
  const currentBill = this.bill.fiat

  // Current transaction's fiat not including current bill
  const fiatBeforeBill = this.tx.fiat

  // Total fiat inserted including current bill
  const fiatAfterBill = fiatBeforeBill.add(currentBill)

  // Limit next bills by failed compliance value
  // if value is null it was triggered by velocity or consecutive days
  const failedTierThreshold = _.isNil(this.failedCompliance) ? BN(Infinity) : BN(this.failedComplianceValue || 0)

  // Available cryptocurrency balance expressed in fiat not including current bill
  const remainingFiatToInsert = BN.klass.min(this.balance(), failedTierThreshold).sub(fiatBeforeBill)

  // Minimum allowed transaction
  const minimumAllowedTx = this.tx.minimumTx

  if (remainingFiatToInsert.lt(currentBill)) {
    billValidator.reject()

    const highestBill = billValidator.highestBill(remainingFiatToInsert)

    if (highestBill.lte(0)) {
      console.log('DEBUG: low balance, attempting disable')
      this.disableBillValidator()
      this.browser().send({
        sendOnly: true,
        cryptoCode: this.tx.cryptoCode
      })

      return
    }

    this.browser().send({
      action: 'highBill',
      highestBill: highestBill.toNumber(),
      reason: 'lowBalance'
    })

    return
  }

  if (fiatAfterBill.lt(minimumAllowedTx)) {
    billValidator.reject()

    const lowestBill = billValidator.lowestBill(minimumAllowedTx)

    this.browser().send({
      action: 'minimumTx',
      lowestBill: lowestBill.toNumber()
    })

    return
  }

  const amount = fiatBeforeBill.add(currentBill)
  const triggerTx = { fiat: amount, direction: this.tx.direction}

  const nonCompliantTiers = this.nonCompliantTiers(this.trader.triggers, this.customerTxHistory, triggerTx)
  const isCompliant = _.isEmpty(nonCompliantTiers)

  // If threshold is 0,
  // the sms verification is being handled at the beginning of this.startScreen.
  if (!isCompliant) {
    // Cancel current bill
    this.billValidator.reject()

    // If id tier force another verification screen
    const nonCompliantTier = _.head(nonCompliantTiers)
    const idTier = nonCompliantTier === 'idCardData' || nonCompliantTier === 'idCardPhoto'
    if (idTier) return this.transitionToVerificationScreen(nonCompliantTier)

    return this.runComplianceTiers(nonCompliantTiers)
  }

  this.browser().send({
    action: 'acceptingBill',
    readingBill: currentBill.toNumber()
  })

  this._setState('billRead')

  billValidator.stack()
}

Brain.prototype.runComplianceTiers = function (nonCompliantTiers) {
  const tier = _.head(nonCompliantTiers)

  const isCashIn = this.tx.direction === 'cashIn'
  const idTier = tier === 'idCardData' || tier === 'idCardPhoto'
  const smsTier = tier === 'sms'
  const cameraTier = tier === 'facephoto'
  const usSsnTier = tier === 'usSsn'

  const smsScreen = smsTier && isCashIn && !_.get('sms')(this.permissionsGiven)
  const idScreen = idTier && isCashIn && !_.get('id')(this.permissionsGiven)
  const photoScreen = cameraTier && !_.get('photo')(this.permissionsGiven)
  const usSsnScreen = usSsnTier && !_.get('usSsn')(this.permissionsGiven)

  if (photoScreen && !this.hasFrontFacingCamera) {
    this.suspendTriggerId = 'no-ff-camera'
    return complianceTiers.run('suspend')
  }

  if (smsScreen || idScreen || photoScreen || usSsnScreen) {
    return this.transitionToVerificationScreen(tier)
  }
  
  complianceTiers.run(tier, this.rootConfig.cryptomatModel || 'sintra')
}

Brain.prototype.transitionToVerificationScreen = function (tier) {
  switch (tier) {
    case 'idCardData':
    case 'idCardPhoto':
      this._transitionState('permission_id', {
        tx: this.tx
      })
      break
    case 'facephoto':
      this.scanner.prepareForCapture('facephoto')
      this._transitionState('permission_face_photo', {
        tx: this.tx
      })
      break
    case 'usSsn':
      this._transitionState('usSsnPermission', {
        tx: this.tx
      })
      break
    default:
      this._transitionState('smsVerification', {
        threshold: this.trader.smsVerificationThreshold,
        tx: this.tx
      })
  }
}

Brain.prototype.saveTx = function saveTx (tx) {
  return db.save(this.dbRoot, tx)
}

Brain.prototype.postTx = function postTx (tx) {
  const postTxF = timedout => {
    const updatedTx = _.assign(tx, {timedout})

    return this.trader.postTx(updatedTx)
      .then(serverTx => ({tx: serverTx}))
  }

  const timeout$ = Rx.Observable.timer(NETWORK_TIMEOUT_INTERVAL)
    .mapTo({timedout: true})
    .startWith({timedout: false})
    .share()

  const source$ = Rx.Observable.interval(POLL_INTERVAL)
    .startWith(-1)
    .combineLatest(timeout$, (x, r) => r.timedout)
    .mergeMap(postTxF)
    .share()

  // Keep trying in background forever until success
  source$.first(r => r.tx).subscribe(r => this.saveTx(r.tx), _ => {})

  return source$
    .merge(timeout$)
    .first(r => r.tx || r.timedout)
    .toPromise()
    .then(r => {
      if (r.tx) return r.tx
      throw new Error('timeout')
    })
}

Brain.prototype.updateTx = function updateTx (updateTx) {
  const newTx = Tx.update(this.tx, updateTx)
  this.tx = newTx

  return this.saveTx(newTx)
    .then(() => this.postTx(newTx))
    .then(tx => {
      this.tx = tx
      return tx
    })
}

// Don't wait for server response
Brain.prototype.fastUpdateTx = function fastUpdateTx (updateTx) {
  console.log('fastUpdateTx', updateTx)
  const newTx = Tx.update(this.tx, updateTx)
  this.tx = newTx

  this.postTx(newTx)
    .catch(err => console.log(err))

  return this.saveTx(newTx)
}

Brain.prototype.commitCashOutTx = function commitCashOutTx () {
  return this.updateTx({})
    .then(tx => {
      const amountStr = this.toCryptoUnits(tx.cryptoAtoms, tx.cryptoCode).toString()
      const depositUrl = coinUtils.depositUrl(tx.cryptoCode, tx.toAddress, amountStr)
      const layer2Url = coinUtils.depositUrl(tx.cryptoCode, tx.layer2Address, amountStr)
      const toAddress = coinUtils.formatAddress(tx.cryptoCode, tx.toAddress)
      const layer2Address = coinUtils.formatAddress(tx.cryptoCode, tx.layer2Address)

      const depositInfo = {
        toAddress,
        layer2Address,
        depositUrl,
        layer2Url
      }

      this._waitForDispense('notSeen')

      return this.browser().send({depositInfo})
    })
    .catch(err => this._fiatError(err))
}

Brain.prototype.updateBillScreen = function updateBillScreen (blockedCustomer) {
  const bill = this.bill

  // No going back
  this.clearBill()
  this.lastRejectedBillFiat = BN(0)

  emit('billValidatorPending')

  var billUpdate
  // BACKWARDS_COMPATIBILITY 7.5.0-beta.1
  const serverVersion = this.trader.serverVersion
  if (!serverVersion || semver.lt(serverVersion, '7.5.0-beta.1')) {
    billUpdate = Tx.billUpdateDeprecated(bill)
  } else {
    billUpdate = Tx.billUpdate(bill)
  }

  return this.fastUpdateTx(billUpdate)
    .then(() => {
      this._transitionState('acceptingBills', { tx: this.tx })
      this._screenTimeout(() => this._sendCoins(), this.config.billTimeout)
    })
    .then(() => this.completeBillHandling(blockedCustomer))
}

// TODO: clean this up
Brain.prototype._billRejected = function _billRejected () {
  const self = this
  if (!_.includes(this.state, BILL_ACCEPTING_STATES) && !_.includes(this.state, COMPLIANCE_VERIFICATION_STATES)) return

  this.clearBill()

  const returnState = this.tx.fiat.eq(0)
    ? 'acceptingFirstBill'
    : 'acceptingBills'

  this._transitionState(returnState)

  this._screenTimeout(function () {
    returnState === 'acceptingFirstBill'
      ? self._idle()
      : self._sendCoins()
  }, this.config.billTimeout)

  const response = {
    action: 'rejectedBill',
    credit: this._uiCredit()
  }

  this.browser().send(response)
}

Brain.prototype._billStandby = function _billStandby () {
  if (this.state === 'acceptingBills' || this.state === 'acceptingFirstBill') {
    this.enableBillValidator()
  }
}

Brain.prototype._billJam = function _billJam () {
  // TODO FIX: special screen and state for this
  this.browser().send({action: 'networkDown'})
}

Brain.prototype._billsEnabled = function _billsEnabled (data) {
  console.log('Bills enabled codes: 0x%s, 0x%s', data.data1.toString(16),
    data.data2.toString(16))
}

Brain.prototype._stackerOpen = function _stackerOpen () {}

Brain.prototype._uiCredit = function _uiCredit () {
  var updatedBill
  // BACKWARDS_COMPATIBILITY 7.5.0-beta.1
  const serverVersion = this.trader.serverVersion
  if (!serverVersion || semver.lt(serverVersion, '7.5.0-beta.1')) {
    updatedBill = Tx.billUpdateDeprecated(this.bill)
  } else {
    updatedBill = Tx.billUpdate(this.bill)
  }
  const tx = Tx.update(this.tx, updatedBill)

  return {
    cryptoCode: tx.cryptoCode,
    fiat: tx.fiat.toNumber(),
    cryptoAtoms: tx.cryptoAtoms.toNumber(),
    lastBill: _.last(tx.bills.map(bill => bill.fiat.toNumber()))
  }
}

/**
 * Clear the rejected bill and keep it's
 * amount as the lastRejectedBillFiat
 *
 * @name clearBill
 * @function
 *
 */
Brain.prototype.clearBill = function clearBill () {
  this.lastRejectedBillFiat = this.bill ? this.bill.fiat : BN(0)
  this.bill = null
}

Brain.prototype.insertBill = function insertBill (bill) {
  console.assert(!this.bill || this.bill.fiat.eq(0), "bill fiat is positive, can't start tx")
  const cryptoCode = this.tx.cryptoCode

  // BACKWARDS_COMPATIBILITY 7.5.1
  const serverVersion = this.trader.serverVersion
  if (!serverVersion || semver.lt(serverVersion, '7.5.1-beta.0')) {
    const exchangeRate = this.trader.rates(cryptoCode).cashIn
    this.bill = Tx.createBillDeprecated(bill, exchangeRate, this.tx)
  } else {
    this.bill = Tx.createBill(bill, this.tx)
  }
}

Brain.prototype._insertPromoCode = function _insertPromoCode () {
  this._transitionState('insertPromoCode')
}

Brain.prototype._cancelPromoCode = function _cancelPromoCode () {
  if (this.tx.direction === 'cashIn') this.returnToCashInState()
  if (this.tx.direction === 'cashOut') this.returnToCashOutState()
}

Brain.prototype._submitPromoCode = function _submitPromoCode (data) {
  const promoCode = data.input

  this.trader.verifyPromoCode(promoCode, this.tx).then(res => {
    this.tx = Tx.update(this.tx, { discount: res.promoCode.discount })

    const rec = {
      rates: {
        rates: Tx.getRates(this.tx)[this.tx.cryptoCode],
        cryptoCode: this.tx.cryptoCode,
        coins: Tx.coins
      },
      credit: this._uiCredit()
    }

    this.browser().send(rec)

    this.tx.direction === 'cashIn'
      ? this.returnToCashInState()
      : this.returnToCashOutState()
  }).catch(err => {
    console.log('Promo code not found: Error ' + err)
    this._transitionState('invalidPromoCode')
    this._screenTimeout(() => {
      this._cancelPromoCode()
    }, this.config.promoCodeTimeout)
  })
}

Brain.prototype.returnToScanState = function returnToScanState () {
  const callback = this._start.bind(this)
  this._screenTimeout(callback, this.config.qrTimeout)
}

Brain.prototype.returnToCashInState = function returnToCashInState () {
  if (!this.tx.toAddress) return this.returnToScanState()
  const returnState = this.tx.fiat.eq(0)
    ? 'acceptingFirstBill'
    : 'acceptingBills'

  const callback = returnState === 'acceptingFirstBill'
    ? this._idle.bind(this)
    : this._sendCoins.bind(this)

  this._transitionState(returnState, { tx: this.tx })
  this._screenTimeout(callback, this.config.billTimeout)
}

Brain.prototype.returnToCashOutState = function returnToCashOutState () {
  this._transitionState('chooseFiat', {
    chooseFiat: this._getFiatButtonResponse(),
    tx: this.tx
  })
  this._screenTimeout(this._chooseFiatCancel.bind(this), 120000)
}

Brain.prototype._sendCoins = function _sendCoins () {
  this.browser().send({
    action: 'cryptoTransferPending',
    buyerAddress: coinUtils.formatAddress(this.tx.cryptoCode, this.tx.toAddress)
  })

  this._doSendCoins()
}

Brain.prototype._doSendCoins = function _doSendCoins () {
  const complianceStates = _.concat(COMPLIANCE_VERIFICATION_STATES, COMPLIANCE_REJECTED_STATES)
  if (this.state !== 'acceptingBills' && !_.includes(this.state, complianceStates)) return
  return this._executeSendCoins()
}

// This keeps trying until success
Brain.prototype._executeSendCoins = function _executeSendCoins () {
  emit('billValidatorPendingOff')
  this.disableBillValidator()

  this._verifyTransaction()

  return this.updateTx({send: true})
    .then(tx => this._cashInComplete(tx))
    .catch(err => {
      this._sendCoinsError(err)
      this.tx = _.set('timedout', true, this.tx)
      this.saveTx(this.tx)
    })
}

// Giving up, go to special screens asking user to contact operator
Brain.prototype._sendCoinsError = function _sendCoinsError (err) {
  console.log('Error sending cryptos: %s', err.message)

  const withdrawFailureRec = {
    credit: this._uiCredit(),
    txId: this.tx.id
  }

  const self = this
  if (err.statusCode === INSUFFICIENT_FUNDS_CODE) {
    setTimeout(function () { self._idle() }, self.config.insufficientFundsTimeout)
    return this._transitionState('insufficientFunds')
  }

  this._transitionState('withdrawFailure', withdrawFailureRec)
  this._timeoutToIdle(60000)

  if (this.tx.isPaperWallet || this.trader.receiptPrintingActive) {
    this._printReceipt()
  }
}

// And... we're done!
Brain.prototype._cashInComplete = function _cashInComplete () {
  this._setState('completed')

  this.browser().send({
    action: 'cryptoTransferComplete',
    txId: this.tx.id
  })

  this._screenTimeout(this._completed.bind(this), this.config.completedTimeout)

  if (this.tx.isPaperWallet || this.trader.receiptPrintingActive) {
    this._printReceipt()
  }
}

Brain.prototype._printReceipt = function _printReceipt () {
  if (!this.printer) {
    console.log('[ERROR]: The kiosk printer is not loaded')
    return
  }

  const cashInCommission = BN(1).add(BN(this.tx.commissionPercentage))

  const rate = BN(this.tx.rawTickerPrice).mul(cashInCommission).round(2)
  const date = new Date()

  const dateString = `${date.toISOString().replace('T', ' ').slice(0, 19)} UTC`

  const data = {
    operatorInfo: this.trader.operatorInfo,
    location: deviceConfig.machineLocation,
    customer: this.customer ? this.customer.phone : 'Anonymous',
    session: this.tx.id,
    time: dateString,
    direction: this.tx.direction === 'cashIn' ? 'Cash-in' : 'Cash-out',
    fiat: `${this.tx.fiat.toString()} ${this.tx.fiatCode}`,
    crypto: `${this.toCryptoUnits(this.tx.cryptoAtoms, this.tx.cryptoCode)} ${this.tx.cryptoCode}`,
    rate: `1 ${this.tx.cryptoCode} = ${rate} ${this.tx.fiatCode}`,
    address: this.tx.toAddress,
    txId: this.tx.txHash
  }

  this.printer.checkStatus(deviceConfig.kioskPrinter, STATUS_QUERY_TIMEOUT)
    .then(() => {
      this.printer.printReceipt(data, deviceConfig.kioskPrinter)
    })
    .catch((err) => {
      console.log('[ERROR]: The kiosk printer is in an invalid state.', err)
    })
}

Brain.prototype._verifyTransaction = function _verifyTransaction () {
  if (!this.idVerify.inProgress()) return

  this.idVerify.addTransaction(this.tx)
  this.idVerify.verifyTransaction(function (err) { console.log(err) })
}

Brain.prototype._screenTimeoutHandler = function _screenTimeoutHandler (callback) {
  this.currentScreenTimeout = null
  callback()
}

Brain.prototype._screenTimeout = function _screenTimeout (callback, timeout) {
  const self = this

  if (this.currentScreenTimeout) {
    clearTimeout(this.currentScreenTimeout)
    this.currentScreenTimeout = null
  }

  this.currentScreenTimeout =
    setTimeout(function () { self._screenTimeoutHandler(callback) }, timeout)
}

Brain.prototype._timeoutToIdle = function _timeoutToIdle (timeout) {
  const self = this
  this._screenTimeout(function () { self._idle() }, timeout)
}

Brain.prototype._completed = function _completed () {
  if (this.state === 'goodbye' || this.state === 'maintenance') return
  if (this._isTestMode()) return this._testModeOff()

  emit('ledsOff')

  this._transitionState('goodbye')

  const elapsed = Date.now() - this.bootTime
  if (elapsed > this.config.exitTime) {
    console.log('Scheduled restart.')
    process.exit()
  }

  if (this.billValidatorErrorFlag) {
    this._transitionState('maintenance')
    this.emit('error', new Error('Bill validator error, exiting post transaction.'))
  }

  this._screenTimeout(() => this._idle(), this.config.goodbyeTimeout)
}

Brain.prototype._machine = function _machine () {
  this.browser().send({action: 'machine', machineInfo: this.config.unit})
  this._setState('machine')
}

Brain.prototype._cancelMachine = function _cancelMachine () {
  this._idle()
}

Brain.prototype._powerOffButton = function _powerOffButton () {
  const self = this
  this.wifi.clearConfig(function () {
    self._powerOff()
  })
}

Brain.prototype._powerOff = function _powerOff () {
  this._setState('powerOff')
  console.log('powering off')
  cp.execFile('poweroff', ['-d', '2'], {}, function () {
    process.exit(0)
  })
}

Brain.prototype._reboot = function _reboot () {
  console.log('Remote reboot')
  cp.execFile('shutdown', ['-r', 'now'], {}, function () {
    process.exit(0)
  })
}

Brain.prototype._shutdown = function _shutdown () {
  // can only run if machine is no in the middle of a transaction
  if (!this.isStaticState()) {
    console.log ("In the middle of a transaction. Will shutdown when it is done...")
    return
  }
  console.log('Remote shutdown')
  cp.execFile('shutdown', ['now'], {}, function () {
    process.exit(0)
  })
}

Brain.prototype._abortTransaction = function _abortTransaction () {
  this._idle()
}

Brain.prototype._setupCheckPower = function _setupCheckPower () {
  const self = this
  setInterval(function () {
    self._checkPower()
  }, this.config.checkPowerTime)
}

// This can only get called when we're not in a transaction
Brain.prototype._checkPower = function _checkPower () {
  if (!this.isStaticState()) return

  // TODO: factor this out to a device-specific module
  const powerStatusPath = this.config.powerStatus
  if (!powerStatusPath) return

  const self = this
  fs.readFile(powerStatusPath, {encoding: 'utf8'}, function (err, res) {
    if (err) {
      console.log(err.stack)
      return
    }
    if (res.match(/^Discharging/)) {
      console.log('Sensed power down.')
      self.powerDown = true
      const elapsed = Date.now() - self.lastPowerUp > self.config.checkPowerTimeout
      if (!elapsed) return
      console.log('Device unplugged. Powering down. Forgetting WiFi.')
      self._setState('powerDown')
      self.wifi.clearConfig(function () {
        self._powerOff()
      })
    }
    self.powerDown = false
    self.lastPowerUp = Date.now()
  })
}

Brain.prototype._restartServices = function _restartServices (reason, restartBrowser) {
  console.log('Going down [%s]...', reason)
  if (!restartBrowser) {
    return process.exit(0)
  }

  const command = this.determinePlatform === 'AAEON'
    ? 'killall chromium-browser' : 'supervisorctl restart lamassu-browser'

  cp.execFile(command, [], {}, function (msg) {
    console.log(msg)
    return process.exit(0)
  })
}

Brain.prototype._unpair = function _unpair () {
  if (!pairing.isPaired(this.connectionInfoPath)) return

  console.log('Unpairing')
  this.stop()
  pairing.unpair(this.connectionInfoPath)

  console.log('Unpaired. Rebooting...')
  this._setState('unpaired')
  this.browser().send({ action: 'unpaired' })
  db.clean(this.dbRoot)
  setTimeout(() => this._restartServices('Unpair'), 2000)
}

Brain.prototype._billValidatorErr = function _billValidatorErr (err) {
  const self = this
  if (!err) err = new Error('Bill Validator error')

  if (this.billValidatorErrorFlag) return // Already being handled

  if (this.tx && this.tx.bills.length > 0) {
    this.billValidatorErrorFlag = true
    this.disableBillValidator() // Just in case. If error, will get throttled.
    this.browser().send({credit: this._uiCredit(), sendOnly: true, reason: 'validatorError'})
    return
  }

  if (this.powerDown) return
  self._transitionState('maintenance')
  setTimeout(function () { self.emit('error', err) }, 15000)
}

Brain.prototype._getFiatButtonResponse = function _getFiatButtonResponse () {
  const tx = this.tx
  const cassettes = this.trader.cassettes
  const virtualCassettes = this.trader.virtualCassettes

  const txLimit = getAmountToHardLimit(this.trader.triggers, this.customerTxHistory, tx)
  const activeDenominations = Tx.computeCashOut(tx, cassettes, virtualCassettes, txLimit)

  return {tx, activeDenominations}
}

Brain.prototype._chooseFiat = function _chooseFiat () {
  const amount = this.complianceAmount()
  const triggerTx = { fiat: amount, direction: 'cashOut'}

  const nonCompliantTiers = this.nonCompliantTiers(this.trader.triggers, this.customerTxHistory, triggerTx)
  const isCompliant = _.isEmpty(nonCompliantTiers)

  if (!isCompliant) {
    return this.smsCompliance()
  }

  const txId = this.tx.id
  const cryptoCode = this.tx.cryptoCode
  const coin = _.find(['cryptoCode', cryptoCode], this.trader.coins)

  const updateRec = {
    direction: 'cashOut',
    fiatCode: this.fiatCode,
    commissionPercentage: BN(coin.cashOutCommission).div(100),
    rawTickerPrice: BN(coin.rates.bid)
  }

  const update = _.assignAll([this.tx, updateRec])

  this.tx = Tx.update(this.tx, update)

  const response = this._getFiatButtonResponse()
  if (response.activeDenominations.isEmpty) return this._timedState('outOfCash')

  this._transitionState('chooseFiat', {chooseFiat: response})
  const self = this
  this.dirtyScreen = false
  const interval = setInterval(function () {
    const doClear = self.state !== 'chooseFiat' ||
      self.tx.id !== txId
    if (doClear) return clearInterval(interval)

    const isDirty = self.dirtyScreen
    self.dirtyScreen = false
    if (isDirty) return
    clearInterval(interval)
    self._idle()
  }, 120000)
}

Brain.prototype._chooseFiatCancel = function _chooseFiatCancel () {
  this._idle()
}

Brain.prototype._fiatButtonResponse = function _fiatButtonResponse () {
  this.dirtyScreen = true
  const response = this._getFiatButtonResponse()
  this.browser().send({fiatCredit: response})
}

Brain.prototype._fiatButton = function _fiatButton (data) {
  const denomination = parseInt(data.denomination, 10)
  const tx = this.tx

  const buttons = this._getFiatButtonResponse()
  const cryptoCode = tx.cryptoCode

  // We should always have enough available if the button could be pressed,
  // just double-checking

  if (buttons.activeDenominations.activeMap[denomination]) {
    // BACKWARDS_COMPATIBILITY 7.5.1
    const serverVersion = this.trader.serverVersion
    if (!serverVersion || semver.lt(serverVersion, '7.5.1-beta.0')) {
      const rate = this.trader.rates(cryptoCode).cashOut
      this.tx = Tx.addCashDeprecated(denomination, rate, this.tx)
    } else {
      this.tx = Tx.addCash(denomination, this.tx)
    }
  }

  this._fiatButtonResponse()
}

Brain.prototype._clearFiat = function _clearFiat () {
  const tx = this.tx

  tx.fiat = BN(0)
  tx.cryptoAtoms = BN(0)

  this._fiatButtonResponse()
}

Brain.prototype._sendSecurityCode = function _sendSecurityCode (number) {
  const self = this

  return this.trader.phoneCode(number)
    .then(result => {
      this.currentPhoneNumber = number
      this.currentSecurityCode = result.code
    })
    .catch(err => {
      if (err.name === 'BadNumberError') {
        return self._timedState('badPhoneNumber')
      }

      console.log(err.stack)
      return this._fiatError(err)
    })
}

Brain.prototype.exceedsZeroConf = function exceedsZeroConf (tx) {
  const coin = Tx.coins[tx.cryptoCode]

  if (!coin) throw new Error('Fatal: unsupported coin: ' + tx.cryptoCode)

  return coin.zeroConf && tx.fiat.gte(this.trader.zeroConfLimit)
}

Brain.prototype._cashOut = function _cashOut () {
  const tx = this.tx
  const amount = tx.fiat
  const triggerTx = { fiat: amount, direction: tx.direction}

  const nonCompliantTiers = this.nonCompliantTiers(this.trader.triggers, this.customerTxHistory, triggerTx)
  const isCompliant = _.isEmpty(nonCompliantTiers)

  const doCompliance = this.exceedsZeroConf(tx) || !isCompliant

  if (doCompliance) {
    return this.smsCompliance({returnState: this.state})
  }

  return this.toDeposit()
}

Brain.prototype.toDeposit = function toDeposit () {
  const tx = this.tx
  this._transitionState('deposit', {tx})
  return this.commitCashOutTx()
}

Brain.prototype.toCryptoUnits = function toCryptoUnits (cryptoAtoms, cryptoCode) {
  const unitScale = Tx.coins[cryptoCode].unitScale
  return cryptoAtoms.shift(-unitScale)
}

// User has deposited cryptos but we haven't received them after waiting
Brain.prototype._depositTimeout = function _depositTimeout () {
  this.tx.started = true

  if (this.tx.phone) {
    return this._redeemLater()
  }

  this.smsCompliance({returnState: 'redeemLater', noCode: this.networkDown, reason: 'deposit_timeout'})
}

Brain.prototype.depositTimeoutNotSent = function depositTimeoutNotSent () {
  if (this.networkDown) return this._timedState('depositNetworkDown')
  this._cashOut()
}

Brain.prototype._redeemLater = function _redeemLater () {
  const updateP = this.networkDown
    ? this.fastUpdateTx({redeem: true})
    : this.updateTx({redeem: true})

  return updateP
    .then(() => this._timedState('redeemLater'))
    .catch(e => this._fiatError(e))
}

Brain.prototype._waitForDispense = function _waitForDispense (status) {
  const originalTx = this.tx
  return this.trader.waitForDispense(this.tx, status)
    .then(tx => {
      if (!tx) return
      if (this.tx.id !== tx.id) return

      return this._dispenseUpdate(tx)
    })
    .catch(err => {
      if (err.networkDown) this._networkDown()

      // prevent doing a fastupdateTx of the wrong tx
      if (originalTx.id !== this.tx.id) {
        return this._timedState('depositTimeout')
      }

      return this.fastUpdateTx({timedout: true})
        .then(() => {
          if (this.state !== 'areYouSure')
            this._timedState('depositTimeout')
        })
    })
}

Brain.prototype._fiatError = function _fiatError (err) {
  console.log('fiatError', err)
  const state = this.tx.started ? 'fiatTransactionError' : 'fiatError'
  this._timedState(state)
  return Promise.reject(err)
}

Brain.prototype._dispense = function _dispense () {
  return Promise.resolve()
    .then(() => {
      // safeguard against dispensing a broken tx record
      if (this.tx.cryptoAtoms.lte(0)) {
        throw new Error('Tried to dispense with 0 cryptoAtoms')
      }

      // check if dispense was already done
      if (this.tx.dispense || this.tx.dispenseConfirmed) {
        throw new Error('Already dispensed')
      }

      // mark this tx as dispense started
      return this.updateTx({dispense: true})
    })

    // actual dispense
    .then(() => this._physicalDispense())

    // shit happens
    .catch(err => {
      console.log('_dispense error', err.stack)
      if (!this.billDispenser.initialized) {
        const cassettes = this.trader.cassettes

        // puloonrs232 port closing code waits 100ms before closing
        setTimeout(() => {
          return this.billDispenser.init({
            cassettes,
            fiatCode: this.trader.locale.fiatCode
          })
        }, 200)
      }
      if (err.statusCode === INSUFFICIENT_FUNDS_CODE) return this._timedState('outOfCash')
      return this._fiatError(err)
    })
}

Brain.prototype._batchDispense = function _batchDispense (notesToDispense, { batchAmount, dispenseRecords, currentBatch, error }) {
  // short circuit out if a error is found
  if (error) {
    return { dispenseRecords, error }
  }

  this.browser().send({ action: 'dispensing', dispenseBatch: { current: currentBatch, of: batchAmount } })
  const addDispensed = _.zipWith((a, b) => ({ dispensed: _.sumBy('dispensed', [a, b]), rejected: _.sumBy('rejected', [a, b]) }))

  return this.billDispenser.dispense(notesToDispense, currentBatch, batchAmount)
    .then(({ value, error }) => {
      const response = {
        batchAmount,
        batch: value,
        dispenseRecords: addDispensed(value, dispenseRecords),
        error,
        currentBatch: currentBatch + 1
      }

      // single batch dispense or error don't need to deal with other screens
      if (batchAmount === 1 || error) {
        return response
      }

      const screen = currentBatch === batchAmount ? 'dispensingCollect' : 'dispensingPartialCollect'
      this.browser().send({ action: screen, dispenseBatch: { current: currentBatch, of: batchAmount } })

      return this.billDispenser.waitForBillsRemoved()
        .then(() => response)
        .catch(error => _.assign(response, { error }))
    })
    .catch(error => ({ dispenseRecords, error }))
}

// handler that runs after all batches are dispensed
Brain.prototype._batchesFinished = function _batchesFinished ({ dispenseRecords, error }) {
  const tx = this.tx
  const bills = _.toArray(_.merge(tx.bills, dispenseRecords))

  const dispenseConfirmed = tx.fiat.eq(_.sumBy(it => it.denomination * it.dispensed, bills))
  if (dispenseConfirmed) emit({ action: 'billDispenserDispensed' })

  const fastUpdateTxEventDataErr = {
    error: error && _.join(' ', _.reject(_.isEmpty, [error.name, error.message, error.err, error.error, error.statusCode]))
  }

  const fastUpdateTxEventData = _.extend({ bills, dispenseConfirmed }, !dispenseConfirmed ? fastUpdateTxEventDataErr : {})
  this.fastUpdateTx(fastUpdateTxEventData)

  if (!dispenseConfirmed) {
    return this._timedState('outOfCash')
  }

  const toAddress = coinUtils.formatAddress(tx.cryptoCode, tx.toAddress)
  const displayTx = _.assign({ toAddress }, tx)

  this._transitionState('fiatComplete', { tx: displayTx })
  if (this.trader.receiptPrintingActive) {
    this._printReceipt()
  }

  pDelay(this.config.completedTimeout).then(() => {
    emit({ action: 'billDispenserCollected' })
    if (tx.id !== _.get('id')(this.tx)) {
      return
    }
    return this._completed(tx.id)
  })
}

Brain.prototype._physicalDispense = function _physicalDispense () {
  const fiatCode = this.tx.fiatCode

  const notes = []
  _.forEach(it => notes.push(this.tx.bills[it].provisioned), _.times(_.identity(), this.numberOfCassettes))

  if (fiatCode !== this.billDispenser.fiatCode) {
    console.log('Wrong dispenser currency; dispenser: %s, tx: %s',
      this.billDispenser.fiatCode, fiatCode)
    return this._timedState('wrongDispenserCurrency')
  }

  this._transitionState('dispensing')
  emit('billDispenserDispensing')

  const notesToDispense = optimizeDispense(notes, this.billDispenser.dispenseLimit)
  const batchAmount = notesToDispense.length

  const initialParams = {
    notesToDispense,
    batchAmount,
    currentBatch: 1,
    dispenseRecords: _.map(() => ({ dispensed: 0, rejected: 0 }), _.times(_.identity(), this.numberOfCassettes))
  }

  // creates a promise array that runs in waterfall mode (sequentially passing response down)
  // batchAmount of dispenses (batchDispense) plus a final handler (batchesFinished)
  const batches = notesToDispense.reduce((acc, notes) => acc.then(it => this._batchDispense(notes, it)), Promise.resolve(initialParams))

  // use anonymous function to pass down scope
  batches.then(it => this._batchesFinished(it))
    .catch(err => {
      console.log(err)
      return this._idle()
    })
}

Brain.prototype._dispenseUpdate = function _dispenseUpdate (tx) {
  const overZeroConf = this.exceedsZeroConf(tx)
  const status = tx.status
  const needToRedeem = !_.includes(status, ['instant', 'confirmed']) && overZeroConf

  if (needToRedeem && tx.phone) return this._redeemLater()

  if (needToRedeem) {
    console.log('WARNING: This shouldn\'t happen; over zero-conf limit and not secured')
    return this._idle()
  }

  switch (status) {
    case 'rejected':
      this.smsCompliance({returnState: 'redeemLater', reason: 'rejected_zero_conf'})
      break
    case 'published':
      this._transitionState('pendingDeposit')
      this._waitForDispense('published')
      break
    case 'authorized':
    case 'instant':
    case 'confirmed':
      this._dispense()
      break
  }
}

Brain.prototype._redeem = function _redeem () {
  this.redeem = true
  this.smsCompliance()
}

Brain.prototype._fiatReceipt = function _fiatReceipt () {
  const tx = this.tx
  const toAddress = coinUtils.formatAddress(tx.cryptoCode, tx.toAddress)
  const displayTx = _.set('toAddress', toAddress, tx)

  this._timedState('fiatReceipt', {
    data: { tx: displayTx },
    timeout: 120000
  })
}

Brain.prototype.areYouSureHandled = function areYouSureHandled (action) {
  return _.includes(action, ARE_YOU_SURE_HANDLED) ||
    (_.includes(action, ARE_YOU_SURE_SMS_HANDLED) &&
      _.includes(this.complianceReason, ARE_YOU_SURE_HANDLED_SMS_COMPLIANCE))
}

Brain.prototype.areYouSure = function areYouSure () {
  const currentState = this.state
  const timeoutHandler = () => this.cancelTransaction(currentState)
  this._timedState('areYouSure', { timeoutHandler })
}

Brain.prototype.continueTransaction = function continueTransaction (previousState) {
  if (previousState === 'deposit') return this.toDeposit()
  this._timedState(previousState)
}

Brain.prototype.cancelTransaction = function cancelTransaction (previousState) {
  switch (previousState) {
    case 'deposit':
      this.trader.cancelDispense(this.tx)
      this._idle()
      break
    case 'security_code':
    case 'register_phone':
      if (this.flow) {
        this.returnState = null
        this.flow.handle('cancelPhoneNumber')
      }
      break
    default :
      this.trader.cancelDispense(this.tx)
      this._idle()
  }
}

Brain.prototype.browser = function browser () {
  return this.browserObj
}

Brain.prototype.setBrowser = function setBrowser (obj) {
  this.browserObj = obj
}

function startsWithUSB (file) {
  return file.indexOf('ttyUSB') === 0
}

// This maps /sys style paths from USB hub positions to actual device paths
// Device paths are arbitrary, so we want to go by fixed hub positions, but
// node-serialport only takes device paths.
function determineDevicePath (path) {
  if (!path || path.indexOf('/sys/') !== 0) return path
  try {
    const files = fs.readdirSync(path)
    const device = _.find(startsWithUSB, files)
    return device ? '/dev/' + device : null
  } catch (e) {
    console.log('hub path not connected: ' + path)
    return null
  }
}

function pickBoardManager () {
  if (deviceConfig.cryptomatModel === 'sintra' && !deviceConfig.brain.hasSsuboard) {
    return require('./upboard/sintra/board-manager')
  }

  if (deviceConfig.cryptomatModel === 'tejo') {
    return require('./upboard/tejo/board-manager')
  }

  if (deviceConfig.brain.hasSsuboard) {
    return require('./ssuboard/board-manager')
  }

  if (deviceConfig.cryptomatModel === 'gaia') {
    return require('./upboard/gaia/board-manager')
  }

  return require('./ssuboard/mock/board-manager')
}

module.exports = Brain<|MERGE_RESOLUTION|>--- conflicted
+++ resolved
@@ -133,7 +133,6 @@
   this.powerDown = false
   this.beforeIdleState = true
   this.scannerTimeout = null
-<<<<<<< HEAD
   this.numberOfCassettes = _.isFinite(parseInt(deviceConfig.billDispenser.cassettes))
     ? deviceConfig.billDispenser.cassettes
     : DEFAULT_NUMBER_OF_CASSETTES
@@ -147,13 +146,6 @@
     ping.checkDownloadSpeed(this.trader.speedtestFiles)
       .then(res => this.trader.networkPerformance(res))
   }, this.config.speedtestInterval)
-=======
-  this.pingInterval = null
-  this.speedtestInterval = null
-  this.numberOfCassettes = _.isFinite(parseInt(deviceConfig.billDispenser.cassettes))
-    ? deviceConfig.billDispenser.cassettes
-    : DEFAULT_NUMBER_OF_CASSETTES
->>>>>>> 01a9e6b5
 }
 
 const EventEmitter = require('events').EventEmitter
