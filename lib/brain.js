--- conflicted
+++ resolved
@@ -9,14 +9,9 @@
 var uuid = require('uuid');
 var async = require('async');
 
-<<<<<<< HEAD
-var SATOSHI_FACTOR = Math.pow(10,8);
-var STATIC_STATES = ['idle', 'dualIdle', 'networkDown', 'balanceLow', 'unpaired'];
-=======
 var SATOSHI_FACTOR = 1e8;
 var PRICE_PRECISION = 5;
-var STATIC_STATES = ['idle', 'networkDown', 'balanceLow', 'unpaired'];
->>>>>>> ba9cc0c6
+var STATIC_STATES = ['idle', 'dualIdle', 'networkDown', 'balanceLow', 'unpaired'];
 var TRANSACTION_STATES = ['acceptingFirstBill', 'billInserted', 'billRead','acceptingBills',
   'bitcoinsSent', 'completed', 'goodbye'];
 var POWER_DOWN_STATES = TRANSACTION_STATES.concat('powerDown');
@@ -93,11 +88,8 @@
   this._setState(INITIAL_STATE);
   this.bitcoinAddress = null;
   this.credit = {fiat: 0, satoshis: 0, lastBill: null};
-<<<<<<< HEAD
+  this.creditConfirmed = {fiat: 0, satoshis: 0};
   this.fiatTx = null;
-=======
-  this.creditConfirmed = {fiat: 0, satoshis: 0};
->>>>>>> ba9cc0c6
   this.pending = null;
   this.billsPending = false;
   this.currentScreenTimeout = null;
@@ -678,13 +670,8 @@
     self.scanner.camOff(function() { self.startDisabled = false; });
 
     if (err) throw err;
-<<<<<<< HEAD
-    var freshState = self.sessionId === sessionId &&
-      (self.state === 'scanId' || self.state === 'fakeIdle' || self.state === 'fakeDualIdle');
-=======
     var freshState = self.txId === txId &&
-      (self.state === 'scanId' || self.state === 'fakeIdle');
->>>>>>> ba9cc0c6
+      (self.state === 'scanId' || self.state === 'fakeIdle' || self.state == 'fakeDualIdle');
     if (!freshState) return;
     if (!result) return self._idle();
     self.idVerify.addLicense(result);
@@ -762,13 +749,8 @@
     });
 
     if (err) self.emit('error', err);
-<<<<<<< HEAD
-    var freshState = self.sessionId === sessionId &&
-      (self.state === 'scanAddress' || self.state === 'fakeIdle' || self.state === 'fakeDualIdle');
-=======
     var freshState = self.txId === txId &&
-      (self.state === 'scanAddress' || self.state === 'fakeIdle');
->>>>>>> ba9cc0c6
+      (self.state === 'scanAddress' || self.state === 'fakeIdle' || self.state == 'fakeDualIdle');
     if (!freshState) return;
     if (!address) return self._idle();
     self._handleScan(address);
@@ -1195,13 +1177,8 @@
   var satoshis = truncateSatoshis(this.credit.satoshis);
 
   var rec = {
-<<<<<<< HEAD
-    sessionId: this.sessionId,
+    txId: this.txId,
     bitcoins: satoshisToBitcoins(this.credit.satoshis),
-=======
-    txId: this.txId,
-    bitcoins: this._satoshisToBitcoins(this.credit.satoshis),
->>>>>>> ba9cc0c6
     satoshis: satoshis,
     fiat: this.credit.fiat,
     currency: this.currency
@@ -1288,17 +1265,10 @@
   });
 
   var rec = {
-<<<<<<< HEAD
-    sessionId: this.sessionId,
-    transactionHash: transactionHash,
+    txId: this.txId,
+    txIdServer: transactionId,
     bitcoins: satoshisToBitcoins(this.credit.satoshis),
     satoshis: truncateSatoshis(this.credit.satoshis),
-=======
-    txId: this.txId,
-    txIdServer: transactionId,
-    bitcoins: this._satoshisToBitcoins(this.credit.satoshis),
-    satoshis: this._truncateSatoshis(this.credit.satoshis),
->>>>>>> ba9cc0c6
     fiat: this.credit.fiat,
     currency: this.currency
   };
