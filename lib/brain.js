--- conflicted
+++ resolved
@@ -1770,7 +1770,6 @@
     this.billValidator.setFiatCode(this.fiatCode)
 
     // If the validator is the cash recycler, populate it with cassette information if available
-<<<<<<< HEAD
     return this.billValidator.run(
       err => {
         if (err) return this._billValidatorErr(err)
@@ -1778,26 +1777,9 @@
       },
       {
         cassettes: this.trader.cassettes,
-        stackers: this.trader.stackers,
+        recyclers: this.trader.recyclers,
       }
     )
-=======
-    if (this.isCashRecycler()) {
-      return this.billValidator.run(
-        err => {
-          if (err) return this._billValidatorErr(err)
-          console.log('Bill validator connected.')
-        },
-        this.trader.cassettes,
-        this.trader.recyclers
-      )
-    }
-
-    return this.billValidator.run(err => {
-      if (err) return this._billValidatorErr(err)
-      console.log('Bill validator connected.')
-    })
->>>>>>> 1b29c608
   }, 200)
 }
 
@@ -2520,19 +2502,11 @@
 
 Brain.prototype._idleTwoWay = function _idleTwoWay (localeInfo) {
   const cassettes = this.trader.cassettes
-<<<<<<< HEAD
-  const stackers = this.trader.stackers
+  const recyclers = this.trader.recyclers
   const originalCassettes = this.trader.originalCassettes
-  const originalStackers = this.trader.originalStackers
+  const originalRecyclers = this.trader.originalRecyclers
   const virtualCassettes = this.trader.virtualCassettes
-  const virtualStackers = this.trader.virtualStackers
-=======
-  const recyclers = this.trader.recyclers ?? []
-  const originalCassettes = this.trader.originalCassettes
-  const originalRecyclers = this.trader.originalRecyclers ?? []
-  const virtualCassettes = this.trader.virtualCassettes
-  const virtualRecyclers = this.trader.virtualRecyclers ?? []
->>>>>>> 1b29c608
+  const virtualRecyclers = this.trader.virtualRecyclers
 
   const units = [...cassettes, ...recyclers]
   const virtualUnits = [...virtualCassettes, ...virtualRecyclers]
@@ -4267,18 +4241,13 @@
 Brain.prototype._physicalDispense = function _physicalDispense () {
   const fiatCode = this.tx.fiatCode
 
-<<<<<<< HEAD
   const notes = _.map(
     i => _.flow(
       _.get([i, 'provisioned']),
       _.defaultTo(0)
     )(this.tx.bills),
-    _.range(0, this.trader.machineInfo.numberOfCassettes + this.trader.machineInfo.numberOfStackers * 2)
+    _.range(0, this.trader.machineInfo.numberOfCassettes + this.trader.machineInfo.numberOfRecyclers)
   )
-=======
-  const notes = []
-  _.forEach(it => notes.push(this.tx.bills[it].provisioned), _.times(_.identity(), this.trader.machineInfo.numberOfCassettes + this.trader.machineInfo.numberOfRecyclers))
->>>>>>> 1b29c608
 
   if (fiatCode !== this.billDispenser.fiatCode) {
     console.log('Wrong dispenser currency; dispenser: %s, tx: %s',
