--- conflicted
+++ resolved
@@ -74,7 +74,8 @@
 const MIN_WAITING = 500
 const STATUS_QUERY_TIMEOUT = 2000
 const DEFAULT_NUMBER_OF_CASSETTES = 2
-<<<<<<< HEAD
+const DEFAULT_NUMBER_OF_RECYCLERS = 0
+
 const SCANNER_TIMEOUT = 120000
 const CONNECTING_TIMEOUT = 40000
 const QR_TIMEOUT = 60000
@@ -93,9 +94,6 @@
 const SPEED_TEST_INTERVAL = 86400000
 const TERMS_DELAY = 7000
 
-=======
-const DEFAULT_NUMBER_OF_RECYCLERS = 0
->>>>>>> 1b29c608
 const TRIGGER_AUTOMATION = {
   AUTOMATIC: 'Automatic',
   MANUAL: 'Manual'
@@ -127,15 +125,13 @@
     this.wifi = require('./wifi')(wifiConfig)
   }
 
-<<<<<<< HEAD
   if (this.isUsingMocks(config)) {
     // Inject the dev tools into brain's config, for values to be accessible inside mocks, allowing them to be changed on the fly
     this.config.devTools = new DevTools(config)
     this.config.devTools.run()
   }
-=======
+
   this.isGenmegaMachine = config.cryptomatMaker === 'genmega'
->>>>>>> 1b29c608
 
   this.scanner = config.mockCam
     ? require('./mocks/scanner')
@@ -606,18 +602,10 @@
 
   billValidator.on('error', function (err) { self._billValidatorErr(err) })
   billValidator.on('disconnected', function () { self._billValidatorErr() })
-<<<<<<< HEAD
-  billValidator.on('billAccepted', function () { self._billInserted() })
-  billValidator.on('billRead', function (data) { self._billRead(data) })
-  billValidator.on('billValid', function () { self.updateBillScreen() })
-  billValidator.on('billRejected', function () { self._billRejected() })
-=======
   billValidator.on('billsAccepted', function () { self._billsInserted() })
   billValidator.on('billsRead', function (data) { self._billsRead(data) })
   billValidator.on('billsValid', function () { self.updateBillsScreen() })
   billValidator.on('billsRejected', function () { self._billsRejected() })
-  billValidator.on('timeout', function () { self._billTimeout() })
->>>>>>> 1b29c608
   billValidator.on('standby', function () { self._billStandby() })
   billValidator.on('jam', function () { self._billJam() })
   billValidator.on('stackerOpen', function () { self._stackerOpen() })
@@ -1664,12 +1652,7 @@
   const self = this
   this._transitionState('pairing')
 
-<<<<<<< HEAD
-  return pairing.pair(totem, this.clientCert, this.connectionInfoPath, this.numberOfCassettes)
-=======
-  const model = platformDisplay(this.determinePlatform())
-  return pairing.pair(totem, this.clientCert, this.connectionInfoPath, model, this.numberOfCassettes, this.numberOfRecyclers)
->>>>>>> 1b29c608
+  return pairing.pair(totem, this.clientCert, this.connectionInfoPath, this.numberOfCassettes, this.numberOfRecyclers)
     .then(() => this.activate())
     .catch(err => {
       console.log(err.stack)
@@ -1682,42 +1665,8 @@
   this.browser().send({ action: 'pairingError', err: err.message })
 }
 
-<<<<<<< HEAD
-function buildUiCassettes (cassettes, virtualCassettes) {
-  const result = _.cloneDeep(cassettes)
-=======
-Brain.prototype._isTestMode = function _isTestMode () {
-  return this.testModeOn
-}
-
-Brain.prototype._testMode = function _testMode () {
-  const self = this
-  this.testModeOn = true
-  this.traderOld = this.trader
-  this.trader.removeAllListeners()
-  this.trader = require('./mocks/trader')()
-  this._initTraderEvents()
-  this.networkDown = false
-  this.billValidator.run(function () {
-    self.trader.run()
-    self._idle()
-  })
-}
-
-Brain.prototype._testModeOff = function _testModeOff () {
-  const self = this
-  this.billValidator.close(function () {
-    self.testModeOn = false
-    self.trader.removeAllListeners()
-    self.trader = self.traderOld
-    self._initTraderEvents()
-    self._transitionState('virgin', { version })
-  })
-}
-
 function buildUiCassettes (units, virtualUnits) {
   const result = _.cloneDeep(units)
->>>>>>> 1b29c608
 
   _.each(it => result.push({denomination: it, count: null}), virtualUnits)
   const sortedDenominations =
@@ -3306,13 +3255,8 @@
 
   return this.fastUpdateTx(billUpdate)
     .then(() => {
-<<<<<<< HEAD
-      this._transitionState('acceptingBills', { tx: this.tx })
+      this._transitionState(state, { tx: this.tx })
       this._screenTimeout(() => this._sendCoins(), BILL_TIMEOUT)
-=======
-      this._transitionState(state, { tx: this.tx })
-      this._screenTimeout(() => this._sendCoins(), this.config.billTimeout)
->>>>>>> 1b29c608
     })
     .then(() => this.completeBillHandling(blockedCustomer))
 }
@@ -3791,16 +3735,11 @@
     return process.exit(0)
   }
 
-<<<<<<< HEAD
-  const command = this.isAaeonTablet()
-    ? 'killall chromium-browser' : 'supervisorctl restart lamassu-browser'
-=======
-  if (this.determinePlatform === 'AAEON')
+  if (this.isAaeonTablet())
     cp.execFile('killall', ['chromium-browser'], {}, console.log)
   else
     cp.execFile('supervisorctl', ['restart', 'lamassu-machine', 'lamassu-gsr50'], {}, console.log)
 }
->>>>>>> 1b29c608
 
 Brain.prototype._emptyUnit = function _emptyUnit (isRetry = false) {
   const lockfilePath = path.resolve(this.dataPath, 'empty-unit')
