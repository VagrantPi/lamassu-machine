const fs = require('fs')
const fsPromises = require('node:fs/promises')
const cp = require('child_process')
const os = require('os')
const path = require('path')
const net = require('net')
const semver = require('semver')
const _ = require('lodash/fp')
const minimist = require('minimist')
const Rx = require('rxjs/Rx')
const pify = require('pify')
const pDelay = require('delay')
const pAny = require('p-any')
const pSettle = require('p-settle')
const { utils: coinUtils } = require('@lamassu/coins')

const uuid4 = require('@fczbkk/uuid4');
const commandLine = minimist(process.argv.slice(2))

const operatorInfo = require('./operator-info')
const pairing = require('./pairing')
const Tx = require('./tx')
const BN = require('./bn')
const usbreset = require('./usbreset')
const version = require('../package.json').version
const db = require('./db')
const actionEmitter = require('./action-emitter')
const optimizeDispense = require('./dispense-optimizer')
const ping = require('./ping')
const { setVariableInterval, clearVariableInterval } = require('./variable-interval.js')

const deviceConfig = require('../device_config.json')

const boardManager = pickBoardManager()

const E = require('./error')
const sms = require('./compliance/flows/sms')
const email = require('./compliance/flows/email')
const complianceTiers = require('./compliance/compliance-tiers')
const idCardData = require('./compliance/flows/id-card-data')
const idCardPhoto = require('./compliance/flows/id-card-photo')
const facephoto = require('./compliance/flows/facephoto')
const sanctions = require('./compliance/flows/sanctions')
const usSsn = require('./compliance/flows/US-SSN')
const customTier = require('./compliance/flows/custom-info-request')

const { getLowestAmountPerRequirement, getAmountToHardLimit, getTriggered } = require('./compliance/triggers/triggers')
const { ORDERED_REQUIREMENTS, REQUIREMENTS } = require('./compliance/triggers/consts')

const printerLoader = require('./printer/loader')
const BigNumber = BN.klass

let transitionTime

const CUSTOMER_AUTHENTICATION = {
  SMS: 'SMS',
  EMAIL: 'EMAIL'
}
const AUTOMATABLE_REQUIREMENTS = ['idCardData', 'sanctions', 'idCardPhoto', 'facephoto', 'usSSn']
const COMPLIANCE_VERIFICATION_STATES = ['smsVerification', 'permission_id', 'permission_face_photo', 'usSsnPermission', 'customInfoRequestPermission']
const COMPLIANCE_REJECTED_STATES = ['registerUsSsn', 'inputCustomInfoRequest']
const BILL_ACCEPTING_STATES = ['billInserted', 'billsRead', 'acceptingBills', 'acceptingFirstRecyclerBills', 'acceptingRecyclerBills',
  'acceptingFirstBill', 'maintenance']
const NON_TX_STATES = ['networkDown', 'connecting', 'wifiConnected', 'pairing',
  'initializing', 'booting']
const ARE_YOU_SURE_ACTIONS = ['cancelTransaction', 'continueTransaction']
const ARE_YOU_SURE_HANDLED = ['depositCancel']
const ARE_YOU_SURE_SMS_HANDLED = ['cancelPhoneNumber', 'cancelSecurityCode']
const ARE_YOU_SURE_HANDLED_SMS_COMPLIANCE = ['deposit_timeout', 'rejected_zero_conf']
const INITIAL_STATE = 'start'
const MIN_SCREEN_TIME = 1000
const ACTIVE_POLL_INTERVAL = commandLine.pollTime || 5000
const IDLE_POLL_INTERVAL = 6 * 1000
const INSUFFICIENT_FUNDS_CODE = 570
const SCORE_THRESHOLD_REACHED_CODE = 571
const CIPHERTRACE_ERROR_CODE = 572
const NETWORK_TIMEOUT_INTERVAL = 20000
const MIN_WAITING = 500
const STATUS_QUERY_TIMEOUT = 2000
const DEFAULT_NUMBER_OF_CASSETTES = 2
const DEFAULT_NUMBER_OF_RECYCLERS = 0
const TRIGGER_AUTOMATION = {
  AUTOMATIC: 'Automatic',
  MANUAL: 'Manual'
}

const Brain = function (config) {
  if (!(this instanceof Brain)) return new Brain(config)

  this.rootConfig = config
  this.config = config.brain

  this.devBoard = config.devBoard

  this.bootTime = Date.now()

  this.dataPath = path.resolve(__dirname, '..', this.config.dataPath)
  this.certPath = {
    cert: path.resolve(this.dataPath, this.config.certs.certFile),
    key: path.resolve(this.dataPath, this.config.certs.keyFile)
  }

  this.connectionInfoPath = path.resolve(this.dataPath, 'connection_info.json')
  this.dbRoot = path.resolve(this.dataPath, 'tx-db')

  const wifiConfig = config.wifi
  wifiConfig.wpaConfigPath = wifiConfig.wpaConfigPath &&
  path.resolve(this.dataPath, wifiConfig.wpaConfigPath)
  if (config.mockWifi) {
    this.wifi = require('./mocks/wifi')(wifiConfig)
  } else if (config.wifiDisabled) {
    this.wifi = require('./wifi-none')()
  } else {
    this.wifi = require('./wifi')(wifiConfig)
  }

  this.isGenmegaMachine = config.cryptomatMaker === 'genmega'

  this.scanner = config.mockCam
    ? require('./mocks/scanner')
    : require(`./${this.isGenmegaMachine ? 'scanner-genmega' : 'scanner'}`)

  this.scanner.config(config)

  if (!_.isNil(config.billValidator.rs232)) {
    config.billValidator.rs232.device = determineDevicePath(config.billValidator.rs232.device)
  }

  if (config.billDispenser) {
    config.billDispenser.device = determineDevicePath(config.billDispenser.device)
  }

  this.billValidator = this.loadBillValidator()

  printerLoader.load().then(printer => {
    this.printer = printer
  }).catch(console.log)

  this.setBrowser(require('./browser')())
  this._setState(INITIAL_STATE)
  this.tx = null
  this.permissionsGiven = {}
  this.requirementAmountTriggered = {}
  this.pk = null
  this.currentScreenTimeout = null
  this.locked = true
  this.wifis = null
  this.screenTimeout = null
  this.lastPowerUp = Date.now()
  this.networkDown = true
  this.hasConnected = false
  this.localeInfo = this.config.locale.localeInfo
  this.dirtyScreen = false
  this.billValidatorErrorFlag = false
  this.startDisabled = false
  this.testModeOn = false
  this.uiCassettes = null
  this.powerDown = false
  this.scannerTimeout = null
  this.manualTriggersDataProvided = _.zipObject(AUTOMATABLE_REQUIREMENTS, Array(AUTOMATABLE_REQUIREMENTS.length).fill(false))
  this.txBlockedByManualTrigger = false
  this.termsAcceptButtonPressed = false
  this.probeLnHardLimit = null

  this.numberOfCassettes = _.isFinite(parseInt(deviceConfig.billDispenser.cassettes))
    ? parseInt(deviceConfig.billDispenser.cassettes)
    : DEFAULT_NUMBER_OF_CASSETTES
  this.numberOfRecyclers = _.isFinite(parseInt(deviceConfig.billDispenser.recyclers))
    ? parseInt(deviceConfig.billDispenser.recyclers)
    : DEFAULT_NUMBER_OF_RECYCLERS

  if (!this.billValidator.reenable) this.billValidator.reenable = ()=>{}
  this.on('acceptingFirstRecyclerBills', () => this.reenableBillValidator())
  this.on('acceptingRecyclerBills', () => this.reenableBillValidator())
  this.on('acceptingFirstBill', () => this.reenableBillValidator())
  this.on('acceptingBills', () => this.reenableBillValidator())
}

const EventEmitter = require('events').EventEmitter
const util = require('util')
util.inherits(Brain, EventEmitter)

function osPlatform () {
  switch (os.platform()) {
    case 'darwin': return 'MacOS'
    case 'linux': return 'Linux'
    case 'win32': return 'Windows'
    default: return 'Unknown'
  }
}

Brain.prototype.determinePlatform = function determinePlatform () {
  if (fs.existsSync('/etc/inittab')) return 'N7G1'
  if (fs.existsSync('/etc/init/lamassu-machine.conf')) return 'AAEON'
  return 'SSUBOARD'
}

function platformDisplay (code) {
  if (code === 'N7G1') return 'Trofa'
  if (code === 'AAEON') return 'Douro'
  return osPlatform()
}

Brain.prototype.checkDownloadSpeed = function checkDownloadSpeed (files) {
  ping.checkDownloadSpeed(files)
    .then(res => {
      if (!res) return
      const filteredResults = _.filter(x => {
        if (_.isNil(x.speed)) return false
        return _.isFinite(_.toNumber(x.speed))
      })(res)
      if (_.isEmpty(filteredResults)) return
      this.trader.networkPerformance(filteredResults)
    })
    .catch(console.error)
}

Brain.prototype.networkHeartbeat = function networkHeartbeat (urls) {
  ping.pingRepository(urls)
    .then(res => {
      if (!res) return
      const filteredResults = _.filter(x => x.isAlive)(res)
      if (_.isEmpty(filteredResults)) return
      this.trader.networkHeartbeat(filteredResults)
    })
    .catch(console.error)
}

Brain.prototype.initNetworkMeasurements = function initNetworkMeasurements () {
  this.networkHeartbeat(this.trader.urlsToPing)
  this.checkDownloadSpeed(this.trader.speedtestFiles)

  this.pingInterval = setInterval(() => {
    return this.networkHeartbeat(this.trader.urlsToPing)
  }, this.config.pingInterval)

  this.speedtestInterval = setInterval(() => {
    return this.checkDownloadSpeed(this.trader.speedtestFiles)
  }, this.config.speedtestInterval)
}

Brain.prototype.traderRun = function traderRun () {
  /*
   * TODO: Once the old poller is thrown away I believe we can change to a
   * "native" GraphQL polling mechanism.
   */
  this.pollHandle = setVariableInterval(() => {
    if (this.state === 'networkDown') this.trader.clearConfigVersion()
    return this.trader.poll()
  },
  ACTIVE_POLL_INTERVAL,
  res => (res || this.networkDown) ? ACTIVE_POLL_INTERVAL : IDLE_POLL_INTERVAL
  )

  this.networkHeartbeat()
  this.checkDownloadSpeed()

  this.pingInterval = setInterval(() => {
    return this.networkHeartbeat()
  }, this.config.pingInterval)

  this.speedtestInterval = setInterval(() => {
    return this.checkDownloadSpeed()
  }, this.config.speedtestInterval)

  return this.trader.poll()
}

Brain.prototype.stop = function stop () {
  clearVariableInterval(this.pollHandle)
  clearInterval(this.pingInterval)
  clearInterval(this.speedtestInterval)
}

Brain.prototype.prunePending = function prunePending (txs) {
  const pendingTxs = _.filter('dirty', txs)

  if (_.isEmpty(pendingTxs)) return 0

  const modifier = tx => tx.direction === 'cashIn'
    ? Tx.update(tx, { send: true, timedout: true })
    : Tx.update(tx, { timedout: true })

  const postTx = tx => {
    return this.postTx(modifier(tx))
      .catch(err => {
        if (err instanceof E.RatchetError) return
        if (err instanceof E.StaleError) return
        throw err
      })
  }

  // Since it's pending we want to send and not wait for more bills
  const promises = _.map(postTx, pendingTxs)

  return Promise.all(promises)
    .then(() => pendingTxs.length)
}

Brain.prototype.selectBillValidatorClass = function selectBillValidatorClass () {
  const billValidator = this.rootConfig.billValidator.deviceType
  if (commandLine.mockBillValidator) {
    switch (billValidator) {
      case 'hcm2': return require('./mocks/hcm2/hcm2')
      case 'gsr50': return require('./mocks/gsr50/gsr50')
      default: return require('./mocks/id003')
    }
  }

  switch (billValidator) {
    case 'genmega': return require('./genmega/genmega-validator/genmega-validator')
    case 'cashflowSc': return require('./mei/cashflow_sc')
    case 'ccnet': return require('./ccnet/ccnet')
    case 'hcm2': return require('./hcm2/hcm2')
    case 'gsr50': return require('./gsr50/gsr50')
    default: return require('./id003/id003')
  }
}

Brain.prototype.loadBillValidator = function loadBillValidator () {
  const billValidatorClass = this.selectBillValidatorClass()
  return billValidatorClass.factory(this.rootConfig.billValidator)
}

Brain.prototype.billValidatorHasShutter = function billValidatorHasShutter () {
  return this.billValidator.hasShutter
}

Brain.prototype.isCashRecycler = function isCashRecycler () {
  return this.billValidator.isCashRecycler
}

Brain.prototype.processPending = function processPending () {
  const pending = [db.prune(this.dbRoot, txs => this.prunePending(txs))]

  // if (fs.existsSync(path.resolve(this.dataPath, 'empty-unit'))) {
  //   console.log('Pending emptyUnit event queued for processing')
  //   pending.push(this._emptyUnit(true))
  // }
  
  // if (fs.existsSync(path.resolve(this.dataPath, 'refill-unit'))) {
  //   console.log('Pending refillUnit event queued for processing')
  //   pending.push(this._refillUnit(true))
  // }

  console.log('Processing pending txs...')
  return Promise.all(pending)
    .catch(err => console.log(err.stack))
}

Brain.prototype.run = function run () {
  console.log('crypto Machine software initialized.')
  const self = this
  this._init()
  boardManager.run()
  this.browser().listen(this.config.wsHost, this.config.wsPort)
  if (!this.devBoard) this.setupHardware()
  usbreset.reset(this.config.resetBasePath, this.determinePlatform())
  this._periodicLog()

  const callback = function () {
    self._transitionState('restart')
    console.log('Scheduled restart after idle time.')
    process.exit()
  }

  this.scanner.hasCamera('facephoto')
    .catch(err => {
      console.log(err)
      return false
    })
    .then(hasFrontFacingCamera => {
      this.hasFrontFacingCamera = hasFrontFacingCamera
      if (!hasFrontFacingCamera) console.log('Warning: no front facing camera detected.')
    })

  this._executeCallbackAfterASufficientIdlePeriod(callback)

  this.clientCert = pairing.getCert(this.certPath)

  if (!this.clientCert) {
    return this._transitionState('virgin', { version })
  }

  return this.checkWifiStatus()
}

Brain.prototype.epipeLogs = function epipeLogs () {
  if (this.trader) {
    this.trader.epipeLogs()
  }
}

Brain.prototype._executeCallbackAfterASufficientIdlePeriod =
function _executeCallbackAfterASufficientIdlePeriod (callback) {
  const self = this
  const config = this.config
  const exitTime = config.exitTime
  const exitOnIdle = exitTime + config.idleTime

  setInterval(function () {
    if (self.isStaticState()) {
      const date = new Date()
      const elapsed = (date.getTime()) - self.bootTime
      if (exitOnIdle && elapsed > exitOnIdle) {
        callback()
      }
    }
  }, this.config.checkIdle)
}

Brain.prototype._periodicLog = function _periodicLog () {
  const self = this
  const batteryCapacityPath = this.config.batteryCapacityPath
  const tempSensorPath = this.config.tempSensorPath
  const readFile = pify(fs.readFile)
  const tempSensorPaths = _.compact(_.castArray(tempSensorPath))
  const batteryCapacityPaths = _.compact(_.castArray(batteryCapacityPath))
  const machine = this.rootConfig.cryptomatModel

  function reporting () {
    const clauses = ['machine: %s, version: %s, cpuLoad: %s, memUse: %s, memFree: %s\n  nodeUptime: %s, ' +
    'osUptime: %s']

    const batteryPromises = _.map(path => readFile(path, { encoding: 'utf8' }), batteryCapacityPaths)
    const tempPromises = _.map(path => readFile(path, { encoding: 'utf8' }), tempSensorPaths)
    const tempReading = pAny(tempPromises)
    const batteryReading = pAny(batteryPromises)

    return pSettle([tempReading, batteryReading])
      .then(([temperature, battery]) => {
        if (battery.value) {
          clauses.push('battery: ' + battery.value.trim() + '%')
        }

        if (temperature.value) {
          clauses.push('CPU temperature: ' + (temperature.value.trim() / 1000) + '° C')
        }

        const cpuLoad = os.loadavg()[1].toFixed(2)
        const memUse = (process.memoryUsage().rss / Math.pow(1000, 2)).toFixed(1) +
      ' MB'
        const memFree = (os.freemem() * 100 / os.totalmem()).toFixed(1) + '%'
        const nodeUptimeMs = Date.now() - self.bootTime
        const nodeUptime = (nodeUptimeMs / 3600000).toFixed(2) + 'h'
        const osUptime = (os.uptime() / 3600).toFixed(2) + 'h'
        const format = clauses.join(', ')
        console.log(format, machine, version, cpuLoad, memUse, memFree, nodeUptime, osUptime)
      })
  }
  reporting()
  setInterval(reporting, this.config.periodicLogInterval)
}

Brain.prototype.initialize = function initialize () {
  this.clientCert = pairing.getCert(this.certPath)

  if (!this.clientCert) this._transitionState('initializing')

  pairing.init(this.certPath)
    .then(clientCert => {
      this.clientCert = clientCert
      this.checkWifiStatus()
    })
}

Brain.prototype.checkWifiStatus = function checkWifiStatus () {
  const self = this

  this._transitionState('booting')

  this.wifi.status(function (err, status, ip) {
    if (err || status === 'pending') {
      if (err) console.log(err.stack)
      if (self.state !== 'wifiConnecting') {
        self._wifiConnecting()
      }

      self.wifi.waitConnection(function (err, ip) {
        if (err) {
          self.wifi.startScanning()
          self._wifiList()
          return
        }
        self.config.ip = ip
        self._wifiConnected()
      })

      return
    }

    if (status === 'disconnected') {
      self.wifi.startScanning()
      self._wifiList()
      return
    }

    if (status === 'connected') {
      self.config.ip = ip
      self._wifiConnected()
    }
  })
}

Brain.prototype._init = function init () {
  this._initHearbeat()
  this._initWifiEvents()
  this._initBrowserEvents()
  this._initBillValidatorEvents()
  this._initBrainEvents()
  this._initActionEvents()
}

Brain.prototype._initHearbeat = function _initHeartbeat () {
  let pingIntervalPtr

  const heartbeatServer = net.createServer(function (c) {
    console.log('heartbeat client connected')
    c.on('end', function () {
      clearInterval(pingIntervalPtr)
      console.log('heartbeat client disconnected')
    })

    c.on('error', function (err) {
      console.log('hearbeat server error: %s', err)
    })

    pingIntervalPtr = setInterval(function () {
      c.write('ping')
    }, 5000)
  })

  try { fs.unlinkSync('/tmp/heartbeat.sock') } catch (ex) {}
  heartbeatServer.listen('/tmp/heartbeat.sock', function () {
    console.log('server bound')
  })
}

Brain.prototype._initWifiEvents = function _initWifiEvents () {
  const self = this

  this.wifi.on('scan', function (res) {
    self.wifis = res
    self.browser().send({ wifiList: res })
  })

  this.wifi.on('connected', function () {
    if (self.state === 'wifiList') {
      self.wifi.stopScanning()
      self._wifiConnected()
    }
  })
}

Brain.prototype._initTraderEvents = function _initTraderEvents () {
  const self = this
  this.trader.on('pollUpdate', needsRefresh => this._pollUpdate(needsRefresh))
  this.trader.on('networkDown', function () { self._networkDown() })
  this.trader.on('networkUp', function () { self._networkUp() })
  this.trader.on('error', function (err) { console.log(err.stack) })
  this.trader.on('unpair', function () { self._unpair() })
  this.trader.on('reboot', function () { self._reboot() })
  this.trader.on('shutdown', function () { self._shutdown() })
  this.trader.on('restartServices', function () { self._restartServices('Remote restart services', true) })
  this.trader.on('emptyUnit', function () { self._emptyUnit() })
  this.trader.on('refillUnit', function () { self._refillUnit() })
}

Brain.prototype._initBrowserEvents = function _initBrowserEvents () {
  const self = this
  const browser = this.browser()

  browser.on('connected', function () { self._connectedBrowser() })
  browser.on('message', function (req) { self._processRequest(req) })
  browser.on('closed', function () { self._closedBrowser() })
  browser.on('messageError', function (err) {
    console.log('Browser error: ' + err.message)
  })
  browser.on('error', function (err) {
    console.log('Browser connect error: ' + err.message)
    console.log('Likely that two instances are running.')
  })
}

Brain.prototype._initBillValidatorEvents = function _initBillValidatorEvents () {
  const self = this
  const billValidator = this.billValidator

  billValidator.on('error', function (err) { self._billValidatorErr(err) })
  billValidator.on('disconnected', function () { self._billValidatorErr() })
  billValidator.on('billsAccepted', function () { self._billsInserted() })
  billValidator.on('billsRead', function (bills) { self._billsRead(bills) })
  billValidator.on('billsValid', function () { self.updateBillsScreen() })
  billValidator.on('billsRejected', function () { self._billsRejected() })
  billValidator.on('timeout', function () { self._billTimeout() })
  billValidator.on('standby', function () { self._billStandby() })
  billValidator.on('jam', function () { self._billJam() })
  billValidator.on('stackerOpen', function () { self._stackerOpen() })
  billValidator.on('stackerClosed', function () { self._idle() })
  billValidator.on('actionRequiredMaintenance', function () { self.actionRequiredMaintenance() })
  billValidator.on('enabled', function (data) { self._billsEnabled(data) })
  billValidator.on('cashSlotRemoveBills', () => this._cashSlotRemoveBills())
  billValidator.on('leftoverBillsInCashSlot', () => this._leftoverBillsInCashSlot())
}

Brain.prototype._initBrainEvents = function _initBrainEvents () {
  this.on('newState', function (state) {
    console.log('new brain state:', state)
  })
}

Brain.prototype._initActionEvents = function _initActionEvents () {
  actionEmitter.on('action', (...args) => this.processAction.apply(this, args))
  actionEmitter.on('brain', (...args) => this.processBrainAction.apply(this, args))
}

Brain.prototype.oldScanBayLightOn = function oldScanBayLightOn () {
  if (this.hasNewScanBay()) return
  this.billValidator.lightOn()
}

Brain.prototype.oldScanBayLightOff = function oldScanBayLightOff () {
  if (this.hasNewScanBay()) return
  this.billValidator.lightOff()
}

Brain.prototype.processBrainAction = function processBrainAction (action) {
  switch (action.action) {
    case 'scanBayLightOn': return this.oldScanBayLightOn()
    case 'scanBayLightOff': return this.oldScanBayLightOff()
  }
}

Brain.prototype.processAction = function processAction (action, stateMachine) {
  switch (action) {
    // idCardData actions
    case 'scanPDF':
      this.scanPDF()
      break
    case 'authorizeIdCardData':
      this.authorizeIdCardData()
      break
    // idCardPhoto actions
    case 'scanPhotoCard':
      this.scanPhotoCard()
      break
    case 'authorizePhotoCardData':
      this.authorizePhotoCardData()
      break
    // facephoto actions
    case 'retryTakeFacephoto':
    case 'takeFacephoto':
      this.takeFacephoto()
      break
    case 'authorizeFacephotoData':
      this.authorizeFacephotoData()
      break
    // generic actions
    case 'timeoutToScannerCancel':
      this.timeoutToScannerCancel(stateMachine)
      break
    case 'transitionScreen':
      this.transitionScreen()
      break
    case 'timeoutToFail':
      setTimeout(() => stateMachine.dispatch('FAIL'), _.get('scanner.timeout', this.rootConfig))
      break
    case 'success':
      this.authFlowHandleReturnState()
      break
    case 'failure':
      this.failedCompliance = stateMachine.key
      this.failedComplianceValue = this.requirementAmountTriggered[this.failedCompliance]
      this.authFlowHandleReturnState()
      break
    // sanctions
    case 'triggerSanctions':
      this.triggerSanctions()
      break
    case 'sanctionsFailure':
      this._timedState('sanctionsFailure')
      break
    // suspend
    case 'triggerSuspend':
      this.triggerSuspend()
      break
    // block
    case 'triggerBlock':
      this.triggerBlock()
      break
    // us ssn
    case 'saveUsSsn':
      this.saveUsSsn()
      break
    // custom info request data saving
    case 'saveCustomInfoRequestData':
      this.saveCustomInfoRequestData()
      break
  }
}

Brain.prototype.transitionScreen = function transitionScreen () {
  let appState = null

  // check idCardData state
  let machineState = idCardData.getState()
  switch (machineState) {
    case 'scanId':
      appState = 'scan_id_data'
      break
    case 'authorizing':
      appState = 'verifying_id_data'
      break
    case 'idScanFailed':
      appState = 'failed_scan_id_data'
      break
    case 'idVerificationFailed':
      appState = 'failed_permission_id'
      break
  }

  if (!appState) {
    // otherwise check idCardPhoto state
    machineState = idCardPhoto.getState()
    switch (machineState) {
      case 'scanPhotoCard':
        appState = 'scan_id_photo'
        break
      case 'scanPhotoCardManual':
        appState = 'scan_manual_id_photo'
        break
      case 'authorizing':
        appState = 'verifying_id_photo'
        break
      case 'photoCardScanFailed':
        appState = 'failed_scan_id_photo'
        break
      case 'photoCardVerificationFailed':
        appState = 'failed_verifying_id_photo'
        break
    }
  }

  if (!appState) {
    // otherwise check facephoto state
    machineState = facephoto.getState()
    switch (machineState) {
      case 'takeFacephoto':
        appState = 'scan_face_photo'
        break
      case 'retryTakeFacephoto':
        appState = 'retry_scan_face_photo'
        break
      case 'authorizing':
        appState = 'verifying_face_photo'
        break
      case 'facephotoFailed':
        appState = 'failed_scan_face_photo'
        break
      case 'facephotoVerificationFailed':
        appState = 'failed_permission_id'
        break
    }

    if (!appState) {
      // sanctions state
      machineState = sanctions.getState()
      switch (machineState) {
        case 'triggerSanctions':
          appState = 'waiting'
          break
      }
    }

    if (!appState) {
      // usSsn state
      machineState = usSsn.getState()
      switch (machineState) {
        case 'askForSsn':
          appState = 'registerUsSsn'
          break
        case 'authorizing':
          appState = 'waiting'
          break
      }
    }

    if (!appState) {
      // custom info request state
      machineState = customTier.getState()
      switch (machineState) {
        case 'askForCustomInfoRequest':
          appState = 'inputCustomInfoRequest'
          break
        case 'saveData':
          appState = 'waiting'
          break
      }
    }
  }

  if (!appState) { return }
  const customInfoRequest = appState === 'inputCustomInfoRequest'
    ? {
      customInfoRequest: _.get('customInfoRequest.customRequest')(_.find(trigger => trigger.customInfoRequestId === this.customInfoRequestId)(this.triggers))
    }
    : null
  this._transitionState(appState, _.assign(customInfoRequest, { context: 'compliance' }))
}

Brain.prototype.clearTimeoutToScannerCancel = function clearTimeoutToScannerCancel () {
  if (!this.scannerTimeout) { return }

  clearTimeout(this.scannerTimeout)
  this.scannerTimeout = null
}

Brain.prototype.timeoutToScannerCancel = function timeoutToScannerCancel (stateMachine) {
  this.clearTimeoutToScannerCancel()
  this.scannerTimeout = setTimeout(() => {
    this.scanner.cancel()
    stateMachine.dispatch('SCAN_ERROR')
  }, _.get('scanner.timeout', this.rootConfig))
}

Brain.prototype.idCardStillsCallback = function idCardStillsCallback (failedScansTmpdirs) {
  return Promise.all(_.map(
    dir => fsPromises.readdir(dir)
      .catch(err => {
        console.error(err)
        return []
      })
      .then(_.map(fname => path.join(dir, fname))),
    failedScansTmpdirs
  ))
  .then(_.flow(
    _.flatten,
    failedScans => _.chunk(_.round(_.size(failedScans)/6), failedScans),
    _.map(failedScanGroup =>
      fsPromises.readFile(failedScanGroup[0])
        .then(photo => idCardData.addIdDataPhoto(photo.toString('base64')))
        .catch(console.error)
    )
  ))
  .catch(console.error)
}

Brain.prototype.scanPDF = function scanPDF () {
  const customer = this.customer
  // TODO: Change the LED code to support genmega
  this.scanBayLightOn()
  this.scanner.scanPDF417((err, result) => {
    this.scanBayLightOff()
    this.startDisabled = false
    if (!this.isGenmegaMachine) {
      if (err || !result) {
        const photos = idCardData.getIdDataPhotos()
        this.trader.updateIdCardPhotos(customer.id, { photos })
          .then(() => console.log('Successfully saved ', photos.length, ' id data photos'))
          .catch(err => {
            console.log('Error saving id card photos', err)
          })
      }
    }

    if (err) {
      console.log(err)
      return idCardData.dispatch('SCAN_ERROR')
    }

    if (!result) {
      console.log('No PDF417 result')
      return
    }

    if (this.hasExpired(result)) {
      console.log('Expired ID card')
      return idCardData.dispatch('SCAN_ERROR')
    }

    idCardData.setData(result)
    this.setManualTrigger('idCardData')
    return idCardData.dispatch('SCANNED')
  }, this.idCardStillsCallback)
}

Brain.prototype.hasExpired = function hasExpired (cardData) {
  // TODO: ZA cards currently do not have an expiration date to confirm against
  if (cardData.country === 'ZA') return false

  // In case the expiration date field is not found. Prevents l-m from bailing
  if (_.isNil(cardData.expirationDate)) return false

  const expirationYear = cardData.expirationDate.substring(0, 4)
  const expirationMonth = cardData.expirationDate.substring(4, 6)
  const expirationDay = cardData.expirationDate.substring(6, 8)
  const expirationDate = new Date(expirationYear, expirationMonth, expirationDay)

  const now = Date.now()
  return expirationDate < now
}

Brain.prototype.triggerSanctions = function triggerSanctions () {
  const dispatchBySanctions = customerSanction => {
    const action = customerSanction ? 'SUCCESS' : 'FAILURE'
    sanctions.dispatch(action)
  }

  const customer = this.customer

  // explictly test false since sanctions can be empty
  if (customer.sanctions === false) return dispatchBySanctions(false)

  // BACKWARDS_COMPATIBLITY 7.5
  // older server can't use "trigger sanctions" request
  const serverVersion = this.trader.serverVersion
  if (!serverVersion || semver.lt(serverVersion, '7.5.0-beta.0')) {
    dispatchBySanctions(customer.sanctions)
  }

  return this.trader.triggerSanctions(customer.id)
    .then(result => {
      this.customer = result.customer
      dispatchBySanctions(result.customer.sanctions)
    })
    .catch(err => {
      console.log('sanction error', err)
      dispatchBySanctions(false)
    })
}

Brain.prototype.triggerSuspend = function triggerSuspend () {
  const customer = this.customer
  const now = new Date()
  return this.trader.triggerSuspend(customer.id, this.suspendTriggerId)
    .then(result => {
      this.customer = result.customer
    })
    .catch(err => {
      console.log('block error', err)
    })
    .then(() => {
      return this.showSuspendedCustomer(this.customer, now)
    })
}

Brain.prototype.triggerBlock = function triggerBlock () {
  const customer = this.customer

  return this.trader.triggerBlock(customer.id)
    .then(result => {
      this.customer = result.customer
    })
    .catch(err => {
      console.log('block error', err)
    })
    .then(() => {
      return this.showBlockedCustomer()
    })
}

Brain.prototype.registerCustomInfoRequestData = function registerCustomInfoRequestData (data) {
  customTier.setData(data)
  customTier.dispatch('SEND')
}

Brain.prototype.saveCustomInfoRequestData = function saveCustomInfoRequestData () {
  const customer = this.customer
  const customerData = {
    customRequestPatch: { data: customTier.getData(), infoRequestId: this.customInfoRequestId }
  }

  return this.trader.updateCustomer(customer.id, customerData, this.tx.id)
    .then(result => {
      this.customer = result.customer
      this.setManualTrigger(this.customInfoRequestId)
      customTier.dispatch('SUCCESS')
    })
    .catch(err => {
      console.error('failure saving custom request data', err)
      customTier.dispatch('FAILURE')
    })
}

Brain.prototype.registerUsSsn = function registerUsSsn (ssn) {
  usSsn.setData(ssn)
  usSsn.dispatch('SEND')
}

Brain.prototype.saveUsSsn = function saveUsSsn () {
  const customer = this.customer

  return this.trader.updateCustomer(customer.id, { usSsn: usSsn.getData() }, this.tx.id)
    .then(result => {
      this.customer = result.customer
      this.setManualTrigger('usSsn')
      usSsn.dispatch('SUCCESS')
    })
    .catch(err => {
      console.log('failure saving us ssn error', err)
      usSsn.dispatch('FAILURE')
    })
}

Brain.prototype.fromYYYYMMDD = function (string) {
  let year = string.substring(0, 4)
  let month = string.substring(4, 6)
  let day = string.substring(6, 8)

  return new Date(year, month - 1, day)
}

Brain.prototype.authorizeIdCardData = function authorizeIdCardData () {
  return Promise.resolve()
    .then(() => {
      this.clearTimeoutToScannerCancel()

      const customer = this.customer
      const data = idCardData.getData()
      const idCardDataExpiration = data.expirationDate ? this.fromYYYYMMDD(data.expirationDate) : null

      // BACKWARDS_COMPATIBLITY 7.5.0-beta.2
      // older server does not have id_card_data_raw
      const serverVersion = this.trader.serverVersion
      if (!serverVersion || semver.lt(serverVersion, '7.5.0-beta.2')) {
        return this.trader.updateCustomer(customer.id, {
          idCardData: data,
          idCardDataNumber: data.documentNumber,
          idCardDataExpiration
        }, this.tx.id)
      }
      return this.trader.updateCustomer(customer.id, {
        idCardData: _.omit(['raw'], data),
        idCardDataRaw: JSON.stringify(data.raw),
        idCardDataNumber: data.documentNumber,
        idCardDataExpiration
      }, this.tx.id)
    })
    .then(result => {
      this.customer = result.customer
      idCardData.dispatch('AUTHORIZED')
    }, err => {
      this._fiatError(err)
    })
    .catch(err => {
      console.log('authorizeIdCardData error', err)
      idCardData.dispatch('BLOCKED_ID')
    })
}

Brain.prototype.scanPhotoCard = function scanPhotoCard () {
  this.scanBayLightOn()
  this.scanner.scanPhotoCard((err, result) => {
    this.scanBayLightOff()
    this.startDisabled = false

    if (err) {
      console.log(err)
      return idCardPhoto.dispatch('SCAN_ERROR')
    }

    if (!result) {
      console.log('No card photo result')
      return
    }

    idCardPhoto.setData(result.toString('base64'))
    this.setManualTrigger('idCardPhoto')
    return idCardPhoto.dispatch('SCANNED')
  })
}

Brain.prototype.authorizePhotoCardData = function authorizePhotoCardData () {
  return Promise.resolve()
    .then(() => {
      this.clearTimeoutToScannerCancel()

      const customer = this.customer
      const data = idCardPhoto.getData()
      return this.trader.updateCustomer(customer.id, {
        idCardPhotoData: data
      }, this.tx.id)
    })
    .then(result => {
      this.customer = result.customer
      idCardPhoto.dispatch('AUTHORIZED')
    }, err => {
      this._fiatError(err)
    })
    .catch(err => {
      console.log('authorizePhotoCardData error', err)
      idCardPhoto.dispatch('BLOCKED_ID')
    })
}

Brain.prototype.retryFacephoto = function retryFacephoto () {
  facephoto.dispatch('RETRY')
}

Brain.prototype.takeFacephoto = function takeFacephoto () {
  this.scanner.takeFacephoto((err, result) => {
    this.startDisabled = false

    if (err) {
      console.log(err)
      return facephoto.dispatch('SCAN_ERROR')
    }

    if (!result) {
      console.log('No photo result')
      return
    }

    console.log('DEBUG: ** Acceptable result, setting facephoto data! **')

    facephoto.setData(result.toString('base64'))
    this.setManualTrigger('facephoto')
    return facephoto.dispatch('PHOTO_TAKEN')
  })
}

Brain.prototype.takeFacePhotoTC = function takeFacePhotoTC () {
  this.scanner.takeFacePhotoTC((err, result) => {
    if (err || !result) {
      console.log(err || 'No photo result')
      return facephoto.dispatch('SCAN_ERROR')
    }

    facephoto.setTCData(result.toString('base64'))
  })
}

Brain.prototype.authorizeFacephotoData = function authorizeFacephotoData () {
  return Promise.resolve()
    .then(() => {
      this.clearTimeoutToScannerCancel()

      const customer = this.customer
      const data = facephoto.getData()
      return this.trader.updateCustomer(customer.id, {
        frontCameraData: data
      }, this.tx.id)
    })
    .then(result => {
      this.customer = result.customer
      facephoto.dispatch('AUTHORIZED')
    }, err => {
      this._fiatError(err)
    })
    .catch(err => {
      console.log('facephoto error', err)
      facephoto.dispatch('BLOCKED_ID')
    })
}

// TODO: abstract this
Brain.prototype._setupWebcam = function _setupWebcam () {
  const rootPath = '/sys/bus/usb/devices/2-1'

  if (!fs.existsSync(rootPath)) return

  const subdirs = fs.readdirSync(rootPath)
  subdirs.forEach(function (dir) {
    if (dir.indexOf('2-1') === 0) {
      const autosuspendPath = rootPath + '/' + dir + '/power/autosuspend'
      try {
        fs.writeFileSync(autosuspendPath, '-1')
      } catch (ex) {
        // File doesn't exist, that's ok.
      }
    }
  })
}

Brain.prototype.setupHardware = function setupHardware () {
  const hardware = this.determinePlatform()

  switch (hardware) {
    case 'N7G1':
      return this.setupN7()
    case 'AAEON':
      return this.setupAaeon()
  }
}

Brain.prototype.setupAaeon = function setupAaeon () {
  const timeResyncPath = path.resolve(__dirname, '../exec/time-resync.sh')
  cp.exec(timeResyncPath, {}, err => {
    if (err) console.log(err)
  })
}

Brain.prototype.setupN7 = function setupN7 () {
  const backlightPath = '/sys/class/backlight/pwm-backlight/brightness'
  if (fs.existsSync(backlightPath)) fs.writeFileSync(backlightPath, '160\n')

  cp.exec('busybox ntpd -p time.nist.gov', {}, err => {
    if (err) console.log(err)
  })

  this._setupWebcam()
  this._setupCheckPower()
}

Brain.prototype.mapCryptoUnitsDisplay = function mapCryptoUnitsDisplay (coins) {
  return _.map(coin => {
    const coinSettings = coinUtils.getCryptoCurrency(coin.cryptoCode)
    const defaultUnit = _.head(_.keys(coinSettings.units))
    const unitSelected = _.get('cryptoUnits')(coin)
    const unit = _.includes(unitSelected, _.keys(coinSettings.units)) ? unitSelected : defaultUnit

    const { displayScale, displayCode } = _.get(['units', unit])(coinSettings)
    return _.assign(coin, {
      displayCode: displayCode,
      displayScale: displayScale,
      unitScale: coinSettings.unitScale
    })
  })(coins)
}

Brain.prototype._connectedBrowser = function _connectedBrowser () {
  //  TODO: have to work on this: console.assert(this.state === State.IDLE)
  console.log('connected to browser')
  const isCoincloud = this.rootConfig.cryptomatMaker === 'coincloud'
  const cryptomatModel = isCoincloud ? 'coincloud' : this.rootConfig.cryptomatModel || 'sintra'

  const wifiList = this.state === 'wifiList' && this.wifis
    ? this.wifis
    : []

  if (!this.trader || !this.trader.coins) {
    const rec = {
      action: this.state,
      wifiList,
      locale: 'en-US',
      cryptomatModel,
      version,
      operatorInfo: this.trader ? this.trader.operatorInfo : operatorInfo.load(this.dataPath)
    }

    return this.browser().send(rec)
  }

  const cryptoCode = this.singleCrypto()
    ? this.trader.coins[0].cryptoCode
    : null

  const _rates = {
    rates: this.trader.rates(cryptoCode),
    cryptoCode: cryptoCode,
    coins: coinUtils.cryptoCurrencies()
  }

  const rates = cryptoCode
    ? _rates
    : undefined

  const fullRec = {
    action: this.state,
    localeInfo: this.localeInfo,
    fiatCode: this.fiatCode,
    cryptoCode: cryptoCode,
    cassettes: this.uiCassettes,
    coins: this.trader.coins,
    twoWayMode: this.twoWayMode(),
    wifiList: wifiList,
    rates,
    version,
    operatorInfo: this.trader.operatorInfo,
    cryptomatModel,
    areThereAvailablePromoCodes: this.trader.areThereAvailablePromoCodes,
    supportedCoins: this.mapCryptoUnitsDisplay(this.trader.coins)
  }

  this.browser().send(fullRec)
}

Brain.prototype._processRequest = function _processRequest (req) {
  if (this.areYouSureHandled(req.button)) {
    return this.areYouSure()
  }

  if (_.includes(req.button, ARE_YOU_SURE_ACTIONS)) {
    return this._processAreYouSure(req)
  }

  if (this.flow) {
    return this.flow.handle(req.button, req.data)
  }

  this._processReal(req)
}

Brain.prototype._processAreYouSure = function _processAreYouSure (req) {
  switch (req.button) {
    case 'continueTransaction':
      this.continueTransaction(req.data)
      break
    case 'cancelTransaction':
      this.cancelTransaction(req.data)
      break
  }
}

Brain.prototype._processReal = function _processReal (req) {
  const maker = deviceConfig.cryptomatMaker || 'lamassu'
  const model = deviceConfig.cryptomatModel || 'sintra'

  switch (req.button) {
    case 'locked':
      this._locked()
      break
    case 'unlock':
      this._unlock(req.data)
      break
    case 'cancelLockPass':
      this._cancelLockPass()
      break
    case 'wifiSelect':
      this._wifiPass(req.data)
      break
    case 'wifiConnect':
      this._wifiConnect(req.data)
      break
    case 'cancelWifiList':
      this._cancelWifiList()
      break
    case 'cancelWifiPass':
      this._cancelWifiPass()
      break
    case 'initialize':
      this.initialize()
      break
    case 'pairingScan':
      this._pairingScan()
      break
    case 'pairingScanCancel':
      this.scanner.cancel()
      break
    case 'pairingErrorOk':
      this._unpaired()
      break
    case 'testMode':
      this._testMode()
      break
    case 'start':
      this._chooseCoin(req.data)
      break
    case 'idDataActionCancel':
      this._scanActionCancel(idCardData)
      break
    case 'idPhotoActionCancel':
      this._scanActionCancel(idCardPhoto)
      break
    case 'cancelIdScan':
      this._cancelIdScan()
      break
    case 'cancelUsSsn':
      this.failedCompliance = 'usSsn'
      this.failedComplianceValue = this.requirementAmountTriggered[this.failedCompliance]

      if (this.returnState && !_.includes(this.complianceReason, ARE_YOU_SURE_HANDLED_SMS_COMPLIANCE)) {
        return this.authFlowHandleReturnState()
      }

      this._idle()
      break
    case 'idCodeFailedRetry':
      idCardData.start()
      break
    case 'idVerificationFailedOk':
      idCardData.dispatch('FAIL')
      break
    case 'photoScanVerificationCancel':
      idCardPhoto.dispatch('FAIL')
      break
    case 'cancelScan':
      this._cancelScan()
      break
    case 'bye':
      this._bye()
      break
    case 'retryPhotoScan':
      idCardPhoto.start({
        manual: (maker === 'lamassu' && model === 'sintra') || maker === 'coincloud'
      })
      break
    case 'fiatReceipt':
      this._fiatReceipt()
      break
    case 'cancelInsertBill':
      this._cancelInsertBill()
      break
    case 'sendCoins':
      this._sendCoins()
      break

    /**
     * User clicked finish button before completing sms compliance.
     * If the user has inserted any bills, set the sendCoins state
     * else redirect user to chooseCoin state
     */
    case 'finishBeforeSms':
      if (this.tx.direction === 'cashOut') this._idle()
      if (this.tx.fiat.gt(0)) return this._sendCoins()
      this._idle()
      break
    case 'completed':
      this._completed()
      break
    case 'machine':
      this._machine()
      break
    case 'cancelMachine':
      this._cancelMachine()
      break
    case 'powerOff':
      this._powerOffButton()
      break
    case 'cam':
      this._cam()
      break
    case 'fixTransaction':
      this._fixTransaction()
      break
    case 'abortTransaction':
      this._abortTransaction()
      break
    case 'chooseFiatCancel':
      this._chooseFiatCancel()
      break
    case 'fiatButton':
      this._fiatButton(req.data)
      break
    case 'clearFiat':
      this._clearFiat()
      break
    case 'depositTimeout':
      this._depositTimeout()
      break
    case 'depositTimeoutNotSent':
      this.depositTimeoutNotSent()
      break
    case 'cashOut':
      this._cashOut()
      break
    case 'redeem':
      this._redeem()
      break
    case 'changeLanguage':
      this._timedState('changeLanguage')
      break
    case 'setLocale':
      this._setLocale(req.data)
      break
    case 'idle':
      this._idle()
      break
    case 'chooseCoin':
      this._chooseCoin(req.data)
      break
    case 'retryFacephoto':
      this.retryFacephoto()
      break
    case 'scanIdCardPhoto':
      idCardPhoto.dispatch('READY_TO_SCAN')
      break
    case 'permissionIdCompliance':
      this.permissionsGiven.id = true
      this._continueAuthCompliance()
      break
    case 'permissionSmsCompliance':
      this.permissionsGiven.sms = true
      this._continueAuthCompliance()
      break
    case 'permissionEmailCompliance':
      this.permissionsGiven.email = true
      this._continueAuthCompliance()
      break
    case 'permissionPhotoCompliance':
      this.permissionsGiven.photo = true
      this._continueAuthCompliance()
      break
    case 'permissionUsSsnCompliance':
      this.permissionsGiven.usSsn = true
      this._continueAuthCompliance()
      break
    case 'blockedCustomerOk':
      this._idle()
      break
    case 'termsAccepted':
      this.acceptTerms()
      break
    case 'invalidAddressTryAgain':
      this._startAddressScan()
      break
    case 'printAgain':
      this._privateWalletPrinting()
      break
    case 'printerScanAgain':
      this._startPrintedWalletScan()
      break
    case 'usSsn':
      this.registerUsSsn(req.data)
      break
    case 'insertPromoCode':
      this._insertPromoCode()
      break
    case 'cancelPromoCode':
      this._cancelPromoCode()
      break
    case 'submitPromoCode':
      this._submitPromoCode(req.data)
      break
    case 'permissionCustomInfoRequest':
      this.permissionsGiven[this.customInfoRequestId] = true
      this._continueAuthCompliance()
      break
    case 'cancelCustomInfoRequest':
      this.failedCompliance = this.customInfoRequestId
      this.failedComplianceValue = this.requirementAmountTriggered[this.failedCompliance]

      if (this.returnState && !_.includes(this.complianceReason, ARE_YOU_SURE_HANDLED_SMS_COMPLIANCE)) {
        return this.authFlowHandleReturnState()
      }
      this._idle()
      break
    case 'customInfoRequestSubmit':
      return this.registerCustomInfoRequestData(req.data)
    case 'sendSmsReceipt':
      this._sendSmsReceipt()
      break
    case 'printReceipt':
      this._startPrintReceipt()
      break
    case 'recyclerContinue':
      this.recyclerContinue()
      break
    case 'maintenanceRestart':
      this._restartServices('Maintenance restart', true)
      break
    case 'cashSlotBillsRemoved':
      this.billValidator.cashSlotBillsRemoved()
      break
    case 'leftoverBillsRemoved':
      this._leftoverBillsRemoved()
      break
    default:
      break
  }
}

Brain.prototype._continueAuthCompliance = function () {
  if (this.tx.direction === 'cashOut' || !this.tx.toAddress) {
    return this.authCompliance({ returnState: this.returnState })
  }

<<<<<<< HEAD
  const returnState = this.billValidatorHasShutter()
    ? this.tx.fiat.eq(0)
      ? 'acceptingFirstRecyclerBills'
      : 'acceptingRecyclerBills'
    : this.tx.fiat.eq(0)
      ? 'acceptingFirstBill'
      : 'acceptingBills'
  this.smsCompliance({ returnState })
=======
  const returnState = this.tx.fiat.eq(0)
    ? 'acceptingFirstBill'
    : 'acceptingBills'
  this.authCompliance({ returnState })
>>>>>>> e2745be1
}

Brain.prototype._setState = function _setState (state, oldState) {
  if (this.state === state) return false

  if (oldState) this._assertState(oldState)

  if (this.currentScreenTimeout) {
    clearTimeout(this.currentScreenTimeout)
    this.currentScreenTimeout = null
  }

  // Starting a transaction
  if (this.isIdleState()) this.trader.setConfigVersion()

  this.state = state

  this.emit(state)
  this.emit('newState', state)
  if (this.trader) this.trader.stateChange(state, this.isIdleState())

  return true
}

Brain.prototype._locked = function _locked () {
  this._setState('lockedPass', 'locked')
  this.browser().send({ action: 'lockedPass' })
}

Brain.prototype._unlock = function _unlock () {
  this._wifiList()
}

Brain.prototype._cancelLockPass = function _cancelLockPass () {
  this._setState('locked', 'lockedPass')
  this.browser().send({ action: 'locked' })
}

Brain.prototype._wifiList = function _wifiList () {
  this._setState('wifiList')
  this.browser().send({ action: 'wifiList' })
}

Brain.prototype._wifiPass = function _wifiPass (data) {
  this.browser().send({ action: 'wifiPass', wifiSsid: data })
  this.wifi.stopScanning()
  this._setState('wifiPass')
  console.log('connecting to %s', data.ssid)
}

Brain.prototype._wifiConnect = function _wifiConnect (data) {
  this._setState('wifiConnecting', 'wifiPass')
  this.browser().send({ action: 'wifiConnecting' })
  const rawSsid = data.rawSsid
  const ssid = data.ssid
  const self = this
  this.wifi.connect(rawSsid, ssid, data.pass, function (err, ip) {
    if (err) {
      // TODO: error screen
      console.log(err.stack)
      const ssidData = {
        ssid: ssid,
        displaySsid: self.wifi.displaySsid(ssid)
      }
      self._wifiPass(ssidData)
    } else {
      self.config.ip = ip
      self._wifiConnected()
    }
  })
}

Brain.prototype._cancelWifiList = function _cancelWifiList () {
  //  this._setState('locked', 'wifiList')
  //  this.browser().send({action: 'locked'})
}

Brain.prototype._cancelWifiPass = function _cancelWifiPass () {
  this.browser().send({ action: 'wifiList' })
  this.wifi.startScanning()
  this._setState('wifiList', 'wifiPass')
}

Brain.prototype._wifiConnecting = function _wifiConnecting () {
  this._setState('wifiConnecting')
  this.browser().send({ action: 'wifiConnecting' })
}

Brain.prototype._wifiConnected = function _wifiConnected () {
  if (this.state === 'maintenance') return
  this._setState('wifiConnected')
  this.initTrader()
}

Brain.prototype._unpaired = function _unpaired () {
  this._setState('unpaired')
  this.browser().send({ action: 'unpaired', version })
  db.clean(this.dbRoot)
}

Brain.prototype._pairingScan = function _pairingScan () {
  this._setState('pairingScan')
  this.browser().send({ action: 'pairingScan' })

  this.scanner.scanPairingCode((err, totem) => {
    if (err) return this._pairingError(err)
    if (!totem) return this.initTrader()

    this._pair(totem)
  })
}

Brain.prototype.activate = function activate () {
  const connectionInfo = pairing.connectionInfo(this.connectionInfoPath)
  const config = this.rootConfig
  const protocol = config.http ? 'http:' : 'https:'

  this._transitionState('booting')

  if (config.mockTrader) {
    this.trader = require('./mocks/trader')(protocol, this.clientCert, connectionInfo, this.dataPath, deviceConfig.cryptomatModel)
  } else {
    this.trader = require('./trader')(protocol, this.clientCert, connectionInfo, this.dataPath, deviceConfig.cryptomatModel)
  }

  this.idVerify = require('./compliance/id_verify').factory({ trader: this.trader })

  this._initTraderEvents()

  return this.traderRun()
    .then(() => this.initNetworkMeasurements())
    .then(() => this.initValidator())
}

Brain.prototype._pair = function _pair (totem) {
  const self = this
  this._transitionState('pairing')

  const model = platformDisplay(this.determinePlatform())
  return pairing.pair(totem, this.clientCert, this.connectionInfoPath, model, this.numberOfCassettes, this.numberOfRecyclers)
    .then(() => this.activate())
    .catch(err => {
      console.log(err.stack)
      self._pairingError(err)
    })
}

Brain.prototype._pairingError = function _pairingError (err) {
  this._setState('pairingError')
  this.browser().send({ action: 'pairingError', err: err.message })
}

Brain.prototype._isTestMode = function _isTestMode () {
  return this.testModeOn
}

Brain.prototype._testMode = function _testMode () {
  const self = this
  this.testModeOn = true
  this.traderOld = this.trader
  this.trader.removeAllListeners()
  this.trader = require('./mocks/trader')()
  this._initTraderEvents()
  this.networkDown = false
  this.billValidator.run(function () {
    self.trader.run()
    self._idle()
  })
}

Brain.prototype._testModeOff = function _testModeOff () {
  const self = this
  this.billValidator.close(function () {
    self.testModeOn = false
    self.trader.removeAllListeners()
    self.trader = self.traderOld
    self._initTraderEvents()
    self._transitionState('virgin', { version })
  })
}

function buildUiCassettes (units, virtualUnits) {
  const result = _.cloneDeep(units)

  _.each(it => result.push({denomination: it, count: null}), virtualUnits)
  const sortedDenominations =
    _.sortBy(el => parseInt(el.denomination, 10), result)

  return sortedDenominations
}

Brain.prototype._isPendingScreen = function _isPendingScreen () {
  return _.includes(this.state, ['goodbye'])
}

Brain.prototype.initTrader = function initTrader () {
  const connectionInfo = pairing.connectionInfo(this.connectionInfoPath)
  const config = this.rootConfig

  if (!connectionInfo && !config.mockTrader) {
    this._unpaired()
    return false
  }

  this.activate()

  return true
}

Brain.prototype.initValidator = function initValidator () {
  console.log('Waiting for server...')
  const h = setInterval(() => {
    if (_.isNil(this.fiatCode)) return

    clearInterval(h)

    this.billValidator.setFiatCode(this.fiatCode)

    // If the validator is the cash recycler, populate it with cassette information if available
    return this.billValidator.run(
      err => {
        if (err) return this._billValidatorErr(err)
        console.log('Bill validator connected.')
      },
      {
        cassettes: this.trader.cassettes,
        recyclers: this.trader.recyclers,
      }
    )
  }, 200)
}

Brain.prototype._idle = function _idle (locale) {
  const self = this
  const delay = transitionTime
    ? MIN_SCREEN_TIME - (Date.now() - transitionTime)
    : 0

  if (delay > 0 && self._isPendingScreen()) {
    setTimeout(function () { self._idle(locale) }, delay)
    return
  }

  emit('ledsOff')

  if (this.billValidator.leftoverBillsInCashSlot) return this._leftoverBillsInCashSlot()
  this.disableBillValidator()

  if (this.networkDown) return this._forceNetworkDown()

  /*
   * TODO: Once we move to the GraphQL poller: There's a way to manually force
   * a query to run even when using automatic polling.
   */
  const pollPromise = this.trader.poll()
  this.idVerify.reset()
  this.tx = Tx.newTx()
  this.pk = null
  this.bills = null
  this.lastRejectedBillsFiat = BN(0)
  this.failedCompliance = null
  this.failedComplianceValue = null
  this.redeem = false
  this.returnState = null
  this.complianceReason = null
  this.flow = null
  this.permissionsGiven = {}
  this.requirementAmountTriggered = {}
  this.suspendTriggerId = null

  /**
   * Clear any data from previously
   * validated customers (id & dailyVolume)
   */
  this.customer = null
  this.customerTxHistory = []
  this.txBlockedByManualTrigger = false
  facephoto.cleanTCData()

  this._setState('pendingIdle')

  // We've got our first contact with server

  const localeInfo = _.cloneDeep(this.localeInfo)
  locale = locale || localeInfo.primaryLocale
  localeInfo.primaryLocale = locale

  this.localeInfo = localeInfo

  this.trader.clearConfigVersion()
  this.trader.cancelDispense()
  this.scanner.cancel()

  this.tx = Tx.update(this.tx, { fiatCode: this.fiatCode })

  pollPromise
    .then(() => this._idleByMode(this.localeInfo))
    .catch(console.log)
}

Brain.prototype._idleByMode = function _idleByMode (localeInfo) {
  if (this.twoWayMode()) {
    this._idleTwoWay(localeInfo)
  } else {
    this._idleOneWay(localeInfo)
  }
}

Brain.prototype.singleCrypto = function singleCrypto () {
  return this.trader.coins.length === 1
}

Brain.prototype.twoWayMode = function twoWayMode () {
  return (!this.isCashRecycler() || !this.billValidatorErrorFlag)
    && this.trader.twoWayMode
}

/**
 * Check if the customer is suspended
 *
 * That happens if the customer has reached
 * one of the enabled compliance tier thresholds
 *
 * @name isSuspended
 * @function
 *
 * @param {object} customer Acting customer
 * @param {date} now Current date
 * @returns {bool} Whether customer is suspended or not
 */
Brain.prototype.isSuspended = function isSuspended (customer, now) {
  return customer && customer.suspendedUntil && new Date(customer.suspendedUntil) > now
}

/**
 * Display the suspended screens for customer
 * If the customer hasn't inserted bills yet,
 * the suspendedCustomer screen will displayed with ok button,
 * else the bill screen will be displayed with the relative error message
 *
 * @name showSuspendedCustomer
 * @function
 *
 * @param {object} customer Acting customer
 * @param {date} now Current date
 *
 */
Brain.prototype.showSuspendedCustomer = function showSuspendedCustomer (customer, now) {
  const data = this.getHardLimitReachedData(customer, now)

  /*
   * When doing cashOut just show the hardLimitReached screen
   */
  if (this.tx.direction === 'cashOut') {
    return this._timedState('hardLimitReached', { data })
  }

  /*
   * Current transaction's fiat not including current bill
   */

  const insertedBills = this.tx.fiat.gt(0)
  if (!insertedBills) {
    return this._timedState('hardLimitReached', { data })
  }

  /*
   * Set acceptingBills first as transition (in updateBillsScreen) so that sendOnly
   * reason message would be displayed on that screen
   */
  this.updateBillsScreen(true)
    .then(() => {
      this.browser().send({
        sendOnly: true,
        reason: 'blockedCustomer',
        cryptoCode: this.tx.cryptoCode
      })
    })
}

/*
* Calculates the time difference between the
* current date and the suspension time
*
* @name hardLimitReached
* @function
*
* @param {object} customer Acting customer
* @param {date} now Current date
* @returns {object} hard limit
*/
Brain.prototype.getHardLimitReachedData = function getHardLimitReachedData (customer, now) {
  const diff = new Date(customer.suspendedUntil).valueOf() - now.valueOf()

  const diffInWeeks = _.floor(diff / 1000 / 60 / 60 / 24 / 7)
  const diffInDays = _.floor((diff / 1000 / 60 / 60 / 24) - (diffInWeeks * 7))
  const diffInHours = _.ceil((diff / 1000 / 60 / 60) - (diffInDays * 24) - (diffInWeeks * 7))

  return {
    hardLimit: {
      hardLimitWeeks: diffInWeeks,
      hardLimitDays: diffInDays,
      hardLimitHours: diffInHours
    }
  }
}

/**
 * Check if the customer is blocked
 *
 * That happens if the customer has reached
 * one of the enabled compliance tier thresholds
 * and has the relevant override status to blocked
 *
 * @name isBlocked
 * @function
 *
 * @param {object} customer Acting customer
 * @returns {bool} Whether customer is blocked or not
 */
Brain.prototype.isBlocked = function isBlocked (customer) {
  return customer.authorizedOverride === 'blocked'
}

/**
 * Display the blocked screens for customer
 * If the customer hasn't inserted bills yet,
 * the blockedCustomer screen will displayed with ok button,
 * else the bill screen will be displayed with the relative error message
 *
 * @name showBlockedCustomer
 * @function
 *
 */
Brain.prototype.showBlockedCustomer = function showBlockedCustomer () {
  /*
   * When doing cashOut just show the blockCustomer screen
   */
  if (this.tx.direction === 'cashOut') {
    return this._transitionState('blockedCustomer')
  }

  /*
   * Current transaction's fiat not including current bill
   */

  const insertedBills = this.tx.fiat.gt(0)
  if (!insertedBills) {
    return this._transitionState('blockedCustomer', { insertedBills })
  }

  /*
   * Set acceptingBills first as transition (in updateBillsScreen) so that sendOnly
   * reason message would be displayed on that screen
   */
  this.updateBillsScreen(true)
    .then(() => {
      this.browser().send({
        sendOnly: true,
        reason: 'blockedCustomer',
        cryptoCode: this.tx.cryptoCode
      })
    })
}

Brain.prototype.authCompliance = function authCompliance (opts = {}) {
  this.returnState = opts.returnState
  this.complianceReason = opts.reason
  const customerAuthentication = this.trader.customerAuthentication
  const isEmailAuth = customerAuthentication === CUSTOMER_AUTHENTICATION.EMAIL

  /**
   * If the phone or email is already verified
   * proceed with the next compliance tier
   */
  if ((!isEmailAuth && this.tx.phone) || (isEmailAuth && this.tx.email)) {
    return this.authFlowHandleReturnState()
  }

  const flowHandler = isEmailAuth ? email : sms

  const flow = new flowHandler.Flow({ noCode: opts.noCode })
  this.flow = flow

  flow.on('screen', rec => {
    this._transitionState(rec.screen, { context: 'compliance' })
  })

  flow.on('idle', () => {
    this._idle()
  })

  flow.on('sendCode', data => {
    const dataField = isEmailAuth ? data.email : data.phone
    const promise = isEmailAuth ? this.trader.emailCode(dataField) : this.trader.phoneCode(dataField)
    promise.then(result => {
        this.customer = result.customer
        this.txBlockedByManualTrigger = false

        // BACKWARDS_COMPATIBLITY 7.5
        // Old servers don't send txHistory
        const serverVersion = this.trader.serverVersion
        if (!serverVersion || semver.lt(serverVersion, '7.5.0-beta.0')) {
          this.customerTxHistory = []
        } else {
          this.customerTxHistory = result.customer.txHistory.filter(it => it.id !== this.tx.id)
        }

        this.tx = Tx.update(this.tx, { customerId: result.customer.id })

        /*
         * Check to see if customer is blocked
         * and show the relevant screen
         */
        if (this.isBlocked(this.customer)) {
          this.flow = null
          return this.showBlockedCustomer()
        }
        const now = new Date()

        /*
         * Check to see if customer is suspended
         * and show the relevant screen
         */
        if (this.isSuspended(this.customer, now)) {
          this.flow = null
          return this.showSuspendedCustomer(this.customer, now)
        }

        /*
         * Check to see if customer has individual discounts assigned
         * and apply them
         */
        this.verifyCustomerDiscounts(this.customer.discount, 'individualDiscount')

        return flow.handle('requiredSecurityCode', result.code)
      })
      .catch(err => {
        if (err.name === 'BadNumberError') {
          return flow.handle('badPhoneNumber')
        }

        /**
         * In case of API error throw
         */
        if (err.statusCode === 500) {
          throw err
        }

        /**
         * In case the returnState is acceptingBills,
         * display the acceptingBills screen with
         * networkDown reason and sendOnly flag to true
         * instead of a networkDown screen before user
         * returns to acceptingBills
         *
         * If returnState is not  acceptingBills this flag
         * will be ignored. Brain will handle the networkDown
         *
         */
        this.networkDown = true
        this.authFlowHandleReturnState()
      })
      .catch(err => {
        this.flow = null
        this._fiatError(err)
      })
  })

  flow.on('success', () => {
    const data = isEmailAuth ? flow.email : flow.phone
    const dataObj = isEmailAuth ? { email: data } : { phone: data }
    this.flow = null

    let txPromise
    if (this.redeem) {
      txPromise = isEmailAuth ? this.trader.fetchEmailTx(data) : this.trader.fetchPhoneTx(data)
    } else {
      txPromise = Promise.resolve(Tx.update(this.tx, dataObj))
    }

    return txPromise
      .then(tx => {
        this.tx = tx
        return this.authFlowHandleReturnState()
      })
      .catch(err => {
        if (err.statusCode === 404) {
          return this._timedState('unknownPhoneNumber')
        }

        if (err.statusCode === 411) {
        // Transaction not seen on the blockchain
          this.tx = null
          return this._timedState('txNotSeen')
        }

        if (err.statusCode === 412) {
        // There are unconfirmed transactions
          this.tx = null
          return this._timedState('unconfirmedDeposit')
        }

        this._fiatError(err)
        throw err
      })
  })

  flow.on('fail', () => {
    this.flow = null
    this.failedCompliance = isEmailAuth ? 'email' : 'sms'
    this.failedComplianceValue = this.requirementAmountTriggered[this.failedCompliance]

    if (this.returnState && !_.includes(this.complianceReason, ARE_YOU_SURE_HANDLED_SMS_COMPLIANCE)) {
      return this.authFlowHandleReturnState()
    }

    this._idle()
  })

  flow.handle('start')
}

Brain.prototype.isManualTier = function isManualTier (tier) {
  return _.get(tier, this.trader.triggersAutomation) === TRIGGER_AUTOMATION.MANUAL
}

Brain.prototype.validateTier = function validateTier (tier, triggerTx, customerTier, requiredTiers) {
  const requiredManualTiers = _.filter(this.isManualTier.bind(this), requiredTiers)
  const scannedManualTiers = _.filter(tier => _.get(tier, this.manualTriggersDataProvided), requiredManualTiers)

  // If the tier is not manual, allow pending values
  if (!_.includes(tier, requiredManualTiers)) return !_.isEmpty(customerTier)

  // If the tier is manual, block pending
  this.txBlockedByManualTrigger = true
  return !_.isEmpty(customerTier) || _.includes(tier, scannedManualTiers)
}

Brain.prototype.setManualTrigger = function setManualTrigger (code) {
  if (this.isManualTier(code)) {
    this.manualTriggersDataProvided[code] = true
  }
}

Brain.prototype.isTierCompliant = function isTierCompliant (tier, triggerTx, requiredTiers) {
  const tx = this.tx
  const customer = this.customer || {}

  // custom requests have uuid
  const tierOrCustom = uuid4.validate(tier) ? 'custom' : tier

  switch (tierOrCustom) {
    case 'sms':
      return !_.isNil(tx.phone)
    case 'email':
      return !_.isNil(tx.email)
    case 'idCardData':
      if (customer.idCardDataOverride === 'verified') return true
      if (customer.idCardDataOverride === 'blocked') return false
      return this.validateTier(tier, triggerTx, customer.idCardData, requiredTiers)
    case 'idCardPhoto':
      if (customer.idCardPhotoOverride === 'verified') return true
      if (customer.idCardPhotoOverride === 'blocked') return false
      return this.validateTier(tier, triggerTx, customer.idCardPhotoPath, requiredTiers)
    case 'sanctions':
      return customer.sanctions
    case 'facephoto':
      if (customer.frontCameraOverride === 'verified') return true
      if (customer.frontCameraOverride === 'blocked') return false
      return this.validateTier(tier, triggerTx, customer.frontCameraPath, requiredTiers)
    case 'usSsn':
      if (customer.usSsnOverride === 'verified') return true
      if (customer.usSsnOverride === 'blocked') return false
      return this.validateTier(tier, triggerTx, customer.usSsn, requiredTiers)
    case 'block':
    case 'suspend':
      return false
    case 'custom':
      const customInfoRequestId = tier
      const customerData = _.find(['info_request_id', customInfoRequestId])(customer.customInfoRequestData)

      if (_.isNil(customerData)) return false
      if (customerData.override === 'verified') return true
      if (customerData.override === 'blocked') return false
      return this.validateTier(customInfoRequestId, triggerTx, customerData.customer_data, requiredTiers)
    default:
      throw new Error(`Unsupported tier: ${tier}`)
  }
}

Brain.prototype.minimumFiat = function minimumFiat () {
  const cassette = _.head(this.trader.cassettes)
  const recycler = _.head(this.trader.recyclers)
  return Math.max(cassette?.denomination ?? 0, recycler?.denomination ?? 0)
}

Brain.prototype.authFlowHandleReturnState = function authFlowHandleReturnState () {
  this.browser().send({ smsReceiptStatus: this.trader.smsReceiptActive ? 'available' : 'disabled' })

  /**
   * No need to check compliance on redeem,
   * since tx was already checked.
   */
  if (this.redeem) {
    return this._dispenseUpdate(this.tx)
  }

  const returnState = this.returnState
  const tx = this.tx

  const amount = this.complianceAmount()
  const triggerTx = { fiat: amount, direction: tx.direction }

  const nonCompliantTiers = this.nonCompliantTiers(this.trader.triggers, this.customerTxHistory, triggerTx)
  const isCompliant = _.isEmpty(nonCompliantTiers)
  const otherTiers = _.isNil(this.failedCompliance) && !isCompliant

  /**
   * Are there any other compliance tier to run?
   */
  if (otherTiers) {
    return this.runComplianceTiers(nonCompliantTiers)
  }

  // verify if any non compliant manual trigger was scanned and end tx
  if (this.txBlockedByManualTrigger) {
    this.txBlockedByManualTrigger = false
    return this.showBlockedCustomer()
  }

  const isStartOfTx = BN(0).eq(this.tx.fiat)
  const now = new Date()

  if (isStartOfTx && this.isSuspended(this.customer, now)) {
    const data = this.getHardLimitReachedData(this.customer, now)

    return this._timedState('hardLimitReached', { data })
  }

  if (!returnState) {
    /**
     * Return to startScreen
     * to continue cashOut procedure
     */
    if (tx.direction === 'cashOut' && isCompliant) {
      return this.startScreen()
    }

    /**
     * Return to startScreen
     * to continue cashIn procedure
     */
    if (tx.direction === 'cashIn' && isCompliant) {
      return this.startScreen()
    }

    return this._idle()
  }

  if (_.includes(returnState, BILL_ACCEPTING_STATES)) {
    this.enableBillValidator()
  }

  /**
   * Return to idle state only if the pre-sms flow state was
   * acceptingFirstBill and sms flow failed at some point.
   * Otherwise if sms registration was successfull,
   * redirect user to insert the first bill (see below on transition)
   */
  if ((returnState === 'acceptingFirstBill' || returnState === 'acceptingFirstRecyclerBills') && !isCompliant) {
    return this._idle()
  }

  if ((returnState === 'acceptingFirstBill' || returnState === 'acceptingFirstRecyclerBills') && isCompliant) {
    this._transitionState(returnState)
    return this._screenTimeout(() => this._idle(), this.config.billTimeout)
  }

  if (returnState === 'chooseFiat') {
    const isEmailAuth = this.trader.customerAuthentication === CUSTOMER_AUTHENTICATION.EMAIL
    const complianceData = isEmailAuth ? tx.email : tx.phone
    const failedZeroConf = this.exceedsZeroConf(tx) && _.isNil(complianceData)
    const failedRegistration = failedZeroConf || !isCompliant

    if (failedRegistration) return this._idle()

    // Phone validation succeeded
    return this.toDeposit()
  }

  if (returnState === 'acceptingBills' || returnState === 'acceptingFirstRecyclerBills') {
    /**
     * If a network error occured during sms compliance authorization,
     * return to acceptingBills first, and then call _networkDown()
     * to display the networkDown reason instantly,
     * instead of showing networkDown screen
     */
    const hasFailedCompliance = !_.isNil(this.failedCompliance)

    this.updateBillsScreen(hasFailedCompliance)
    if (this.networkDown) this._networkDown()
    return
  }

  if (returnState === 'redeemLater') {
    return this._redeemLater()
  }

  if (_.includes(returnState, BILL_ACCEPTING_STATES) && isCompliant) {
    const cb = this.tx.fiat.eq(0)
      ? this._idle.bind(this)
      : this._sendCoins.bind(this)
    this._transitionState(returnState, { tx: this.tx })
    return this._screenTimeout(cb, this.config.billTimeout)
  }

  this._transitionState(returnState)
}

/**
 * Returns the daily volume taking into consideration the compliance restrictions
 * At the start of the tx we add the minimum value for the tx to the volume
 *
 * @returns {BigNumber}
 */
Brain.prototype.complianceAmount = function complianceAmount () {
  const tx = this.tx
  const amount = tx.fiat

  const isStartOfTx = BN(0).eq(amount)

  if (tx.direction === 'cashOut') {
    return isStartOfTx ? this.minimumFiat() : amount
  }

  const lastRejectedFiat = this.lastRejectedBillsFiat

  const lastRejectedBills = _.defaultTo(BN(0), lastRejectedFiat)

  // We can either have no bill inserted or first bill rejected
  // Grab the higher value to add into the daily volume
  if (isStartOfTx) {
    const coin = _.find(['cryptoCode', tx.cryptoCode], this.trader.coins)
    return amount.add(
      BigNumber.max(
        this.billValidator.lowestBill(coin.minimumTx),
        lastRejectedBills
      )
    )
  }

  // On cash in we always have to take lastRejectedBills into account
  return amount.add(lastRejectedBills)
}

/**
 * Handler to show in screen whether or not the user
 * is allowed to proceed inserting bills or forced to
 * click the send button.
 *
 * Two reasons provided:
 *
 *  1. Transaction limit
 *  2. Low balance
 *
 */
Brain.prototype.completeBillHandling = function completeBillHandling (blockedCustomer) {
  // Available cryptocurrency balance expressed in fiat
  const availableCryptoAsFiat = this.balance().sub(this.tx.fiat)
  const highestBill = this.billValidator.highestBill(availableCryptoAsFiat)
  const hasLowBalance = highestBill.lte(0)

  if (hasLowBalance || blockedCustomer) {
    this.disableBillValidator()
  }

  this.browser().send({
    credit: this._uiCredit(),
    sendOnly: hasLowBalance || blockedCustomer,
    reason: blockedCustomer ? 'blockedCustomer' : false,
    cryptoCode: this.tx.cryptoCode
  })
}

Brain.prototype.startScreen = function startScreen () {
  const direction = this.tx.direction

  // reset T&C accept button flag
  this.termsAcceptButtonPressed = false

  // check if terms screen is enabled
  // and user still need to accept terms
  if (this.mustAcceptTerms()) {
    if (this.trader.terms.tcPhoto && this.hasFrontFacingCamera) {
      this.takeFacePhotoTC()
    }
    return this._transitionState('termsScreen')
  }

  if (direction === 'cashOut') return this._chooseFiat()
  if (direction === 'cashIn') return this._start()

  throw new Error(`No such direction ${direction}`)
}

Brain.prototype.mustAcceptTerms = function mustAcceptTerms () {
  return (
    // check if terms screen is enabled
    this.trader.terms &&
    this.trader.terms.active &&
    // and user still need to accept terms
    !this.tx.termsAccepted
  )
}

Brain.prototype.acceptTerms = function acceptTerms () {
  this.scanner.cancel()
  // disable accept button after one click
  this.browser().send({ terms: _.assign(this.trader.terms, { acceptDisabled: true }) })
  if (!this.termsAcceptButtonPressed) {
  // timeout is a safety net to ensure that we close
  // the camera before opening it for another task
    setTimeout(() => {
      // mark terms as accepted
      // and redirect user to start screen
      this.tx = Tx.update(this.tx, { termsAccepted: true })
      this.startScreen()
    }, 1000)
  }
  // avoid setting multiple timeouts
  this.termsAcceptButtonPressed = true
}

function chooseBillDispenser (config) {
  const billDispenserConfig = config.billDispenser
  const billDispenser = billDispenserConfig.model
  const isMockedDispenser = config.mockBillDispenser

  if (isMockedDispenser) {
    switch (billDispenser) {
      case 'hcm2': return require('./mocks/hcm2/hcm2').factory(billDispenserConfig)
      case 'gsr50': return require('./mocks/gsr50/gsr50').factory(billDispenserConfig)
      default: return require('./mocks/billdispenser').factory(billDispenserConfig)
    }
  }

  switch (billDispenser) {
    case 'f56':
      return require('./f56/f56-dispenser').factory(billDispenserConfig)
    case 'hcm2':
      return require('./hcm2/hcm2').factory(billDispenserConfig)
    case 'gsr50':
      return require('./gsr50/gsr50').factory(billDispenserConfig)
    case 'genmega':
      return require('./genmega/genmega-dispenser/genmega-dispenser').factory(billDispenserConfig)
    default:
      // poloon might not be specified since we didn't check against it
      return require('./puloon/puloon-dispenser').factory(billDispenserConfig)
  }
}

Brain.prototype._idleTwoWay = function _idleTwoWay (localeInfo) {
  const cassettes = this.trader.cassettes
  const recyclers = this.trader.recyclers
  const originalCassettes = this.trader.originalCassettes
  const originalRecyclers = this.trader.originalRecyclers
  const virtualCassettes = this.trader.virtualCassettes
  const virtualRecyclers = this.trader.virtualRecyclers

  const units = [...cassettes, ...recyclers]
  const virtualUnits = [...virtualCassettes, ...virtualRecyclers]
  const uiCassettes = buildUiCassettes(units, virtualUnits)
  this.uiCassettes = uiCassettes

  if (!this.billDispenser) {
    this.billDispenser = chooseBillDispenser(this.rootConfig)
  }

  if (!this.billDispenser.initialized) this._transitionState('booting')
  if (this.billDispenser.initializing) return

  return this.billDispenser.init({
    cassettes,
    fiatCode: this.trader.locale.fiatCode,
    recyclers,
    originalCassettes,
    originalRecyclers
  })
    .then(() => this._chooseCoinScreen(localeInfo, uiCassettes))
    .catch(console.log)
}

Brain.prototype._idleOneWay = function _idleOneWay (localeInfo) {
  this._chooseCoinScreen(localeInfo)
}

Brain.prototype._chooseCoinScreen = function _chooseCoinsScreen (localeInfo, cassettes) {
  this._transitionState('chooseCoin', {
    localeInfo: localeInfo,
    cassettes: cassettes,
    coins: this.trader.coins,
    twoWayMode: this.twoWayMode()
  })
}

Brain.prototype._chooseCoin = function _chooseCoin (data) {
  const automatableRequirements = _.keys(this.trader.triggersAutomation)
  this.manualTriggersDataProvided = _.zipObject(automatableRequirements, Array(automatableRequirements.length).fill(false))
  this.txBlockedByManualTrigger = false
  this.tx = Tx.update(this.tx, data)
  this.browser().send({ cryptoCode: data.cryptoCode })
  this.sendRates()
  this.startScreen()
}

Brain.prototype.isIdleState = function isIdleState () {
  return this.state === 'chooseCoin'
}

Brain.prototype._setLocale = function _setLocale (data) {
  const self = this
  this._idle(data.locale)
  this._screenTimeout(function () { self._idle() }, 30000)
}

Brain.prototype.isLowBalance = function isLowBalance () {
  const fiatBalance = this.balance()
  const highestBill = this.billValidator.highestBill(fiatBalance)

  return highestBill.lt(0)
}

Brain.prototype.requiredTiers = function requiredTiers (triggers, history, triggerTx) {
  const isEmailAuth = this.trader.customerAuthentication === CUSTOMER_AUTHENTICATION.EMAIL
  const requiredAuth = isEmailAuth ? 'email' : 'sms'

  const triggered = getTriggered(triggers, history, triggerTx)
  const triggeredFormatted = _.map(o => o.customInfoRequestId ? _.assign(o, { requirement: o.customInfoRequestId }) : o, triggered)
  const getHighestSuspend = _.compose(_.get('id'), _.maxBy('suspensionDays'), _.filter({ requirement: REQUIREMENTS.SUSPEND }))

  this.suspendTriggerId = getHighestSuspend(triggeredFormatted)
  this.triggers = triggeredFormatted

  const requirements = _.uniq(_.map(_.get('requirement'))(triggeredFormatted))
  const unorderedTiers = _.isEmpty(requirements) ? [] : _.union(requirements, [requiredAuth])

  // Custom trigger is identified by its uuid and should be pushed to last
  const orderedWithRequired = [].concat(requiredAuth, ORDERED_REQUIREMENTS)
  const requiredTiers = _.sortBy(name => uuid4.validate(name) ? Infinity : _.indexOf(name, orderedWithRequired))(unorderedTiers)

  this.requirementAmountTriggered = getLowestAmountPerRequirement(triggeredFormatted)
  return requiredTiers
}

Brain.prototype.nonCompliantTiers = function nonCompliantTiers (triggers, history, triggerTx) {
  const requiredTiers = this.requiredTiers(triggers, history, triggerTx)
  return _.filter(tier => !this.isTierCompliant(tier, triggerTx, requiredTiers), requiredTiers)
}

Brain.prototype._start = function _start () {
  if (this.startDisabled) return
  if (this.isLowBalance()) return this._timedState('balanceLow')

  const cryptoCode = this.tx.cryptoCode
  const coin = _.find(['cryptoCode', cryptoCode], this.trader.coins)

  const updateRec = {
    direction: 'cashIn',
    cashInFee: coin.cashInFee,
    commissionPercentage: BN(coin.cashInCommission).div(100),
    rawTickerPrice: BN(coin.rates.ask),
    minimumTx: this.billValidator.lowestBill(coin.minimumTx),
    cryptoNetwork: coin.cryptoNetwork
  }

  const update = _.assignAll([this.tx, updateRec])
  this.tx = Tx.update(this.tx, update)

  const amount = this.complianceAmount()
  const triggerTx = { fiat: amount, direction: this.tx.direction }

  const nonCompliantTiers = this.nonCompliantTiers(this.trader.triggers, this.customerTxHistory, triggerTx)
  const isCompliant = _.isEmpty(nonCompliantTiers)

  if (!isCompliant) {
    return this.authCompliance()
  }

  const printPaperWallet = this.trader.enablePaperWalletOnly

  this.browser().send({
    tx: this.tx,
    receiptStatus: this.trader.receiptPrintingActive ? 'available' : 'disabled',
    smsReceiptStatus: this.trader.smsReceiptActive && this.customer ? 'available' : 'disabled'
  })

  if (printPaperWallet) {
    try {
      // Only BTC, LTC and BCH supported for now
      if (!_.isNil(coinUtils.createWallet(this.tx.cryptoCode))) {
        return this._privateWalletPrinting()
      }
    } catch (err) {
      return this._idle()
    }
  }

  this._startAddressScan()
}

Brain.prototype._privateWalletPrinting = function _privateWalletPrinting () {
  this._transitionState('cashInWaiting')

  if (!this.printer) {
    console.log('[ERROR]: The kiosk printer was not loaded.')
    return this._timedState('printerError')
  }

  return this.printer.checkStatus(deviceConfig.kioskPrinter, STATUS_QUERY_TIMEOUT)
    .then((printerStatus) => {
      console.log('Kiosk printer status: ', printerStatus)
      if (printerStatus.hasErrors) throw new Error()

      const wallet = coinUtils.createWallet(this.tx.cryptoCode)
      const printerCfg = deviceConfig.kioskPrinter
      this.pk = wallet.privateKey
      return this.printer.printWallet(wallet, printerCfg, this.tx.cryptoCode)
        .then(() => {
          this.tx = Tx.update(this.tx, { isPaperWallet: true, toAddress: wallet.publicAddress })
          this._startPrintedWalletScan(this.tx.toAddress)
        })
    })
    .catch((err) => {
      console.log('[ERROR]: The kiosk printer is in an invalid state.', err)
      return this._timedState('printerError')
    })
}

Brain.prototype._startPrintedWalletScan = function _startPrintedWalletScan () {
  this._transitionState('printerScanAddress')
  const txId = this.tx.id

  if (this.hasNewScanBay()) this.scanBayLightOn()

  this.scanner.scanPK((err, pk) => {
    this.scanBayLightOff()
    clearTimeout(this.screenTimeout)
    this.startDisabled = false

    if (err) this.emit('error', err)
    const startState = _.includes(this.state, ['printerScanAddress', 'goodbye'])
    const freshState = this.tx.id === txId && startState

    if (!freshState) return
    if (!pk) return this._idle()
    if ((err && err.message === 'Invalid address') || this.pk !== pk) {
      return this._timedState('printerScanningError')
    }

    this.browser().send({ tx: this.tx })
    this._handleScan(this.tx.toAddress)
  })

  this.screenTimeout = setTimeout(() => {
    if (this.state !== 'printerScanAddress') return
    this.scanner.cancel()
  }, this.config.qrTimeout)
}

Brain.prototype.scanBayLightOn = function scanBayLightOn () {
  emit('scanBayLightOn')
}

Brain.prototype.scanBayLightOff = function scanBayLightOff () {
  emit('scanBayLightOff')
}

Brain.prototype.handleUnresponsiveCamera = function handleUnresponsiveCamera () {
  if (!this.scanner.isOpened()) return this._idle()

  this._transitionState('maintenance')

  let handle = setInterval(() => {
    if (this.scanner.isOpened()) return
    clearInterval(handle)
    this._idle()
  }, 200)
}

Brain.prototype._scanActionCancel = function _scanActionCancel (fsm) {
  this.clearTimeoutToScannerCancel()
  this.scanner.cancel()
  fsm.dispatch('FAIL')
}

Brain.prototype._cancelIdScan = function _cancelIdScan () {
  this.clearTimeoutToScannerCancel()
  this.startDisabled = true
  this._bye({ timeoutHandler: () => { this.handleUnresponsiveCamera() } })
  this.scanner.cancel()
}

Brain.prototype.hasNewScanBay = function hasNewScanBay () {
  const model = deviceConfig.cryptomatModel
  return model === 'aveiro' || model === 'sintra' || model === 'gaia' || model === 'tejo' || model === 'grandola'
}

Brain.prototype._startAddressScan = function _startAddressScan () {
  if (this.billValidatorErrorFlag) {
    this._transitionState('cashInDisabled')
    return setTimeout(() => {
      this._idle()
    }, 7000)
  }
  this._transitionState('scanAddress')
  const txId = this.tx.id

  if (this.hasNewScanBay()) this.scanBayLightOn()

  this.scanner.scanMainQR(this.tx.cryptoCode, (err, address) => {
    this.scanBayLightOff()
    clearTimeout(this.screenTimeout)
    this.startDisabled = false

    if (err && err.message === 'Invalid address') return this._invalidAddress()
    if (err && err.message === 'Non-zero amount invoice supplied.') return this._invalidAddress(true)
    if (err) this.emit('error', err)
    const startState = _.includes(this.state, ['scanAddress', 'goodbye'])
    const freshState = this.tx.id === txId && startState

    if (!freshState) {
      console.log('not a fresh state')
      return
    }
    if (!address) {
      console.log('empty address from scanner lib')
      return this._idle()
    }
    this._handleScan(address)
  })

  this.screenTimeout = setTimeout(() => {
    if (this.state !== 'scanAddress') return
    this.scanner.cancel()
  }, this.config.qrTimeout)
}

Brain.prototype._bye = function _bye (opts) {
  this._timedState('goodbye', opts)
}

Brain.prototype._invalidAddress = function _invalidAddress (lnInvoiceTypeError) {
  this._timedState('invalidAddress', {
    timeout: this.config.invalidAddressTimeout,
    data: { lnInvoiceTypeError }
  })
}

Brain.prototype._cancelScan = function _cancelScan () {
  this.startDisabled = true
  // TODO new-admin
  this._bye({ timeoutHandler: () => { this.handleUnresponsiveCamera() } })
  this.scanner.cancel()
}

Brain.prototype._cancelInsertBill = function _cancelInsertBill () {
  this.probeLnHardLimit = null
  this._idle()
  this.disableBillValidator()
}

Brain.prototype.isStaticState = function isStaticState () {
  const staticStates = ['chooseCoin', 'idle', 'pendingIdle', 'dualIdle',
    'networkDown', 'unpaired', 'maintenance', 'virgin', 'wifiList']

  return _.includes(this.state, staticStates)
}

Brain.prototype.balance = function balance () {
  const cryptoCode = this.tx.cryptoCode
  if (!cryptoCode) throw new Error('No cryptoCode, this shouldn\'t happen')

  return this.trader.balances[cryptoCode]
}

Brain.prototype.sendRates = function sendRates () {
  const cryptoCode = this.tx.cryptoCode
  if (!cryptoCode) return

  const rec = {
    fiatCode: this.fiatCode,
    rates: {
      rates: this.trader.rates(cryptoCode),
      cryptoCode: cryptoCode,
      coins: coinUtils.cryptoCurrencies()
    },
    coins: this.trader.coins,
    twoWayMode: this.twoWayMode(),
    terms: _.set('delayTimer', this.config.termsDelay, this.trader.terms),
    operatorInfo: this.trader.operatorInfo,
    areThereAvailablePromoCodes: this.trader.areThereAvailablePromoCodes,
    supportedCoins: this.mapCryptoUnitsDisplay(this.trader.coins)
  }

  this.browser().send(rec)
}

Brain.prototype._pollUpdate = function _pollUpdate (needsRefresh) {
  const locale = this.trader.locale
  this.fiatCode = locale.fiatCode
  this.localeInfo = _.merge(locale.localeInfo, { country: locale.country })

  if (!this.isIdleState()) return

  this.sendRates()
  if (needsRefresh) this._idle()
}

Brain.prototype._networkDown = function _networkDown () {
  if (this.state === 'networkDown') return

  if (_.isEmpty(this.trader.coins)) {
    console.log('No active cryptocurrencies.')
  }

  this.networkDown = true

  const tx = this.tx

  const doForceDown = !tx ||
    !tx.direction ||
    (tx.direction === 'cashIn' && _.isEmpty(tx.bills)) ||
    (tx.direction === 'cashOut' && !tx.toAddress)

  if (doForceDown) return this._forceNetworkDown()

  if (tx.direction !== 'cashIn') return
}

Brain.prototype._forceNetworkDown = function _forceNetworkDown () {
  const self = this

  this.trader.clearConfigVersion()

  if (!this.hasConnected && this.state !== 'connecting') {
    this._transitionState('connecting')
    setTimeout(function () {
      self.hasConnected = true
      if (self.state === 'connecting') self._idle()
    }, self.config.connectingTimeout)
    return
  }

  if (this.hasConnected) this._transitionState('networkDown')
}

const isNonTx = state => _.includes(state, NON_TX_STATES)

let firstUp = true
Brain.prototype._networkUp = function _networkUp () {
  // Don't go to start screen yet
  if (!this.billValidator.hasDenominations()) return

  this.networkDown = false
  this.hasConnected = true

  if (firstUp) {
    firstUp = false
    this.processPending()
  }

  if (isNonTx(this.state)) return this._idle()
}

Brain.prototype._timedState = function _timedState (state, opts) {
  const self = this
  opts = opts || {}

  if (this.state === state) {
    // console.trace('WARNING: Trying to set to same state: %s', state)
    return
  }
  const timeout = opts.timeout || 30000
  const handler = opts.timeoutHandler
    ? opts.timeoutHandler
    : opts.revertState
      ? function () { self._transitionState(opts.revertState) }
      : function () { self._idle() }

  this._transitionState(state, opts.data)
  this._screenTimeout(handler, timeout)
}

Brain.prototype._transitionState = function _transitionState (state, auxData) {
  // TODO refactor code to use this
  // If we're in maintenance state, we stay there till we die
  if (this.state === state || this.state === 'maintenance') return false
  const rec = { action: state, direction: this.tx && this.tx.direction }
  transitionTime = Date.now()
  this._setState(state)
  this.browser().send(_.merge(auxData, rec))
  return true
}

Brain.prototype._assertState = function _assertState (expected) {
  const actual = this.state
  console.assert(actual === expected,
    'State should be ' + expected + ', is ' + actual)
}

Brain.prototype._handleScan = function _handleScan (address) {
  const waitingTimeout = setTimeout(() => {
    this._transitionState('cashInWaiting')
  }, MIN_WAITING)

  const t0 = Date.now()

  this.probeLnHardLimit = null

  if (this.tx.cryptoCode === 'LN') {
    this.trader.probeLN({ address: address, cryptoCode: this.tx.cryptCode })
      .then(({ hardLimits }) => {
        this.probeLnHardLimit = _.reduce((acc, elem) => {
          const amount = _.toNumber(_.first(elem))
          if (_.last(elem) && amount >= acc) {
            return amount
          }
          return acc
        }, null, _.toPairs(hardLimits))
      })
      .catch(err => {
        console.error(err)
        this.probeLnHardLimit = null
      })
  }

  return this.updateTx({ toAddress: address })
    .then(it => {
      this.updateTxCustomerPhoto(it).catch(console.log)
      clearTimeout(waitingTimeout)

      const elapsed = Date.now() - t0
      const extraTime = MIN_WAITING * 2 - elapsed
      const remaining = this.state === 'cashInWaiting'
        ? Math.max(0, extraTime)
        : 0

      if (it.addressReuse) {
        return setTimeout(() => {
          this._timedState('addressReuse')
        }, remaining)
      }

      if (it.blacklisted) {
        return setTimeout(() => {
          this._timedState('suspiciousAddress')
        }, remaining)
      }

      setTimeout(() => {
        return this._firstBill()
      }, remaining)
    })
    .catch(e => {
      if (e.statusCode === SCORE_THRESHOLD_REACHED_CODE || e.statusCode === CIPHERTRACE_ERROR_CODE) {
        clearTimeout(waitingTimeout)
        return this.showBlockedCustomer()
      }

      throw e
    })
}

function emit (_event) {
  const event = _.isString(_event)
    ? { action: _event }
    : _event

  actionEmitter.emit('brain', event)
}

Brain.prototype._firstBill = function _firstBill () {
  this.billValidatorHasShutter()
    ? this._setState('acceptingFirstRecyclerBills')
    : this._setState('acceptingFirstBill')
  this.browser().send({
    billValidator: this.billValidator.name || '',
    action: 'scanned',
    buyerAddress: coinUtils.formatAddress(this.tx.cryptoCode, this.tx.toAddress)
  })
  this.enableBillValidator()
  this._screenTimeout(() => this._idle(), this.config.billTimeout)
}

// Bill validating states

Brain.prototype._billsInserted = function _billsInserted () {
  emit('billValidatorAccepting')
  this.browser().send({ action: 'acceptingBill' })
  this._setState('billInserted')
}

Brain.prototype.enableBillValidator = function enableBillValidator () {
  emit('billValidatorPending')
  this.billValidator.enable()
}

Brain.prototype.reenableBillValidator = function reenableBillValidator () {
  this.billValidator.reenable()
}

Brain.prototype.disableBillValidator = function disableBillValidator () {
  emit('billValidatorOff')
  this.billValidator.disable()
}

Brain.prototype._billsRead = function _billsRead (bills) {
  const billValidator = this.billValidator
  bills = this.isCashRecycler() ? bills : [_.set('destinationUnit', 'cashbox', bills)]

  if (!_.includes(this.state, BILL_ACCEPTING_STATES)) {
    console.trace('Attempting to reject, not in bills accepting state.')
    return billValidator.reject()
  }

  bills = this.insertBills(bills)

  // Current inserting bills
  const currentBills = this.getBillsFiatValue(bills)

  // Current transaction's fiat not including current bills
  const fiatBeforeBills = this.tx.fiat

  // Total fiat inserted including current bills
  const fiatAfterBills = fiatBeforeBills.add(currentBills)

  // Limit next bills by failed compliance value
  // if value is null it was triggered by velocity or consecutive days
  const failedTierThreshold = _.isNil(this.failedCompliance) ? BN(Infinity) : BN(this.failedComplianceValue || 0)

  // Available cryptocurrency balance expressed in fiat not including current bill
  const remainingFiatToInsert = BN.klass.min(this.balance(), failedTierThreshold).sub(fiatBeforeBills)

  // Minimum allowed transaction
  const minimumAllowedTx = this.tx.minimumTx

  if (remainingFiatToInsert.lt(currentBills)) {
    billValidator.reject()

    const highestBill = billValidator.highestBill(remainingFiatToInsert)

    if (highestBill.lte(0)) {
      console.log('DEBUG: low balance, attempting disable')
      this.disableBillValidator()
      this.browser().send({
        sendOnly: true,
        cryptoCode: this.tx.cryptoCode
      })

      return
    }

    this.browser().send({
      action: 'highBill',
      highestBill: highestBill.toNumber(),
      reason: 'lowBalance'
    })

    return
  }

  if (fiatAfterBills.lt(minimumAllowedTx)) {
    billValidator.reject()

    const lowestBill = billValidator.lowestBill(minimumAllowedTx)

    this.browser().send({
      action: 'minimumTx',
      lowestBill: lowestBill.toNumber()
    })

    return
  }

  if (!_.isNull(this.probeLnHardLimit)) {
    const remainingFiatToProbeLimit = BN(this.probeLnHardLimit).sub(fiatBeforeBills)

    if (remainingFiatToProbeLimit.lt(currentBills)) {
      billValidator.reject()

      const highestBill = billValidator.highestBill(remainingFiatToProbeLimit)

      if (highestBill.lte(0)) {
        console.log('DEBUG: LN probe hard limit, attempting disable')
        this.disableBillValidator()
        this.browser().send({
          sendOnly: true,
          cryptoCode: this.tx.cryptoCode
        })

        return
      }

      this.browser().send({
        action: 'highBill',
        highestBill: highestBill.toNumber(),
        reason: 'lowBalance'
      })
      return
    }
  }

  const amount = fiatBeforeBills.add(currentBills)
  const triggerTx = { fiat: amount, direction: this.tx.direction }

  const nonCompliantTiers = this.nonCompliantTiers(this.trader.triggers, this.customerTxHistory, triggerTx)
  const isCompliant = _.isEmpty(nonCompliantTiers)

  // If threshold is 0,
  // the sms verification is being handled at the beginning of this.startScreen.
  if (!isCompliant) {
    // Cancel current bills and disable the insertion of more bills until the compliance is cleared
    this.billValidator.reject()
    this.lastRejectedBillsFiat = currentBills
    this.disableBillValidator()

    // If id tier force another verification screen
    const nonCompliantTier = _.head(nonCompliantTiers)
    const idTier = nonCompliantTier === 'idCardData' || nonCompliantTier === 'idCardPhoto'
    if (idTier) return this.transitionToVerificationScreen(nonCompliantTier)

    return this.runComplianceTiers(nonCompliantTiers)
  }

  // verify if any non compliant manual trigger was scanned and end tx
  if (this.txBlockedByManualTrigger) {
    this.txBlockedByManualTrigger = false
    return this.showBlockedCustomer()
  }

  this.browser().send({
    action: 'acceptingBill',
    readingBills: currentBills.toNumber()
  })
  this._setState('billsRead')
  billValidator.stack()

  return
}

/*
 * Event handler for when a validator/recycler rejects bills and the customer
 * has to manually remove them from the cash slot.
 */
Brain.prototype._cashSlotRemoveBills = function () {
  this.browser().send({ action: 'cashSlotRemoveBills' })
  this.billValidator.openShutter()
}

Brain.prototype._leftoverBillsInCashSlot = function () {
  this.browser().send({ action: 'leftoverBillsInCashSlot' })
  this.billValidator.openShutter()
}

Brain.prototype._leftoverBillsRemoved = function () {
  this.billValidator.leftoverBillsRemoved()
    .then(ready => { if (ready) this._idle() })
    .catch(err => console.error(err)) /* TODO: maint */
}

Brain.prototype.runComplianceTiers = function (nonCompliantTiers) {
  const tier = _.head(nonCompliantTiers)

  const isCashIn = this.tx.direction === 'cashIn'
  const idTier = tier === 'idCardData' || tier === 'idCardPhoto'
  const smsTier = tier === 'sms'
  const emailTier = tier === 'email'
  const cameraTier = tier === 'facephoto'
  const usSsnTier = tier === 'usSsn'
  const customTier = uuid4.validate(tier)

  const smsScreen = smsTier && isCashIn && !_.get('sms')(this.permissionsGiven)
  const emailScreen = emailTier && isCashIn && !_.get('email')(this.permissionsGiven)
  const idScreen = idTier && isCashIn && !_.get('id')(this.permissionsGiven)
  const photoScreen = cameraTier && !_.get('photo')(this.permissionsGiven)
  const usSsnScreen = usSsnTier && !_.get('usSsn')(this.permissionsGiven)
  const customScreen = customTier && !_.get(tier)(this.permissionsGiven)
  if (this.isGenmegaMachine && tier === 'idCardPhoto') {
    this.suspendTriggerId = 'id-card-photo-disabled'
    return complianceTiers.run('suspend', null, null)
  }
  if (photoScreen && !this.hasFrontFacingCamera) {
    this.suspendTriggerId = 'no-ff-camera'
    return complianceTiers.run('suspend', null, null)
  }

  if (customScreen) {
    this.customInfoRequestId = tier
  }

  if (smsScreen || emailScreen || idScreen || photoScreen || usSsnScreen || customScreen) {
    return this.transitionToVerificationScreen(tier)
  }

  complianceTiers.run(tier, this.rootConfig.cryptomatModel || 'sintra', _.find(['requirement', tier])(this.triggers))
}

Brain.prototype.transitionToVerificationScreen = function (tier) {
  const formattedTier = uuid4.validate(tier) ? 'custom' : tier
  switch (formattedTier) {
    case 'idCardData':
    case 'idCardPhoto':
      this._transitionState('permission_id', {
        tx: this.tx
      })
      break
    case 'facephoto':
      this._transitionState('permission_face_photo', {
        tx: this.tx
      })
      break
    case 'usSsn':
      this._transitionState('usSsnPermission', {
        tx: this.tx
      })
      break
    case 'custom':
      this._transitionState('customInfoRequestPermission', {
        tx: this.tx,
        customInfoRequest: _.get('customInfoRequest.customRequest')(_.find(trigger => trigger.customInfoRequestId === this.customInfoRequestId)(this.triggers))
      })
      break
    case 'email':
      this._transitionState('emailVerification', {
        tx: this.tx
      })
      break
    default:
      this._transitionState('smsVerification', {
        tx: this.tx
      })
  }
}

Brain.prototype.saveTx = function saveTx (tx) {
  return db.save(this.dbRoot, tx)
}

Brain.prototype.postTx = function postTx (tx) {
  const postTxF = timedout => {
    const updatedTx = _.assign(tx, { timedout })

    return this.trader.postTx(updatedTx)
      .then(serverTx => ({ tx: serverTx }))
  }

  const timeout$ = Rx.Observable.timer(NETWORK_TIMEOUT_INTERVAL)
    .mapTo({ timedout: true })
    .startWith({ timedout: false })
    .share()

  const source$ = Rx.Observable.interval(ACTIVE_POLL_INTERVAL)
    .startWith(-1)
    .combineLatest(timeout$, (x, r) => r.timedout)
    .mergeMap(postTxF)
    .share()

  // Keep trying in background forever until success
  source$.first(r => r.tx).subscribe(r => this.saveTx(r.tx), _ => {})

  return source$
    .merge(timeout$)
    .first(r => r.tx || r.timedout)
    .toPromise()
    .then(r => {
      if (r.tx) return r.tx
      throw new Error('timeout')
    })
}

Brain.prototype.updateTx = function updateTx (updateTx) {
  const newTx = Tx.update(this.tx, updateTx)
  this.tx = newTx

  return this.saveTx(newTx)
    .then(() => this.postTx(newTx))
    .then(tx => {
      this.tx = tx
      return tx
    })
}

Brain.prototype.updateTxCustomerPhoto = function updateTxCustomerPhoto ({ customerId, id, direction }) {
  const tcPhotoData = facephoto.getTCData()
  if (!tcPhotoData) return Promise.resolve()
  return this.trader.updateTxCustomerPhoto(id, customerId, { tcPhotoData: tcPhotoData, direction: direction })
}

// Don't wait for server response
Brain.prototype.fastUpdateTx = function fastUpdateTx (updateTx) {
  console.trace('fastUpdateTx', updateTx)
  const newTx = Tx.update(this.tx, updateTx)
  this.tx = newTx

  this.postTx(newTx)
    .catch(err => console.log(err))

  return this.saveTx(newTx)
}

Brain.prototype.commitCashOutTx = function commitCashOutTx () {
  return this.updateTx({})
    .then(tx => {
      const getBtcAddress = url => tx.cryptoCode === 'LN' ? /^(bitcoin:)?(\w+)/i.exec(url)[2] : url
      this.updateTxCustomerPhoto(tx).catch(console.log)
      const amountStr = this.toCryptoUnits(tx.cryptoAtoms, tx.cryptoCode).toString()
      const depositUrl = coinUtils.depositUrl(tx.cryptoCode, tx.toAddress, amountStr)
      const layer2Url = coinUtils.depositUrl(tx.cryptoCode, tx.layer2Address, amountStr)
      const toAddress = getBtcAddress(coinUtils.formatAddress(tx.cryptoCode, tx.toAddress))
      const layer2Address = coinUtils.formatAddress(tx.cryptoCode, tx.layer2Address)

      const depositInfo = {
        toAddress,
        layer2Address,
        depositUrl,
        layer2Url
      }

      this._waitForDispense('notSeen')

      return this.browser().send({ depositInfo })
    })
    .catch(err => this._fiatError(err))
}

Brain.prototype.updateBillsScreen = function updateBillsScreen (blockedCustomer) {
  const bills = this.bills

  // No going back
  this.clearBills()
  this.lastRejectedBillsFiat = BN(0)

  emit('billValidatorPending')

  let billUpdate
  // BACKWARDS_COMPATIBILITY 7.5.0-beta.1
  const serverVersion = this.trader.serverVersion
  if (!serverVersion || semver.lt(serverVersion, '7.5.0-beta.1')) {
    billUpdate = Tx.billUpdateDeprecated(bills)
  } else {
    billUpdate = Tx.billUpdate(bills)
  }

  const state = this.billValidatorHasShutter()
    ? 'acceptingRecyclerBills'
    : 'acceptingBills'

  return this.fastUpdateTx(billUpdate)
    .then(() => {
      this._transitionState(state, { tx: this.tx })
      this._screenTimeout(() => this._sendCoins(), this.config.billTimeout)
    })
    .then(() => this.completeBillHandling(blockedCustomer))
}

// TODO: clean this up
Brain.prototype._billsRejected = function _billsRejected () {
  const self = this
  if (!_.includes(this.state, BILL_ACCEPTING_STATES) && !_.includes(this.state, COMPLIANCE_VERIFICATION_STATES)) return

  this.clearBills()

  const returnState = this.isCashRecycler()
    ? this.tx.fiat.eq(0)
      ? 'acceptingFirstRecyclerBills'
      : 'acceptingRecyclerBills'
    : this.tx.fiat.eq(0)
      ? 'acceptingFirstBill'
      : 'acceptingBills'

  this._transitionState(returnState)

  this._screenTimeout(function () {
    (returnState === 'acceptingFirstBill' || returnState === 'acceptingFirstRecyclerBills')
      ? self._idle()
      : self._sendCoins()
  }, this.config.billTimeout)

  const response = {
    action: 'rejectedBill',
    credit: this._uiCredit()
  }

  this.browser().send(response)
}

Brain.prototype._billStandby = function _billStandby () {
  if (this.state === 'acceptingFirstRecyclerBills' || this.state === 'acceptingRecyclerBills' || this.state === 'acceptingBills' || this.state === 'acceptingFirstBill') {
    this.enableBillValidator()
  }
}

Brain.prototype._billJam = function _billJam () {
  // TODO FIX: special screen and state for this
  this.browser().send({ action: 'networkDown' })
}

Brain.prototype._billsEnabled = function _billsEnabled (data) {
  this.billValidatorErrorFlag = false // If enabled, previous errors are no longer an issue
  console.log('Bills enabled codes: 0x%s, 0x%s', data.data1.toString(16),
    data.data2.toString(16))
}

Brain.prototype._stackerOpen = function _stackerOpen () {
  return this.trader.notifyCashboxRemoval()
}

Brain.prototype._uiCredit = function _uiCredit () {
<<<<<<< HEAD
  var updatedBills
=======
  let updatedBill
>>>>>>> e2745be1
  // BACKWARDS_COMPATIBILITY 7.5.0-beta.1
  const serverVersion = this.trader.serverVersion
  if (!serverVersion || semver.lt(serverVersion, '7.5.0-beta.1')) {
    updatedBills = Tx.billUpdateDeprecated(this.bills)
  } else {
    updatedBills = Tx.billUpdate(this.bills)
  }
  const tx = Tx.update(this.tx, updatedBills)

  return {
    cryptoCode: tx.cryptoCode,
    fiat: tx.fiat.toNumber(),
    cryptoAtoms: tx.cryptoAtoms.toNumber(),
    lastBill: _.last(tx.bills.map(bill => bill.fiat.toNumber()))
  }
}

/**
 * Clear the rejected bills and keep its amount as the lastRejectedBillsFiat
 *
 * @name clearBills
 * @function
 *
 */
Brain.prototype.clearBills = function clearBills () {
  this.lastRejectedBillsFiat = this.bills ? this.getBillsFiatValue(this.bills).fiat : BN(0)
  this.bills = null
}

Brain.prototype.insertBills = function insertBills (bills) {
  console.assert(!this.bills || this.getBillsFiatValue(this.bills).eq(0), "bill fiat is positive, can't start tx")
  const cryptoCode = this.tx.cryptoCode

  // BACKWARDS_COMPATIBILITY 7.5.1
  const serverVersion = this.trader.serverVersion
  if (!serverVersion || semver.lt(serverVersion, '7.5.1-beta.0')) {
    const exchangeRate = this.trader.rates(cryptoCode).cashIn
    this.bills = _.map(it => Tx.createBillDeprecated(it, exchangeRate, this.tx), bills)
  } else {
    this.bills = _.map(it => Tx.createBill(it, this.tx), bills)
  }

  return this.bills
}

Brain.prototype.getBillsFiatValue = function getBillsFiatValue (bills) {
  return _.reduce((acc, value) => acc.add(value.fiat), BN(0), bills)
}

Brain.prototype._insertPromoCode = function _insertPromoCode () {
  this._timedState('insertPromoCode')
}

Brain.prototype._cancelPromoCode = function _cancelPromoCode () {
  if (this.tx.direction === 'cashIn') this.returnToCashInState()
  if (this.tx.direction === 'cashOut') this.returnToCashOutState()
}

Brain.prototype._submitPromoCode = function _submitPromoCode (data) {
  const promoCode = data.input

  this.trader.verifyPromoCode(promoCode, this.tx).then(res => {
    /*
      * It's possible for a customer to insert a promo code before inserting the phone data, leading to two possible discounts.
      * In that case, use the bigger discount.
      * See: verifyCustomerDiscounts()
      */
    this.tx = Tx.update(this.tx, { promoCodeApplied: true })

    this.verifyCustomerDiscounts(res.promoCode, 'promoCode')

    const rec = {
      rates: {
        rates: Tx.getRates(this.tx)[this.tx.cryptoCode],
        cryptoCode: this.tx.cryptoCode,
        coins: Tx.coins
      },
      credit: this._uiCredit()
    }

    this.browser().send(rec)

    this.tx.direction === 'cashIn'
      ? this.returnToCashInState()
      : this.returnToCashOutState()
  }).catch(err => {
    console.log('Promo code not found: Error ' + err)
    this._transitionState('invalidPromoCode')
    this._screenTimeout(() => {
      this._cancelPromoCode()
    }, this.config.promoCodeTimeout)
  })
}

Brain.prototype.returnToScanState = function returnToScanState () {
  const callback = this._start.bind(this)
  this._screenTimeout(callback, this.config.qrTimeout)
}

Brain.prototype.returnToCashInState = function returnToCashInState () {
  if (!this.tx.toAddress) return this.returnToScanState()
  const returnState = this.isCashRecycler()
    ? this.tx.fiat.eq(0)
      ? 'acceptingFirstRecyclerBills'
      : 'acceptingRecyclerBills'
    : this.tx.fiat.eq(0)
      ? 'acceptingFirstBill'
      : 'acceptingBills'

  const callback = (returnState === 'acceptingFirstBill' || returnState === 'acceptingFirstRecyclerBills')
    ? this._idle.bind(this)
    : this._sendCoins.bind(this)

  this._transitionState(returnState, { tx: this.tx })
  this._screenTimeout(callback, this.config.billTimeout)
}

Brain.prototype.returnToCashOutState = function returnToCashOutState () {
  this._transitionState('chooseFiat', {
    chooseFiat: this._getFiatButtonResponse(),
    tx: this.tx
  })
  this._screenTimeout(this._chooseFiatCancel.bind(this), 120000)
}

Brain.prototype.verifyCustomerDiscounts = function verifyCustomerDiscounts (discount, source) {
  if (!_.isNil(discount)) {
    /*
      * It's possible for a customer to insert a promo code before inserting the phone data, leading to two possible discounts.
      * In that case, use the bigger discount.
      */
    const currentDiscount = this.tx.discount || 0
    if (discount.discount > currentDiscount) {
      this.tx = Tx.update(this.tx, { discount: discount.discount, discountSource: source })
    }
  }
}

Brain.prototype.recyclerContinue = function recyclerContinue () {
  this.browser().send({ action:'recyclerContinue' })
  return this.billValidator.cashCount()
}

Brain.prototype.actionRequiredMaintenance = function actionRequiredMaintenance () {
  this._setState('actionRequiredMaintenance')
  this.browser().send({ action: 'actionRequiredMaintenance' })
}

Brain.prototype.canSendCoins = function () {
  return this.billValidator.canSendCoins ?
    this.billValidator.canSendCoins() :
    Promise.resolve(true)
}

Brain.prototype._sendCoins = function _sendCoins () {
  this.canSendCoins()
    .then(canSendCoins => {
      if (!canSendCoins) return
      this.browser().send({
        action: 'cryptoTransferPending',
        buyerAddress: coinUtils.formatAddress(this.tx.cryptoCode, this.tx.toAddress)
      })
      this._doSendCoins()
    })
}

Brain.prototype._doSendCoins = function _doSendCoins () {
  const complianceStates = _.concat(COMPLIANCE_VERIFICATION_STATES, COMPLIANCE_REJECTED_STATES)
  if (this.state !== 'acceptingBills' && this.state !== 'acceptingRecyclerBills' && !_.includes(this.state, complianceStates)) return
  return this._executeSendCoins()
}

// This keeps trying until success
Brain.prototype._executeSendCoins = function _executeSendCoins () {
  emit('billValidatorPendingOff')
  this.disableBillValidator()

  this._verifyTransaction()

  const coin = _.find(['cryptoCode', this.tx.cryptoCode], this.trader.coins)

  const updateTx = coin.batchable ? ({ batched: true }) : ({ send: true })
  return this.updateTx(updateTx)
    .then(tx => this._cashInComplete(tx))
    .catch(err => {
      this._sendCoinsError(err)
      this.tx = _.set('timedout', true, this.tx)
      this.saveTx(this.tx)
    })
}

// Giving up, go to special screens asking user to contact operator
Brain.prototype._sendCoinsError = function _sendCoinsError (err) {
  console.log('Error sending cryptos: %s', err.message)

  const withdrawFailureRec = {
    credit: this._uiCredit(),
    txId: this.tx.id
  }

  const self = this
  if (err.statusCode === INSUFFICIENT_FUNDS_CODE) {
    setTimeout(function () { self._idle() }, self.config.insufficientFundsTimeout)
    return this._transitionState('insufficientFunds', withdrawFailureRec)
  }
  
  this._transitionState('withdrawFailure', withdrawFailureRec)
  this._timeoutToIdle(60000)
}

// And... we're done!
Brain.prototype._cashInComplete = function _cashInComplete () {
  this._setState('completed')

  this.browser().send({
    action: 'cryptoTransferComplete',
    txId: this.tx.id
  })

  this._screenTimeout(this._completed.bind(this), this.config.completedTimeout)
}

Brain.prototype._sendSmsReceipt = function _sendSmsReceipt () {
  const customer = this.customer
  const data = {
    session: this.tx.id,
    txClass: this.tx.direction
  }

  this.browser().send({ smsReceiptStatus: 'printing' })
  this.trader.smsReceipt(data, customer.id)
    .then(() => this.browser().send({ smsReceiptStatus: 'success' }))
    .catch(() => {
      this.browser().send({ smsReceiptStatus: 'failed' })
      setTimeout(() => {
        this.browser().send({ smsReceiptStatus: 'available' })
      }, 2500)
    })
}

Brain.prototype._startPrintReceipt = function _startPrintReceipt () {
  this.browser().send({ receiptStatus: 'printing' })
  this._printReceipt()
    .then(() => this.browser().send({ receiptStatus: 'success' }))
    .catch(() => {
      this.browser().send({ receiptStatus: 'failed' })
      setTimeout(() => {
        this.browser().send({ receiptStatus: 'available' })
      }, 2500)
    })
}

Brain.prototype._printReceipt = function _printReceipt () {
  if (!this.printer) {
    console.log('[ERROR]: The kiosk printer is not loaded')
    return
  }

  const cashInCommission = BN(1).add(BN(this.tx.commissionPercentage))

  const rate = BN(this.tx.rawTickerPrice).mul(cashInCommission).round(2)
  const date = new Date()
  date.setMinutes(date.getMinutes() + parseInt(this.trader.timezone))

  const dateString = `${date.toISOString().replace('T', ' ').slice(0, 19)}`

  const data = {
    operatorInfo: this.trader.operatorInfo,
    location: deviceConfig.machineLocation,
    customer: this.customer ? this.customer.phone : 'Anonymous',
    session: this.tx.id,
    time: dateString,
    direction: this.tx.direction === 'cashIn' ? 'Cash-in' : 'Cash-out',
    fiat: `${this.tx.fiat.toString()} ${this.tx.fiatCode}`,
    crypto: `${this.toCryptoUnits(this.tx.cryptoAtoms, this.tx.cryptoCode)} ${this.tx.cryptoCode}`,
    rate: `1 ${this.tx.cryptoCode} = ${rate} ${this.tx.fiatCode}`,
    address: this.tx.toAddress,
    txId: this.tx.txHash
  }

  return this.printer.checkStatus(deviceConfig.kioskPrinter, STATUS_QUERY_TIMEOUT)
    .then(() => this.printer.printReceipt(data, deviceConfig.kioskPrinter, this.trader.receiptOptions))
    .catch((err) => {
      console.log('[ERROR]: The kiosk printer is in an invalid state.', err)
      throw err
    })
}

Brain.prototype._verifyTransaction = function _verifyTransaction () {
  if (!this.idVerify.inProgress()) return

  this.idVerify.addTransaction(this.tx)
  this.idVerify.verifyTransaction(function (err) { console.log(err) })
}

Brain.prototype._screenTimeoutHandler = function _screenTimeoutHandler (callback) {
  this.currentScreenTimeout = null
  callback()
}

Brain.prototype._screenTimeout = function _screenTimeout (callback, timeout) {
  const self = this

  if (this.currentScreenTimeout) {
    clearTimeout(this.currentScreenTimeout)
    this.currentScreenTimeout = null
  }

  this.currentScreenTimeout =
    setTimeout(function () { self._screenTimeoutHandler(callback) }, timeout)
}

Brain.prototype._timeoutToIdle = function _timeoutToIdle (timeout) {
  const self = this
  this._screenTimeout(function () { self._idle() }, timeout)
}

Brain.prototype._completed = function _completed () {
  if (this.state === 'goodbye' || this.state === 'maintenance') return
  if (this._isTestMode()) return this._testModeOff()

  emit('ledsOff')

  this._transitionState('goodbye')

  const elapsed = Date.now() - this.bootTime
  if (elapsed > this.config.exitTime) {
    console.log('Scheduled restart.')
    process.exit()
  }

  if (this.billValidatorErrorFlag) {
    this.emit('error', new Error('Bill validator error, exiting post transaction.'))
  }

  this._screenTimeout(() => this._idle(), this.config.goodbyeTimeout)
}

Brain.prototype._machine = function _machine () {
  this.browser().send({ action: 'machine', machineInfo: this.config.unit })
  this._setState('machine')
}

Brain.prototype._cancelMachine = function _cancelMachine () {
  this._idle()
}

Brain.prototype._powerOffButton = function _powerOffButton () {
  const self = this
  this.wifi.clearConfig(function () {
    self._powerOff()
  })
}

Brain.prototype._powerOff = function _powerOff () {
  this._setState('powerOff')
  console.log('powering off')
  cp.execFile('poweroff', ['-d', '2'], {}, function () {
    process.exit(0)
  })
}

Brain.prototype._reboot = function _reboot () {
  console.log('Remote reboot')
  cp.execFile('shutdown', ['-r', 'now'], {}, function () {
    process.exit(0)
  })
}

Brain.prototype._shutdown = function _shutdown () {
  // can only run if machine is no in the middle of a transaction
  if (!this.isStaticState()) {
    console.log('In the middle of a transaction. Will shutdown when it is done...')
    return
  }
  console.log('Remote shutdown')
  cp.execFile('shutdown', ['now'], {}, function () {
    process.exit(0)
  })
}

Brain.prototype._abortTransaction = function _abortTransaction () {
  this._idle()
}

Brain.prototype._setupCheckPower = function _setupCheckPower () {
  const self = this
  setInterval(function () {
    self._checkPower()
  }, this.config.checkPowerTime)
}

// This can only get called when we're not in a transaction
Brain.prototype._checkPower = function _checkPower () {
  if (!this.isStaticState()) return

  // TODO: factor this out to a device-specific module
  const powerStatusPath = this.config.powerStatus
  if (!powerStatusPath) return

  const self = this
  fs.readFile(powerStatusPath, { encoding: 'utf8' }, function (err, res) {
    if (err) {
      console.log(err.stack)
      return
    }
    if (res.match(/^Discharging/)) {
      console.log('Sensed power down.')
      self.powerDown = true
      const elapsed = Date.now() - self.lastPowerUp > self.config.checkPowerTimeout
      if (!elapsed) return
      console.log('Device unplugged. Powering down. Forgetting WiFi.')
      self._setState('powerDown')
      self.wifi.clearConfig(function () {
        self._powerOff()
      })
    }
    self.powerDown = false
    self.lastPowerUp = Date.now()
  })
}

Brain.prototype._restartServices = function _restartServices (reason, restartOthers) {
  console.log('Going down [%s]...', reason)
  if (!restartOthers) {
    return process.exit(0)
  }

  if (this.determinePlatform === 'AAEON')
    cp.execFile('killall', ['chromium-browser'], {}, console.log)
  else
    cp.execFile('supervisorctl', ['restart', 'lamassu-machine', 'lamassu-gsr50'], {}, console.log)
}

Brain.prototype._emptyUnit = function _emptyUnit (isRetry = false) {
  const lockfilePath = path.resolve(this.dataPath, 'empty-unit')
  // Using the bill validator instance, as that is the one available 100% of the time (cash-out can be disabled, losing the bill dispenser reference)
  const billValidator = this.billValidator

  if (_.isNil(billValidator) || billValidator.name !== 'GSR50') {
    console.log(`Received an emptyUnit request, but ${_.isNil(billValidator) ? `no bill validator is instanced` : `the bill validator is not GSR50`}. This request will be ignored`)
    return
  }

  this._transitionState('maintenance')
  const returnCall = isRetry
    ? pify(fs.readFile)(lockfilePath, { encoding: 'utf8' }).then(JSON.parse)
    : this.billValidator.emptyUnit()
  console.log('GSR50: Empty Unit running, isRetry?', isRetry)
  return returnCall
    .then(r => {
      if (!isRetry) fs.writeFile(lockfilePath, JSON.stringify(r), () => {})
      return this.trader.emptyUnit(r)
        .then(() => fs.unlink(lockfilePath, () => {}))
        .then(() => this.billValidator.updateCounts(r.units))
    })
    .catch(console.error)
    .finally(() => this._idle())
}

Brain.prototype._refillUnit = function _refillUnit (isRetry = false) {
  const lockfilePath = path.resolve(this.dataPath, 'refill-unit')
  // Using the bill validator instance, as that is the one available 100% of the time (cash-out can be disabled, losing the bill dispenser reference)
  const billValidator = this.billValidator

  if (_.isNil(billValidator) || billValidator.name !== 'GSR50') {
    console.log(`Received a refillUnit request, but ${_.isNil(billValidator) ? `no bill validator is instanced` : `the bill validator is not GSR50`}. This request will be ignored`)
    return
  }

  this._transitionState('maintenance')
  const returnCall = isRetry
    ? pify(fs.readFile)(lockfilePath, { encoding: 'utf8' }).then(JSON.parse)
    : this.billValidator.refillUnit()
  console.log('GSR50: Refill Unit running, isRetry?', isRetry)
  return returnCall
    .then(r => {
      if (!isRetry) fs.writeFile(lockfilePath, JSON.stringify(r), () => {})
      return this.trader.refillUnit(r)
        .then(() => fs.unlink(lockfilePath, () => {}))
        .then(() => this.billValidator.updateCounts(r.units))
    })
    .catch(console.error)
    .finally(() => this._idle())
}

Brain.prototype._unpair = function _unpair () {
  if (!pairing.isPaired(this.connectionInfoPath)) return

  console.log('Unpairing')
  this.stop()
  pairing.unpair(this.connectionInfoPath)

  console.log('Unpaired. Rebooting...')
  this._setState('unpaired')
  this.browser().send({ action: 'unpaired' })
  db.clean(this.dbRoot)
  setTimeout(() => this._restartServices('Unpair'), 2000)
}

Brain.prototype._billValidatorErr = function _billValidatorErr (err) {
  if (!err) err = new Error('Bill Validator error')

  if (this.billValidatorErrorFlag) return // Already being handled

  if (this.tx && this.tx.bills.length > 0) {
    this.billValidatorErrorFlag = true
    this.disableBillValidator() // Just in case. If error, will get throttled.
    this.browser().send({ credit: this._uiCredit(), sendOnly: true, reason: 'validatorError' })
    return
  }

  if (this.powerDown) return

  this.billValidatorErrorFlag = true
}

Brain.prototype._getFiatButtonResponse = function _getFiatButtonResponse () {
  const tx = this.tx
  const cassettes = this.trader.cassettes
  const virtualCassettes = this.trader.virtualCassettes
  const recyclers = this.trader.recyclers
  const virtualRecyclers = this.trader.virtualRecyclers

  const units = [...cassettes, ...recyclers]
  const virtualUnits = [...virtualCassettes, ...virtualRecyclers]

  const txLimit = getAmountToHardLimit(this.trader.triggers, this.customerTxHistory, tx)
  const activeDenominations = Tx.computeCashOut(tx, units, virtualUnits, txLimit)

  return { tx, activeDenominations }
}

Brain.prototype._chooseFiat = function _chooseFiat () {
  const amount = this.complianceAmount()
  const triggerTx = { fiat: amount, direction: 'cashOut' }

  const response = this._getFiatButtonResponse()
  if (response.activeDenominations.isEmpty) return this._timedState('outOfCash')

  const nonCompliantTiers = this.nonCompliantTiers(this.trader.triggers, this.customerTxHistory, triggerTx)
  const isCompliant = _.isEmpty(nonCompliantTiers)

  if (!isCompliant) {
    return this.authCompliance()
  }

  const txId = this.tx.id
  const cryptoCode = this.tx.cryptoCode
  const coin = _.find(['cryptoCode', cryptoCode], this.trader.coins)

  const updateRec = {
    direction: 'cashOut',
    fiatCode: this.fiatCode,
    commissionPercentage: BN(coin.cashOutCommission).div(100),
    rawTickerPrice: BN(coin.rates.bid)
  }

  const update = _.assignAll([this.tx, updateRec])

  this.tx = Tx.update(this.tx, update)

  this._transitionState('chooseFiat', {
    chooseFiat: response,
    isCashInOnlyCoin: coin.isCashInOnly,
    receiptStatus: this.trader.receiptPrintingActive ? 'available' : 'disabled'
  })
  const self = this
  this.dirtyScreen = false
  const interval = setInterval(function () {
    const doClear = self.state !== 'chooseFiat' ||
      self.tx.id !== txId
    if (doClear) return clearInterval(interval)

    const isDirty = self.dirtyScreen
    self.dirtyScreen = false
    if (isDirty) return
    clearInterval(interval)
    self._idle()
  }, 120000)
}

Brain.prototype._chooseFiatCancel = function _chooseFiatCancel () {
  this._idle()
}

Brain.prototype._fiatButtonResponse = function _fiatButtonResponse () {
  this.dirtyScreen = true
  const response = this._getFiatButtonResponse()
  this.browser().send({ fiatCredit: response })
}

Brain.prototype._fiatButton = function _fiatButton (data) {
  const denomination = parseInt(data.denomination, 10)
  const tx = this.tx

  const buttons = this._getFiatButtonResponse()
  const cryptoCode = tx.cryptoCode

  // We should always have enough available if the button could be pressed,
  // just double-checking

  if (buttons.activeDenominations.activeMap[denomination]) {
    // BACKWARDS_COMPATIBILITY 7.5.1
    const serverVersion = this.trader.serverVersion
    if (!serverVersion || semver.lt(serverVersion, '7.5.1-beta.0')) {
      const rate = this.trader.rates(cryptoCode).cashOut
      this.tx = Tx.addCashDeprecated(denomination, rate, this.tx)
    } else {
      this.tx = Tx.addCash(denomination, this.tx)
    }
  }

  this._fiatButtonResponse()
}

Brain.prototype._clearFiat = function _clearFiat () {
  const tx = this.tx

  tx.fiat = BN(0)
  tx.cryptoAtoms = BN(0)

  this._fiatButtonResponse()
}

Brain.prototype.exceedsZeroConf = function exceedsZeroConf (tx) {
  // ETH zeroConfLimit should always be 0, and as such always exceeds
  if (tx.cryptoCode === 'ETH') return true
  const coin = coinUtils.getCryptoCurrency(tx.cryptoCode)

  if (!coin) throw new Error('Fatal: unsupported coin: ' + tx.cryptoCode)
  return coin.zeroConf && tx.fiat.gte(this.trader.zeroConfLimits[tx.cryptoCode])
}

Brain.prototype._cashOut = function _cashOut () {
  const tx = this.tx
  const amount = tx.fiat
  const triggerTx = { fiat: amount, direction: tx.direction }

  const nonCompliantTiers = this.nonCompliantTiers(this.trader.triggers, this.customerTxHistory, triggerTx)
  const isCompliant = _.isEmpty(nonCompliantTiers)
  const doCompliance = this.exceedsZeroConf(tx) || !isCompliant || this.txBlockedByManualTrigger

  if (doCompliance) {
    return this.authCompliance({ returnState: this.state })
  }

  return this.toDeposit()
}

Brain.prototype.toDeposit = function toDeposit () {
  const tx = this.tx
  this._transitionState('deposit', { tx })
  return this.commitCashOutTx()
}

Brain.prototype.toCryptoUnits = function toCryptoUnits (cryptoAtoms, cryptoCode) {
  const unitScale = coinUtils.getCryptoCurrency(cryptoCode).unitScale
  return cryptoAtoms.shift(-unitScale)
}

// User has deposited cryptos but we haven't received them after waiting
Brain.prototype._depositTimeout = function _depositTimeout () {
  this.tx.started = true
  const isEmailAuth = this.trader.customerAuthentication === CUSTOMER_AUTHENTICATION.EMAIL
  const complianceData = isEmailAuth ? this.tx.email : this.tx.phone

  if (complianceData) {
    return this._redeemLater()
  }

  this.authCompliance({ returnState: 'redeemLater', noCode: this.networkDown, reason: 'deposit_timeout' })
}

Brain.prototype.depositTimeoutNotSent = function depositTimeoutNotSent () {
  if (this.networkDown) return this._timedState('depositNetworkDown')
  this._cashOut()
}

Brain.prototype._redeemLater = function _redeemLater () {
  const updateP = this.networkDown
    ? this.fastUpdateTx({ redeem: true })
    : this.updateTx({ redeem: true })

  return updateP
    .then(() => this._timedState('redeemLater'))
    .catch(e => this._fiatError(e))
}

Brain.prototype._waitForDispense = function _waitForDispense (status) {
  const originalTx = this.tx
  return this.trader.waitForDispense(this.tx, status)
    .then(tx => {
      if (!tx) return
      if (this.tx.id !== tx.id) return

      return this._dispenseUpdate(tx)
    })
    .catch(err => {
      if (err.networkDown) this._networkDown()

      // prevent doing a fastupdateTx of the wrong tx
      if (originalTx.id !== this.tx.id) {
        return this._timedState('depositTimeout')
      }

      return this.fastUpdateTx({timedout: true})
        .then(() => {
          if (this.state !== 'areYouSure')
            this._timedState('depositTimeout')
        })
    })
}

Brain.prototype._fiatError = function _fiatError (err) {
  console.log('fiatError', err)
  const state = this.tx.started ? 'fiatTransactionError' : 'fiatError'
  this._timedState(state)
  return Promise.reject(err)
}

Brain.prototype._dispense = function _dispense () {
  if (commandLine.debugLogs)
    console.log('DEBUG: Attempting to dispense:', this.tx)
  return Promise.resolve()
    .then(() => {
      // safeguard against dispensing a broken tx record
      if (this.tx.cryptoAtoms.lte(0)) {
        throw new Error('Tried to dispense with 0 cryptoAtoms')
      }

      // check if dispense was already done
      if (this.tx.dispense || this.tx.dispenseConfirmed) {
        throw new Error('Already dispensed')
      }

      // mark this tx as dispense started
      return this.updateTx({ dispense: true })
    })

    // actual dispense
    .then(() => this._physicalDispense())

    // shit happens
    .catch(err => {
      console.log('_dispense error', err.stack)
      if (!this.billDispenser.initialized) {
        const cassettes = this.trader.cassettes
        const recyclers = this.trader.recyclers ?? []
        const originalCassettes = this.trader.originalCassettes
        const originalRecyclers = this.trader.originalRecyclers ?? []

        // puloonrs232 port closing code waits 100ms before closing
        setTimeout(() => {
          return this.billDispenser.init({
            cassettes,
            fiatCode: this.trader.locale.fiatCode,
            recyclers,
            originalCassettes,
            originalRecyclers
          })
        }, 200)
      }
      if (err.statusCode === INSUFFICIENT_FUNDS_CODE) return this._timedState('outOfCash')
      if (err.statusCode === SCORE_THRESHOLD_REACHED_CODE || err.statusCode === CIPHERTRACE_ERROR_CODE) return this.showBlockedCustomer()
      return this._fiatError(err)
    })
}

Brain.prototype._batchDispense = function _batchDispense (notesToDispense, { batchAmount, dispenseRecords, currentBatch, error }) {
  console.trace("notesToDispense", notesToDispense)
  // short circuit out if a error is found
  if (error) {
    return { dispenseRecords, error }
  }

  this.browser().send({ action: 'dispensing', dispenseBatch: { current: currentBatch, of: batchAmount } })
  const addDispensed = _.zipWith((a, b) => ({ dispensed: _.sumBy('dispensed', [a, b]), rejected: _.sumBy('rejected', [a, b]) }))

  return this.billDispenser.dispense(notesToDispense, currentBatch, batchAmount)
    .then(({ value, error }) => {
      const response = {
        batchAmount,
        batch: value,
        dispenseRecords: addDispensed(value, dispenseRecords),
        error,
        currentBatch: currentBatch + 1
      }

      // single batch dispense or error don't need to deal with other screens
      if (batchAmount === 1 || error) {
        return response
      }

      const screen = currentBatch === batchAmount ? 'dispensingCollect' : 'dispensingPartialCollect'
      this.browser().send({ action: screen, dispenseBatch: { current: currentBatch, of: batchAmount } })

      return this.billDispenser.waitForBillsRemoved()
        .then(() => response)
        .catch(error => _.assign(response, { error }))
    })
    .catch(error => ({ dispenseRecords, error }))
}

// handler that runs after all batches are dispensed
Brain.prototype._batchesFinished = function _batchesFinished ({ dispenseRecords, error }) {
  const tx = this.tx
  const bills = _.toArray(_.merge(tx.bills, dispenseRecords))
  console.trace("dispenseRecords:", dispenseRecords)
  console.trace("error:", error)
  console.trace("tx:", tx)
  console.trace("bills:", bills)

  const dispenseConfirmed = tx.fiat.eq(_.sumBy(it => it.denomination * it.dispensed, bills))
  if (dispenseConfirmed) emit({ action: 'billDispenserDispensed' })

  const fastUpdateTxEventDataErr = {
    error: error && _.join(' ', _.reject(_.isEmpty, [error.name, error.message, error.err, error.error, error.statusCode]))
  }

  const fastUpdateTxEventData = _.assign({ bills, dispenseConfirmed }, !dispenseConfirmed ? fastUpdateTxEventDataErr : {})
  this.fastUpdateTx(fastUpdateTxEventData)

  if (!dispenseConfirmed) {
    return this._timedState('outOfCash')
  }

  const toAddress = coinUtils.formatAddress(tx.cryptoCode, tx.toAddress)
  const displayTx = _.assign({ toAddress }, tx)

  this._transitionState('fiatComplete', { tx: displayTx, smsReceiptStatus: this.trader.smsReceiptActive && this.customer ? 'available' : 'disabled' })

  pDelay(this.config.completedTimeout).then(() => {
    emit({ action: 'billDispenserCollected' })
    if (tx.id !== _.get('id')(this.tx)) {
      return
    }
    return this._completed(tx.id)
  })
}

Brain.prototype._physicalDispense = function _physicalDispense () {
  const fiatCode = this.tx.fiatCode

  const notes = _.map(
    i => _.flow(
      _.get([i, 'provisioned']),
      _.defaultTo(0)
    )(this.tx.bills),
    _.range(0, this.trader.machineInfo.numberOfCassettes + this.trader.machineInfo.numberOfRecyclers)
  )

  if (fiatCode !== this.billDispenser.fiatCode) {
    console.log('Wrong dispenser currency; dispenser: %s, tx: %s',
      this.billDispenser.fiatCode, fiatCode)
    return this._timedState('wrongDispenserCurrency')
  }

  this._transitionState('dispensing')
  emit('billDispenserDispensing')

  const notesToDispense = optimizeDispense(notes, this.billDispenser.dispenseLimit)
  const batchAmount = notesToDispense.length

  const initialParams = {
    notesToDispense,
    batchAmount,
    currentBatch: 1,
    dispenseRecords: _.map(() => ({ dispensed: 0, rejected: 0 }), _.times(_.identity(), this.trader.machineInfo.numberOfCassettes + this.trader.machineInfo.numberOfRecyclers))
  }

  // creates a promise array that runs in waterfall mode (sequentially passing response down)
  // batchAmount of dispenses (batchDispense) plus a final handler (batchesFinished)
  const batches = notesToDispense.reduce((acc, notes) => acc.then(it => this._batchDispense(notes, it)), Promise.resolve(initialParams))

  // use anonymous function to pass down scope
  batches.then(it => this._batchesFinished(it))
    .catch(err => {
      console.log(err)
      return this._idle()
    })
}

Brain.prototype._dispenseUpdate = function _dispenseUpdate (tx) {
  const overZeroConf = this.exceedsZeroConf(tx)
  const status = tx.status
  const needToRedeem = !_.includes(status, ['instant', 'confirmed']) && overZeroConf

  const isEmailAuth = this.trader.customerAuthentication === CUSTOMER_AUTHENTICATION.EMAIL
  const complianceData = isEmailAuth ? tx.email : tx.phone
  if (needToRedeem && complianceData) return this._redeemLater()

  if (needToRedeem) {
    console.log('WARNING: This shouldn\'t happen; over zero-conf limit and not secured')
    return this._idle()
  }

  switch (status) {
    case 'rejected':
      this.authCompliance({ returnState: 'redeemLater', reason: 'rejected_zero_conf' })
      break
    case 'published':
      this._transitionState('pendingDeposit')
      this._waitForDispense('published')
      break
    case 'authorized':
    case 'instant':
    case 'confirmed':
      this._dispense()
      break
  }
}

Brain.prototype._redeem = function _redeem () {
  this.redeem = true
  this.authCompliance()
}

Brain.prototype._fiatReceipt = function _fiatReceipt () {
  const tx = this.tx
  const toAddress = coinUtils.formatAddress(tx.cryptoCode, tx.toAddress)
  const displayTx = _.set('toAddress', toAddress, tx)

  this._timedState('fiatReceipt', {
    data: { tx: displayTx },
    timeout: 120000
  })
}

Brain.prototype.areYouSureHandled = function areYouSureHandled (action) {
  return _.includes(action, ARE_YOU_SURE_HANDLED) ||
    (_.includes(action, ARE_YOU_SURE_SMS_HANDLED) &&
      _.includes(this.complianceReason, ARE_YOU_SURE_HANDLED_SMS_COMPLIANCE))
}

Brain.prototype.areYouSure = function areYouSure () {
  const currentState = this.state
  const timeoutHandler = () => this.cancelTransaction(currentState)
  this._timedState('areYouSure', { timeoutHandler })
}

Brain.prototype.continueTransaction = function continueTransaction (previousState) {
  if (previousState === 'deposit') return this.toDeposit()
  this._timedState(previousState)
}

Brain.prototype.cancelTransaction = function cancelTransaction (previousState) {
  switch (previousState) {
    case 'deposit':
      this.trader.cancelDispense(this.tx)
      this._idle()
      break
    case 'security_code':
    case 'register_phone':
      if (this.flow) {
        this.returnState = null
        this.flow.handle('cancelPhoneNumber')
      }
      break
    default :
      this.trader.cancelDispense(this.tx)
      this._idle()
  }
}

Brain.prototype.browser = function browser () {
  return this.browserObj
}

Brain.prototype.setBrowser = function setBrowser (obj) {
  this.browserObj = obj
}

function startsWithUSB (file) {
  return file.indexOf('ttyUSB') === 0
}

// This maps /sys style paths from USB hub positions to actual device paths
// Device paths are arbitrary, so we want to go by fixed hub positions, but
// node-serialport only takes device paths.
function determineDevicePath (path) {
  if (!path || path.indexOf('/sys/') !== 0) return path
  try {
    const files = fs.readdirSync(path)
    const device = _.find(startsWithUSB, files)
    return device ? '/dev/' + device : null
  } catch (e) {
    console.log('hub path not connected: ' + path)
    return null
  }
}

function pickBoardManager () {
  if (deviceConfig.brain.hasSsuboard)
    return require('./ssuboard/board-manager')

  switch (deviceConfig.cryptomatModel) {
    case 'aveiro': return require('./upboard/aveiro/board-manager')
    case 'gaia': return require('./upboard/gaia/board-manager')
    case 'grandola': return require('./upboard/grandola/board-manager')
    case 'sintra': return require('./upboard/sintra/board-manager')
    case 'tejo': return require('./upboard/tejo/board-manager')
    default: return require('./ssuboard/mock/board-manager')
  }
}

module.exports = Brain<|MERGE_RESOLUTION|>--- conflicted
+++ resolved
@@ -337,7 +337,7 @@
   //   console.log('Pending emptyUnit event queued for processing')
   //   pending.push(this._emptyUnit(true))
   // }
-  
+
   // if (fs.existsSync(path.resolve(this.dataPath, 'refill-unit'))) {
   //   console.log('Pending refillUnit event queued for processing')
   //   pending.push(this._refillUnit(true))
@@ -1555,7 +1555,6 @@
     return this.authCompliance({ returnState: this.returnState })
   }
 
-<<<<<<< HEAD
   const returnState = this.billValidatorHasShutter()
     ? this.tx.fiat.eq(0)
       ? 'acceptingFirstRecyclerBills'
@@ -1563,13 +1562,7 @@
     : this.tx.fiat.eq(0)
       ? 'acceptingFirstBill'
       : 'acceptingBills'
-  this.smsCompliance({ returnState })
-=======
-  const returnState = this.tx.fiat.eq(0)
-    ? 'acceptingFirstBill'
-    : 'acceptingBills'
   this.authCompliance({ returnState })
->>>>>>> e2745be1
 }
 
 Brain.prototype._setState = function _setState (state, oldState) {
@@ -3371,7 +3364,7 @@
 
 // Don't wait for server response
 Brain.prototype.fastUpdateTx = function fastUpdateTx (updateTx) {
-  console.trace('fastUpdateTx', updateTx)
+  console.log('fastUpdateTx', updateTx)
   const newTx = Tx.update(this.tx, updateTx)
   this.tx = newTx
 
@@ -3489,11 +3482,7 @@
 }
 
 Brain.prototype._uiCredit = function _uiCredit () {
-<<<<<<< HEAD
-  var updatedBills
-=======
-  let updatedBill
->>>>>>> e2745be1
+  let updatedBills
   // BACKWARDS_COMPATIBILITY 7.5.0-beta.1
   const serverVersion = this.trader.serverVersion
   if (!serverVersion || semver.lt(serverVersion, '7.5.0-beta.1')) {
