const fs = require('fs')
const fsPromises = require('node:fs/promises')
const cp = require('child_process')
const os = require('os')
const path = require('path')
const net = require('net')
const semver = require('semver')
const _ = require('lodash/fp')
const minimist = require('minimist')
const Rx = require('rxjs/Rx')
const pify = require('pify')
const pDelay = require('delay')
const pAny = require('p-any')
const pSettle = require('p-settle')
const { utils: coinUtils } = require('@lamassu/coins')

const uuid4 = require('@fczbkk/uuid4');
const commandLine = minimist(process.argv.slice(2))

const operatorInfo = require('./operator-info')
const sms = require('./compliance/flows/sms')
const pairing = require('./pairing')
const Tx = require('./tx')
const BN = require('./bn')
const usbreset = require('./usbreset')
const version = require('../package.json').version
const db = require('./db')
const actionEmitter = require('./action-emitter')
const optimizeDispense = require('./dispense-optimizer')
const ping = require('./ping')
const { setVariableInterval, clearVariableInterval } = require('./variable-interval.js')

const deviceConfig = require('../device_config.json')

const boardManager = pickBoardManager()

const E = require('./error')
const complianceTiers = require('./compliance/compliance-tiers')
const idCardData = require('./compliance/flows/id-card-data')
const idCardPhoto = require('./compliance/flows/id-card-photo')
const facephoto = require('./compliance/flows/facephoto')
const sanctions = require('./compliance/flows/sanctions')
const usSsn = require('./compliance/flows/US-SSN')
const customTier = require('./compliance/flows/custom-info-request')

const { getLowestAmountPerRequirement, getAmountToHardLimit, getTriggered } = require('./compliance/triggers/triggers')
const { ORDERED_REQUIREMENTS, REQUIREMENTS } = require('./compliance/triggers/consts')

const printerLoader = require('./printer/loader')
const BigNumber = BN.klass

let transitionTime

const AUTOMATABLE_REQUIREMENTS = ['idCardData', 'sanctions', 'idCardPhoto', 'facephoto', 'usSSn']
const COMPLIANCE_VERIFICATION_STATES = ['smsVerification', 'permission_id', 'permission_face_photo', 'usSsnPermission', 'customInfoRequestPermission']
const COMPLIANCE_REJECTED_STATES = ['registerUsSsn', 'inputCustomInfoRequest']
const BILL_ACCEPTING_STATES = ['billInserted', 'billsRead', 'acceptingBills', 'acceptingFirstRecyclerBills', 'acceptingRecyclerBills',
  'acceptingFirstBill', 'maintenance']
const NON_TX_STATES = ['networkDown', 'connecting', 'wifiConnected', 'pairing',
  'initializing', 'booting']
const ARE_YOU_SURE_ACTIONS = ['cancelTransaction', 'continueTransaction']
const ARE_YOU_SURE_HANDLED = ['depositCancel']
const ARE_YOU_SURE_SMS_HANDLED = ['cancelPhoneNumber', 'cancelSecurityCode']
const ARE_YOU_SURE_HANDLED_SMS_COMPLIANCE = ['deposit_timeout', 'rejected_zero_conf']
const INITIAL_STATE = 'start'
const MIN_SCREEN_TIME = 1000
const ACTIVE_POLL_INTERVAL = commandLine.pollTime || 5000
const IDLE_POLL_INTERVAL = 6 * 1000
const INSUFFICIENT_FUNDS_CODE = 570
const SCORE_THRESHOLD_REACHED_CODE = 571
const CIPHERTRACE_ERROR_CODE = 572
const NETWORK_TIMEOUT_INTERVAL = 20000
const MIN_WAITING = 500
const STATUS_QUERY_TIMEOUT = 2000
const DEFAULT_NUMBER_OF_CASSETTES = 2
const DEFAULT_NUMBER_OF_RECYCLERS = 0
const TRIGGER_AUTOMATION = {
  AUTOMATIC: 'Automatic',
  MANUAL: 'Manual'
}

const Brain = function (config) {
  if (!(this instanceof Brain)) return new Brain(config)

  this.rootConfig = config
  this.config = config.brain

  this.devBoard = config.devBoard

  this.bootTime = Date.now()

  this.dataPath = path.resolve(__dirname, '..', this.config.dataPath)
  this.certPath = {
    cert: path.resolve(this.dataPath, this.config.certs.certFile),
    key: path.resolve(this.dataPath, this.config.certs.keyFile)
  }

  this.connectionInfoPath = path.resolve(this.dataPath, 'connection_info.json')
  this.dbRoot = path.resolve(this.dataPath, 'tx-db')

  const wifiConfig = config.wifi
  wifiConfig.wpaConfigPath = wifiConfig.wpaConfigPath &&
  path.resolve(this.dataPath, wifiConfig.wpaConfigPath)
  if (config.mockWifi) {
    this.wifi = require('./mocks/wifi')(wifiConfig)
  } else if (config.wifiDisabled) {
    this.wifi = require('./wifi-none')()
  } else {
    this.wifi = require('./wifi')(wifiConfig)
  }

  this.isGenmegaMachine = config.cryptomatMaker === 'genmega'

  this.scanner = config.mockCam
    ? require('./mocks/scanner')
    : require(`./${this.isGenmegaMachine ? 'scanner-genmega' : 'scanner'}`)

  this.scanner.config(config)

  if (!_.isNil(config.billValidator.rs232)) {
    config.billValidator.rs232.device = determineDevicePath(config.billValidator.rs232.device)
  }

  if (config.billDispenser) {
    config.billDispenser.device = determineDevicePath(config.billDispenser.device)
  }

  this.billValidator = this.loadBillValidator()

  printerLoader.load().then(printer => {
    this.printer = printer
  }).catch(console.log)

  this.setBrowser(require('./browser')())
  this._setState(INITIAL_STATE)
  this.tx = null
  this.permissionsGiven = {}
  this.requirementAmountTriggered = {}
  this.pk = null
  this.currentScreenTimeout = null
  this.locked = true
  this.wifis = null
  this.screenTimeout = null
  this.lastPowerUp = Date.now()
  this.networkDown = true
  this.hasConnected = false
  this.localeInfo = this.config.locale.localeInfo
  this.dirtyScreen = false
  this.billValidatorErrorFlag = false
  this.startDisabled = false
  this.testModeOn = false
  this.uiCassettes = null
  this.powerDown = false
  this.scannerTimeout = null
  this.manualTriggersDataProvided = _.zipObject(AUTOMATABLE_REQUIREMENTS, Array(AUTOMATABLE_REQUIREMENTS.length).fill(false))
  this.txBlockedByManualTrigger = false
  this.termsAcceptButtonPressed = false
  this.probeLnHardLimit = null

  this.numberOfCassettes = _.isFinite(parseInt(deviceConfig.billDispenser.cassettes))
    ? parseInt(deviceConfig.billDispenser.cassettes)
    : DEFAULT_NUMBER_OF_CASSETTES
  this.numberOfRecyclers = _.isFinite(parseInt(deviceConfig.billDispenser.recyclers))
    ? parseInt(deviceConfig.billDispenser.recyclers)
    : DEFAULT_NUMBER_OF_RECYCLERS

  if (!this.billValidator.reenable) this.billValidator.reenable = ()=>{}
  this.on('acceptingFirstRecyclerBills', () => this.reenableBillValidator())
  this.on('acceptingRecyclerBills', () => this.reenableBillValidator())
  this.on('acceptingFirstBill', () => this.reenableBillValidator())
  this.on('acceptingBills', () => this.reenableBillValidator())
}

const EventEmitter = require('events').EventEmitter
const util = require('util')
util.inherits(Brain, EventEmitter)

function osPlatform () {
  switch (os.platform()) {
    case 'darwin': return 'MacOS'
    case 'linux': return 'Linux'
    case 'win32': return 'Windows'
    default: return 'Unknown'
  }
}

Brain.prototype.determinePlatform = function determinePlatform () {
  if (fs.existsSync('/etc/inittab')) return 'N7G1'
  if (fs.existsSync('/etc/init/lamassu-machine.conf')) return 'AAEON'
  return 'SSUBOARD'
}

function platformDisplay (code) {
  if (code === 'N7G1') return 'Trofa'
  if (code === 'AAEON') return 'Douro'
  return osPlatform()
}

Brain.prototype.checkDownloadSpeed = function checkDownloadSpeed (files) {
  ping.checkDownloadSpeed(files)
    .then(res => {
      if (!res) return
      const filteredResults = _.filter(x => {
        if (_.isNil(x.speed)) return false
        return _.isFinite(_.toNumber(x.speed))
      })(res)
      if (_.isEmpty(filteredResults)) return
      this.trader.networkPerformance(filteredResults)
    })
    .catch(console.error)
}

Brain.prototype.networkHeartbeat = function networkHeartbeat (urls) {
  ping.pingRepository(urls)
    .then(res => {
      if (!res) return
      const filteredResults = _.filter(x => x.isAlive)(res)
      if (_.isEmpty(filteredResults)) return
      this.trader.networkHeartbeat(filteredResults)
    })
    .catch(console.error)
}

Brain.prototype.initNetworkMeasurements = function initNetworkMeasurements () {
  this.networkHeartbeat(this.trader.urlsToPing)
  this.checkDownloadSpeed(this.trader.speedtestFiles)

  this.pingInterval = setInterval(() => {
    return this.networkHeartbeat(this.trader.urlsToPing)
  }, this.config.pingInterval)

  this.speedtestInterval = setInterval(() => {
    return this.checkDownloadSpeed(this.trader.speedtestFiles)
  }, this.config.speedtestInterval)
}

Brain.prototype.traderRun = function traderRun () {
  /*
   * TODO: Once the old poller is thrown away I believe we can change to a
   * "native" GraphQL polling mechanism.
   */
  this.pollHandle = setVariableInterval(() => {
    if (this.state === 'networkDown') this.trader.clearConfigVersion()
    return this.trader.poll()
  },
  ACTIVE_POLL_INTERVAL,
  res => (res || this.networkDown) ? ACTIVE_POLL_INTERVAL : IDLE_POLL_INTERVAL
  )

  this.networkHeartbeat()
  this.checkDownloadSpeed()

  this.pingInterval = setInterval(() => {
    return this.networkHeartbeat()
  }, this.config.pingInterval)

  this.speedtestInterval = setInterval(() => {
    return this.checkDownloadSpeed()
  }, this.config.speedtestInterval)

  return this.trader.poll()
}

Brain.prototype.stop = function stop () {
  clearVariableInterval(this.pollHandle)
  clearInterval(this.pingInterval)
  clearInterval(this.speedtestInterval)
}

Brain.prototype.prunePending = function prunePending (txs) {
  const pendingTxs = _.filter('dirty', txs)

  if (_.isEmpty(pendingTxs)) return 0

  const modifier = tx => tx.direction === 'cashIn'
    ? Tx.update(tx, { send: true, timedout: true })
    : Tx.update(tx, { timedout: true })

  const postTx = tx => {
    return this.postTx(modifier(tx))
      .catch(err => {
        if (err instanceof E.RatchetError) return
        if (err instanceof E.StaleError) return
        throw err
      })
  }

  // Since it's pending we want to send and not wait for more bills
  const promises = _.map(postTx, pendingTxs)

  return Promise.all(promises)
    .then(() => pendingTxs.length)
}

Brain.prototype.selectBillValidatorClass = function selectBillValidatorClass () {
  if (commandLine.mockCashRecycler && commandLine.mockCashRecycler === 'hcm2') return require('./mocks/hcm2/hcm2')

  if (commandLine.mockCashRecycler && commandLine.mockCashRecycler === 'gsr50') return require('./mocks/gsr50/gsr50')

  if (commandLine.mockBillValidator) return require('./mocks/id003')

  if (this.rootConfig.billValidator.deviceType === 'genmega') {
    return require('./genmega/genmega-validator/genmega-validator')
  }

  if (this.rootConfig.billValidator.deviceType === 'cashflowSc') {
    return require('./mei/cashflow_sc')
  }

  if (this.rootConfig.billValidator.deviceType === 'ccnet') {
    return require('./ccnet/ccnet')
  }

  if (this.rootConfig.billValidator.deviceType === 'hcm2') {
    return require('./hcm2/hcm2')
  }

  if (this.rootConfig.billValidator.deviceType === 'gsr50') {
    return require('./gsr50/gsr50')
  }

  return require('./id003/id003')
}

Brain.prototype.loadBillValidator = function loadBillValidator () {
  const billValidatorClass = this.selectBillValidatorClass()
  return billValidatorClass.factory(this.rootConfig.billValidator)
}

Brain.prototype.billValidatorHasShutter = function billValidatorHasShutter () {
  return this.billValidator.hasShutter
}

Brain.prototype.isCashRecycler = function isCashRecycler () {
  return this.billValidator.isCashRecycler
}

Brain.prototype.processPending = function processPending () {
  const pending = [db.prune(this.dbRoot, txs => this.prunePending(txs))]

  // if (fs.existsSync(path.resolve(this.dataPath, 'empty-unit'))) {
  //   console.log('Pending emptyUnit event queued for processing')
  //   pending.push(this._emptyUnit(true))
  // }
  
  // if (fs.existsSync(path.resolve(this.dataPath, 'refill-unit'))) {
  //   console.log('Pending refillUnit event queued for processing')
  //   pending.push(this._refillUnit(true))
  // }

  console.log('Processing pending txs...')
  return Promise.all(pending)
    .catch(err => console.log(err.stack))
}

Brain.prototype.run = function run () {
  console.log('crypto Machine software initialized.')
  const self = this
  this._init()
  boardManager.run()
  this.browser().listen(this.config.wsHost, this.config.wsPort)
  if (!this.devBoard) this.setupHardware()
  usbreset.reset(this.config.resetBasePath, this.determinePlatform())
  this._periodicLog()

  const callback = function () {
    self._transitionState('restart')
    console.log('Scheduled restart after idle time.')
    process.exit()
  }

  this.scanner.hasCamera('facephoto')
    .catch(err => {
      console.log(err)
      return false
    })
    .then(hasFrontFacingCamera => {
      this.hasFrontFacingCamera = hasFrontFacingCamera
      if (!hasFrontFacingCamera) console.log('Warning: no front facing camera detected.')
    })

  this._executeCallbackAfterASufficientIdlePeriod(callback)

  this.clientCert = pairing.getCert(this.certPath)

  if (!this.clientCert) {
    return this._transitionState('virgin', { version })
  }

  return this.checkWifiStatus()
}

Brain.prototype.epipeLogs = function epipeLogs () {
  if (this.trader) {
    this.trader.epipeLogs()
  }
}

Brain.prototype._executeCallbackAfterASufficientIdlePeriod =
function _executeCallbackAfterASufficientIdlePeriod (callback) {
  const self = this
  const config = this.config
  const exitTime = config.exitTime
  const exitOnIdle = exitTime + config.idleTime

  setInterval(function () {
    if (self.isStaticState()) {
      const date = new Date()
      const elapsed = (date.getTime()) - self.bootTime
      if (exitOnIdle && elapsed > exitOnIdle) {
        callback()
      }
    }
  }, this.config.checkIdle)
}

Brain.prototype._periodicLog = function _periodicLog () {
  const self = this
  const batteryCapacityPath = this.config.batteryCapacityPath
  const tempSensorPath = this.config.tempSensorPath
  const readFile = pify(fs.readFile)
  const tempSensorPaths = _.compact(_.castArray(tempSensorPath))
  const batteryCapacityPaths = _.compact(_.castArray(batteryCapacityPath))
  const machine = this.rootConfig.cryptomatModel

  function reporting () {
    const clauses = ['machine: %s, version: %s, cpuLoad: %s, memUse: %s, memFree: %s\n  nodeUptime: %s, ' +
    'osUptime: %s']

    const batteryPromises = _.map(path => readFile(path, { encoding: 'utf8' }), batteryCapacityPaths)
    const tempPromises = _.map(path => readFile(path, { encoding: 'utf8' }), tempSensorPaths)
    const tempReading = pAny(tempPromises)
    const batteryReading = pAny(batteryPromises)

    return pSettle([tempReading, batteryReading])
      .then(([temperature, battery]) => {
        if (battery.value) {
          clauses.push('battery: ' + battery.value.trim() + '%')
        }

        if (temperature.value) {
          clauses.push('CPU temperature: ' + (temperature.value.trim() / 1000) + '° C')
        }

        const cpuLoad = os.loadavg()[1].toFixed(2)
        const memUse = (process.memoryUsage().rss / Math.pow(1000, 2)).toFixed(1) +
      ' MB'
        const memFree = (os.freemem() * 100 / os.totalmem()).toFixed(1) + '%'
        const nodeUptimeMs = Date.now() - self.bootTime
        const nodeUptime = (nodeUptimeMs / 3600000).toFixed(2) + 'h'
        const osUptime = (os.uptime() / 3600).toFixed(2) + 'h'
        const format = clauses.join(', ')
        console.log(format, machine, version, cpuLoad, memUse, memFree, nodeUptime, osUptime)
      })
  }
  reporting()
  setInterval(reporting, this.config.periodicLogInterval)
}

Brain.prototype.initialize = function initialize () {
  this.clientCert = pairing.getCert(this.certPath)

  if (!this.clientCert) this._transitionState('initializing')

  pairing.init(this.certPath)
    .then(clientCert => {
      this.clientCert = clientCert
      this.checkWifiStatus()
    })
}

Brain.prototype.checkWifiStatus = function checkWifiStatus () {
  const self = this

  this._transitionState('booting')

  this.wifi.status(function (err, status, ip) {
    if (err || status === 'pending') {
      if (err) console.log(err.stack)
      if (self.state !== 'wifiConnecting') {
        self._wifiConnecting()
      }

      self.wifi.waitConnection(function (err, ip) {
        if (err) {
          self.wifi.startScanning()
          self._wifiList()
          return
        }
        self.config.ip = ip
        self._wifiConnected()
      })

      return
    }

    if (status === 'disconnected') {
      self.wifi.startScanning()
      self._wifiList()
      return
    }

    if (status === 'connected') {
      self.config.ip = ip
      self._wifiConnected()
    }
  })
}

Brain.prototype._init = function init () {
  this._initHearbeat()
  this._initWifiEvents()
  this._initBrowserEvents()
  this._initBillValidatorEvents()
  this._initBrainEvents()
  this._initActionEvents()
}

Brain.prototype._initHearbeat = function _initHeartbeat () {
  let pingIntervalPtr

  const heartbeatServer = net.createServer(function (c) {
    console.log('heartbeat client connected')
    c.on('end', function () {
      clearInterval(pingIntervalPtr)
      console.log('heartbeat client disconnected')
    })

    c.on('error', function (err) {
      console.log('hearbeat server error: %s', err)
    })

    pingIntervalPtr = setInterval(function () {
      c.write('ping')
    }, 5000)
  })

  try { fs.unlinkSync('/tmp/heartbeat.sock') } catch (ex) {}
  heartbeatServer.listen('/tmp/heartbeat.sock', function () {
    console.log('server bound')
  })
}

Brain.prototype._initWifiEvents = function _initWifiEvents () {
  const self = this

  this.wifi.on('scan', function (res) {
    self.wifis = res
    self.browser().send({ wifiList: res })
  })

  this.wifi.on('connected', function () {
    if (self.state === 'wifiList') {
      self.wifi.stopScanning()
      self._wifiConnected()
    }
  })
}

Brain.prototype._initTraderEvents = function _initTraderEvents () {
  const self = this
  this.trader.on('pollUpdate', needsRefresh => this._pollUpdate(needsRefresh))
  this.trader.on('networkDown', function () { self._networkDown() })
  this.trader.on('networkUp', function () { self._networkUp() })
  this.trader.on('error', function (err) { console.log(err.stack) })
  this.trader.on('unpair', function () { self._unpair() })
  this.trader.on('reboot', function () { self._reboot() })
  this.trader.on('shutdown', function () { self._shutdown() })
  this.trader.on('restartServices', function () { self._restartServices('Remote restart services', true) })
  this.trader.on('emptyUnit', function () { self._emptyUnit() })
  this.trader.on('refillUnit', function () { self._refillUnit() })
}

Brain.prototype._initBrowserEvents = function _initBrowserEvents () {
  const self = this
  const browser = this.browser()

  browser.on('connected', function () { self._connectedBrowser() })
  browser.on('message', function (req) { self._processRequest(req) })
  browser.on('closed', function () { self._closedBrowser() })
  browser.on('messageError', function (err) {
    console.log('Browser error: ' + err.message)
  })
  browser.on('error', function (err) {
    console.log('Browser connect error: ' + err.message)
    console.log('Likely that two instances are running.')
  })
}

Brain.prototype._initBillValidatorEvents = function _initBillValidatorEvents () {
  const self = this
  const billValidator = this.billValidator

  billValidator.on('error', function (err) { self._billValidatorErr(err) })
  billValidator.on('disconnected', function () { self._billValidatorErr() })
  billValidator.on('billsAccepted', function () { self._billsInserted() })
  billValidator.on('billsRead', function (data) { self._billsRead(data) })
  billValidator.on('billsValid', function () { self.updateBillsScreen() })
  billValidator.on('billsRejected', function () { self._billsRejected() })
  billValidator.on('timeout', function () { self._billTimeout() })
  billValidator.on('standby', function () { self._billStandby() })
  billValidator.on('jam', function () { self._billJam() })
  billValidator.on('stackerOpen', function () { self._stackerOpen() })
  billValidator.on('stackerClosed', function () { self._idle() })
  billValidator.on('actionRequiredMaintenance', function () { self.actionRequiredMaintenance() })
  billValidator.on('enabled', function (data) { self._billsEnabled(data) })
}

Brain.prototype._initBrainEvents = function _initBrainEvents () {
  this.on('newState', function (state) {
    console.log('new brain state:', state)
  })
}

Brain.prototype._initActionEvents = function _initActionEvents () {
  actionEmitter.on('action', (...args) => this.processAction.apply(this, args))
  actionEmitter.on('brain', (...args) => this.processBrainAction.apply(this, args))
}

Brain.prototype.oldScanBayLightOn = function oldScanBayLightOn () {
  if (this.hasNewScanBay()) return
  this.billValidator.lightOn()
}

Brain.prototype.oldScanBayLightOff = function oldScanBayLightOff () {
  if (this.hasNewScanBay()) return
  this.billValidator.lightOff()
}

Brain.prototype.processBrainAction = function processBrainAction (action) {
  switch (action.action) {
    case 'scanBayLightOn': return this.oldScanBayLightOn()
    case 'scanBayLightOff': return this.oldScanBayLightOff()
  }
}

Brain.prototype.processAction = function processAction (action, stateMachine) {
  switch (action) {
    // idCardData actions
    case 'scanPDF':
      this.scanPDF()
      break
    case 'authorizeIdCardData':
      this.authorizeIdCardData()
      break
    // idCardPhoto actions
    case 'scanPhotoCard':
      this.scanPhotoCard()
      break
    case 'authorizePhotoCardData':
      this.authorizePhotoCardData()
      break
    // facephoto actions
    case 'retryTakeFacephoto':
    case 'takeFacephoto':
      this.takeFacephoto()
      break
    case 'authorizeFacephotoData':
      this.authorizeFacephotoData()
      break
    // generic actions
    case 'timeoutToScannerCancel':
      this.timeoutToScannerCancel(stateMachine)
      break
    case 'transitionScreen':
      this.transitionScreen()
      break
    case 'timeoutToFail':
      setTimeout(() => stateMachine.dispatch('FAIL'), _.get('scanner.timeout', this.rootConfig))
      break
    case 'success':
      this.smsFlowHandleReturnState()
      break
    case 'failure':
      this.failedCompliance = stateMachine.key
      this.failedComplianceValue = this.requirementAmountTriggered[this.failedCompliance]
      this.smsFlowHandleReturnState()
      break
    // sanctions
    case 'triggerSanctions':
      this.triggerSanctions()
      break
    case 'sanctionsFailure':
      this._timedState('sanctionsFailure')
      break
    // suspend
    case 'triggerSuspend':
      this.triggerSuspend()
      break
    // block
    case 'triggerBlock':
      this.triggerBlock()
      break
    // us ssn
    case 'saveUsSsn':
      this.saveUsSsn()
      break
    // custom info request data saving
    case 'saveCustomInfoRequestData':
      this.saveCustomInfoRequestData()
      break
  }
}

Brain.prototype.transitionScreen = function transitionScreen () {
  let appState = null

  // check idCardData state
  let machineState = idCardData.getState()
  switch (machineState) {
    case 'scanId':
      appState = 'scan_id_data'
      break
    case 'authorizing':
      appState = 'verifying_id_data'
      break
    case 'idScanFailed':
      appState = 'failed_scan_id_data'
      break
    case 'idVerificationFailed':
      appState = 'failed_permission_id'
      break
  }

  if (!appState) {
    // otherwise check idCardPhoto state
    machineState = idCardPhoto.getState()
    switch (machineState) {
      case 'scanPhotoCard':
        appState = 'scan_id_photo'
        break
      case 'scanPhotoCardManual':
        appState = 'scan_manual_id_photo'
        break
      case 'authorizing':
        appState = 'verifying_id_photo'
        break
      case 'photoCardScanFailed':
        appState = 'failed_scan_id_photo'
        break
      case 'photoCardVerificationFailed':
        appState = 'failed_verifying_id_photo'
        break
    }
  }

  if (!appState) {
    // otherwise check facephoto state
    machineState = facephoto.getState()
    switch (machineState) {
      case 'takeFacephoto':
        appState = 'scan_face_photo'
        break
      case 'retryTakeFacephoto':
        appState = 'retry_scan_face_photo'
        break
      case 'authorizing':
        appState = 'verifying_face_photo'
        break
      case 'facephotoFailed':
        appState = 'failed_scan_face_photo'
        break
      case 'facephotoVerificationFailed':
        appState = 'failed_permission_id'
        break
    }

    if (!appState) {
      // sanctions state
      machineState = sanctions.getState()
      switch (machineState) {
        case 'triggerSanctions':
          appState = 'waiting'
          break
      }
    }

    if (!appState) {
      // usSsn state
      machineState = usSsn.getState()
      switch (machineState) {
        case 'askForSsn':
          appState = 'registerUsSsn'
          break
        case 'authorizing':
          appState = 'waiting'
          break
      }
    }

    if (!appState) {
      // custom info request state
      machineState = customTier.getState()
      switch (machineState) {
        case 'askForCustomInfoRequest':
          appState = 'inputCustomInfoRequest'
          break
        case 'saveData':
          appState = 'waiting'
          break
      }
    }
  }

  if (!appState) { return }
  const customInfoRequest = appState === 'inputCustomInfoRequest'
    ? {
      customInfoRequest: _.get('customInfoRequest.customRequest')(_.find(trigger => trigger.customInfoRequestId === this.customInfoRequestId)(this.triggers))
    }
    : null
  this._transitionState(appState, _.assign(customInfoRequest, { context: 'compliance' }))
}

Brain.prototype.clearTimeoutToScannerCancel = function clearTimeoutToScannerCancel () {
  if (!this.scannerTimeout) { return }

  clearTimeout(this.scannerTimeout)
  this.scannerTimeout = null
}

Brain.prototype.timeoutToScannerCancel = function timeoutToScannerCancel (stateMachine) {
  this.clearTimeoutToScannerCancel()
  this.scannerTimeout = setTimeout(() => {
    this.scanner.cancel()
    stateMachine.dispatch('SCAN_ERROR')
  }, _.get('scanner.timeout', this.rootConfig))
}

Brain.prototype.idCardStillsCallback = function idCardStillsCallback (failedScansTmpdirs) {
  return Promise.all(_.map(
    dir => fsPromises.readdir(dir)
      .catch(err => {
        console.error(err)
        return []
      })
      .then(_.map(fname => path.join(dir, fname))),
    failedScansTmpdirs
  ))
  .then(_.flow(
    _.flatten,
    failedScans => _.chunk(_.round(_.size(failedScans)/6), failedScans),
    _.map(failedScanGroup =>
      fsPromises.readFile(failedScanGroup[0])
        .then(photo => idCardData.addIdDataPhoto(photo.toString('base64')))
        .catch(console.error)
    )
  ))
  .catch(console.error)
}

Brain.prototype.scanPDF = function scanPDF () {
  const customer = this.customer
  // TODO: Change the LED code to support genmega
  this.scanBayLightOn()
  this.scanner.scanPDF417((err, result) => {
    this.scanBayLightOff()
    this.startDisabled = false
    if (!this.isGenmegaMachine) {
      if (err || !result) {
        const photos = idCardData.getIdDataPhotos()
        this.trader.updateIdCardPhotos(customer.id, { photos })
          .then(() => console.log('Successfully saved ', photos.length, ' id data photos'))
          .catch(err => {
            console.log('Error saving id card photos', err)
          })
      }
    }

    if (err) {
      console.log(err)
      return idCardData.dispatch('SCAN_ERROR')
    }

    if (!result) {
      console.log('No PDF417 result')
      return
    }

    if (this.hasExpired(result)) {
      console.log('Expired ID card')
      return idCardData.dispatch('SCAN_ERROR')
    }

    idCardData.setData(result)
    this.setManualTrigger('idCardData')
    return idCardData.dispatch('SCANNED')
  }, this.idCardStillsCallback)
}

Brain.prototype.hasExpired = function hasExpired (cardData) {
  // TODO: ZA cards currently do not have an expiration date to confirm against
  if (cardData.country === 'ZA') return false

  // In case the expiration date field is not found. Prevents l-m from bailing
  if (_.isNil(cardData.expirationDate)) return false

  const expirationYear = cardData.expirationDate.substring(0, 4)
  const expirationMonth = cardData.expirationDate.substring(4, 6)
  const expirationDay = cardData.expirationDate.substring(6, 8)
  const expirationDate = new Date(expirationYear, expirationMonth, expirationDay)

  const now = Date.now()
  return expirationDate < now
}

Brain.prototype.triggerSanctions = function triggerSanctions () {
  const dispatchBySanctions = customerSanction => {
    const action = customerSanction ? 'SUCCESS' : 'FAILURE'
    sanctions.dispatch(action)
  }

  const customer = this.customer

  // explictly test false since sanctions can be empty
  if (customer.sanctions === false) return dispatchBySanctions(false)

  // BACKWARDS_COMPATIBLITY 7.5
  // older server can't use "trigger sanctions" request
  const serverVersion = this.trader.serverVersion
  if (!serverVersion || semver.lt(serverVersion, '7.5.0-beta.0')) {
    dispatchBySanctions(customer.sanctions)
  }

  return this.trader.triggerSanctions(customer.id)
    .then(result => {
      this.customer = result.customer
      dispatchBySanctions(result.customer.sanctions)
    })
    .catch(err => {
      console.log('sanction error', err)
      dispatchBySanctions(false)
    })
}

Brain.prototype.triggerSuspend = function triggerSuspend () {
  const customer = this.customer
  const now = new Date()
  return this.trader.triggerSuspend(customer.id, this.suspendTriggerId)
    .then(result => {
      this.customer = result.customer
    })
    .catch(err => {
      console.log('block error', err)
    })
    .then(() => {
      return this.showSuspendedCustomer(this.customer, now)
    })
}

Brain.prototype.triggerBlock = function triggerBlock () {
  const customer = this.customer

  return this.trader.triggerBlock(customer.id)
    .then(result => {
      this.customer = result.customer
    })
    .catch(err => {
      console.log('block error', err)
    })
    .then(() => {
      return this.showBlockedCustomer()
    })
}

Brain.prototype.registerCustomInfoRequestData = function registerCustomInfoRequestData (data) {
  customTier.setData(data)
  customTier.dispatch('SEND')
}

Brain.prototype.saveCustomInfoRequestData = function saveCustomInfoRequestData () {
  const customer = this.customer
  const customerData = {
    customRequestPatch: { data: customTier.getData(), infoRequestId: this.customInfoRequestId }
  }

  return this.trader.updateCustomer(customer.id, customerData, this.tx.id)
    .then(result => {
      this.customer = result.customer
      this.setManualTrigger(this.customInfoRequestId)
      customTier.dispatch('SUCCESS')
    })
    .catch(err => {
      console.error('failure saving custom request data', err)
      customTier.dispatch('FAILURE')
    })
}

Brain.prototype.registerUsSsn = function registerUsSsn (ssn) {
  usSsn.setData(ssn)
  usSsn.dispatch('SEND')
}

Brain.prototype.saveUsSsn = function saveUsSsn () {
  const customer = this.customer

  return this.trader.updateCustomer(customer.id, { usSsn: usSsn.getData() }, this.tx.id)
    .then(result => {
      this.customer = result.customer
      this.setManualTrigger('usSsn')
      usSsn.dispatch('SUCCESS')
    })
    .catch(err => {
      console.log('failure saving us ssn error', err)
      usSsn.dispatch('FAILURE')
    })
}

Brain.prototype.fromYYYYMMDD = function (string) {
  let year = string.substring(0, 4)
  let month = string.substring(4, 6)
  let day = string.substring(6, 8)

  return new Date(year, month - 1, day)
}

Brain.prototype.authorizeIdCardData = function authorizeIdCardData () {
  return Promise.resolve()
    .then(() => {
      this.clearTimeoutToScannerCancel()

      const customer = this.customer
      const data = idCardData.getData()
      const idCardDataExpiration = data.expirationDate ? this.fromYYYYMMDD(data.expirationDate) : null

      // BACKWARDS_COMPATIBLITY 7.5.0-beta.2
      // older server does not have id_card_data_raw
      const serverVersion = this.trader.serverVersion
      if (!serverVersion || semver.lt(serverVersion, '7.5.0-beta.2')) {
        return this.trader.updateCustomer(customer.id, {
          idCardData: data,
          idCardDataNumber: data.documentNumber,
          idCardDataExpiration
        }, this.tx.id)
      }
      return this.trader.updateCustomer(customer.id, {
        idCardData: _.omit(['raw'], data),
        idCardDataRaw: JSON.stringify(data.raw),
        idCardDataNumber: data.documentNumber,
        idCardDataExpiration
      }, this.tx.id)
    })
    .then(result => {
      this.customer = result.customer
      idCardData.dispatch('AUTHORIZED')
    }, err => {
      this._fiatError(err)
    })
    .catch(err => {
      console.log('authorizeIdCardData error', err)
      idCardData.dispatch('BLOCKED_ID')
    })
}

Brain.prototype.scanPhotoCard = function scanPhotoCard () {
  this.scanBayLightOn()
  this.scanner.scanPhotoCard((err, result) => {
    this.scanBayLightOff()
    this.startDisabled = false

    if (err) {
      console.log(err)
      return idCardPhoto.dispatch('SCAN_ERROR')
    }

    if (!result) {
      console.log('No card photo result')
      return
    }

    idCardPhoto.setData(result.toString('base64'))
    this.setManualTrigger('idCardPhoto')
    return idCardPhoto.dispatch('SCANNED')
  })
}

Brain.prototype.authorizePhotoCardData = function authorizePhotoCardData () {
  return Promise.resolve()
    .then(() => {
      this.clearTimeoutToScannerCancel()

      const customer = this.customer
      const data = idCardPhoto.getData()
      return this.trader.updateCustomer(customer.id, {
        idCardPhotoData: data
      }, this.tx.id)
    })
    .then(result => {
      this.customer = result.customer
      idCardPhoto.dispatch('AUTHORIZED')
    }, err => {
      this._fiatError(err)
    })
    .catch(err => {
      console.log('authorizePhotoCardData error', err)
      idCardPhoto.dispatch('BLOCKED_ID')
    })
}

Brain.prototype.retryFacephoto = function retryFacephoto () {
  facephoto.dispatch('RETRY')
}

Brain.prototype.takeFacephoto = function takeFacephoto () {
  this.scanner.takeFacephoto((err, result) => {
    this.startDisabled = false

    if (err) {
      console.log(err)
      return facephoto.dispatch('SCAN_ERROR')
    }

    if (!result) {
      console.log('No photo result')
      return
    }

    console.log('DEBUG: ** Acceptable result, setting facephoto data! **')

    facephoto.setData(result.toString('base64'))
    this.setManualTrigger('facephoto')
    return facephoto.dispatch('PHOTO_TAKEN')
  })
}

Brain.prototype.takeFacePhotoTC = function takeFacePhotoTC () {
  this.scanner.takeFacePhotoTC((err, result) => {
    if (err || !result) {
      console.log(err || 'No photo result')
      return facephoto.dispatch('SCAN_ERROR')
    }

    facephoto.setTCData(result.toString('base64'))
  })
}

Brain.prototype.authorizeFacephotoData = function authorizeFacephotoData () {
  return Promise.resolve()
    .then(() => {
      this.clearTimeoutToScannerCancel()

      const customer = this.customer
      const data = facephoto.getData()
      return this.trader.updateCustomer(customer.id, {
        frontCameraData: data
      }, this.tx.id)
    })
    .then(result => {
      this.customer = result.customer
      facephoto.dispatch('AUTHORIZED')
    }, err => {
      this._fiatError(err)
    })
    .catch(err => {
      console.log('facephoto error', err)
      facephoto.dispatch('BLOCKED_ID')
    })
}

// TODO: abstract this
Brain.prototype._setupWebcam = function _setupWebcam () {
  const rootPath = '/sys/bus/usb/devices/2-1'

  if (!fs.existsSync(rootPath)) return

  const subdirs = fs.readdirSync(rootPath)
  subdirs.forEach(function (dir) {
    if (dir.indexOf('2-1') === 0) {
      const autosuspendPath = rootPath + '/' + dir + '/power/autosuspend'
      try {
        fs.writeFileSync(autosuspendPath, '-1')
      } catch (ex) {
        // File doesn't exist, that's ok.
      }
    }
  })
}

Brain.prototype.setupHardware = function setupHardware () {
  const hardware = this.determinePlatform()

  switch (hardware) {
    case 'N7G1':
      return this.setupN7()
    case 'AAEON':
      return this.setupAaeon()
  }
}

Brain.prototype.setupAaeon = function setupAaeon () {
  const timeResyncPath = path.resolve(__dirname, '../exec/time-resync.sh')
  cp.exec(timeResyncPath, {}, err => {
    if (err) console.log(err)
  })
}

Brain.prototype.setupN7 = function setupN7 () {
  const backlightPath = '/sys/class/backlight/pwm-backlight/brightness'
  if (fs.existsSync(backlightPath)) fs.writeFileSync(backlightPath, '160\n')

  cp.exec('busybox ntpd -p time.nist.gov', {}, err => {
    if (err) console.log(err)
  })

  this._setupWebcam()
  this._setupCheckPower()
}

Brain.prototype.mapCryptoUnitsDisplay = function mapCryptoUnitsDisplay (coins) {
  return _.map(coin => {
    const coinSettings = coinUtils.getCryptoCurrency(coin.cryptoCode)
    const defaultUnit = _.head(_.keys(coinSettings.units))
    const unitSelected = _.get('cryptoUnits')(coin)
    const unit = _.includes(unitSelected, _.keys(coinSettings.units)) ? unitSelected : defaultUnit

    const { displayScale, displayCode } = _.get(['units', unit])(coinSettings)
    return _.assign(coin, {
      displayCode: displayCode,
      displayScale: displayScale,
      unitScale: coinSettings.unitScale
    })
  })(coins)
}

Brain.prototype._connectedBrowser = function _connectedBrowser () {
  //  TODO: have to work on this: console.assert(this.state === State.IDLE)
  console.log('connected to browser')
  const isCoincloud = this.rootConfig.cryptomatMaker === 'coincloud'
  const cryptomatModel = isCoincloud ? 'coincloud' : this.rootConfig.cryptomatModel || 'sintra'

  const wifiList = this.state === 'wifiList' && this.wifis
    ? this.wifis
    : []

  if (!this.trader || !this.trader.coins) {
    const rec = {
      action: this.state,
      wifiList,
      locale: 'en-US',
      cryptomatModel,
      version,
      operatorInfo: this.trader ? this.trader.operatorInfo : operatorInfo.load(this.dataPath)
    }

    return this.browser().send(rec)
  }

  const cryptoCode = this.singleCrypto()
    ? this.trader.coins[0].cryptoCode
    : null

  const _rates = {
    rates: this.trader.rates(cryptoCode),
    cryptoCode: cryptoCode,
    coins: coinUtils.cryptoCurrencies()
  }

  const rates = cryptoCode
    ? _rates
    : undefined

  const fullRec = {
    action: this.state,
    localeInfo: this.localeInfo,
    fiatCode: this.fiatCode,
    cryptoCode: cryptoCode,
    cassettes: this.uiCassettes,
    coins: this.trader.coins,
    twoWayMode: this.twoWayMode(),
    wifiList: wifiList,
    rates,
    version,
    operatorInfo: this.trader.operatorInfo,
    cryptomatModel,
    areThereAvailablePromoCodes: this.trader.areThereAvailablePromoCodes,
    supportedCoins: this.mapCryptoUnitsDisplay(this.trader.coins)
  }

  this.browser().send(fullRec)
}

Brain.prototype._processRequest = function _processRequest (req) {
  if (this.areYouSureHandled(req.button)) {
    return this.areYouSure()
  }

  if (_.includes(req.button, ARE_YOU_SURE_ACTIONS)) {
    return this._processAreYouSure(req)
  }

  if (this.flow) {
    return this.flow.handle(req.button, req.data)
  }

  this._processReal(req)
}

Brain.prototype._processAreYouSure = function _processAreYouSure (req) {
  switch (req.button) {
    case 'continueTransaction':
      this.continueTransaction(req.data)
      break
    case 'cancelTransaction':
      this.cancelTransaction(req.data)
      break
  }
}

Brain.prototype._processReal = function _processReal (req) {
  const maker = deviceConfig.cryptomatMaker || 'lamassu'
  const model = deviceConfig.cryptomatModel || 'sintra'

  switch (req.button) {
    case 'locked':
      this._locked()
      break
    case 'unlock':
      this._unlock(req.data)
      break
    case 'cancelLockPass':
      this._cancelLockPass()
      break
    case 'wifiSelect':
      this._wifiPass(req.data)
      break
    case 'wifiConnect':
      this._wifiConnect(req.data)
      break
    case 'cancelWifiList':
      this._cancelWifiList()
      break
    case 'cancelWifiPass':
      this._cancelWifiPass()
      break
    case 'initialize':
      this.initialize()
      break
    case 'pairingScan':
      this._pairingScan()
      break
    case 'pairingScanCancel':
      this.scanner.cancel()
      break
    case 'pairingErrorOk':
      this._unpaired()
      break
    case 'testMode':
      this._testMode()
      break
    case 'start':
      this._chooseCoin(req.data)
      break
    case 'idDataActionCancel':
      this._scanActionCancel(idCardData)
      break
    case 'idPhotoActionCancel':
      this._scanActionCancel(idCardPhoto)
      break
    case 'cancelIdScan':
      this._cancelIdScan()
      break
    case 'cancelUsSsn':
      this.failedCompliance = 'usSsn'
      this.failedComplianceValue = this.requirementAmountTriggered[this.failedCompliance]

      if (this.returnState && !_.includes(this.complianceReason, ARE_YOU_SURE_HANDLED_SMS_COMPLIANCE)) {
        return this.smsFlowHandleReturnState()
      }

      this._idle()
      break
    case 'idCodeFailedRetry':
      idCardData.start()
      break
    case 'idVerificationFailedOk':
      idCardData.dispatch('FAIL')
      break
    case 'photoScanVerificationCancel':
      idCardPhoto.dispatch('FAIL')
      break
    case 'cancelScan':
      this._cancelScan()
      break
    case 'bye':
      this._bye()
      break
    case 'retryPhotoScan':
      idCardPhoto.start({
        manual: (maker === 'lamassu' && model === 'sintra') || maker === 'coincloud'
      })
      break
    case 'fiatReceipt':
      this._fiatReceipt()
      break
    case 'cancelInsertBill':
      this._cancelInsertBill()
      break
    case 'sendCoins':
      this._sendCoins()
      break

    /**
     * User clicked finish button before completing sms compliance.
     * If the user has inserted any bills, set the sendCoins state
     * else redirect user to chooseCoin state
     */
    case 'finishBeforeSms':
      if (this.tx.direction === 'cashOut') this._idle()
      if (this.tx.fiat.gt(0)) return this._sendCoins()
      this._idle()
      break
    case 'completed':
      this._completed()
      break
    case 'machine':
      this._machine()
      break
    case 'cancelMachine':
      this._cancelMachine()
      break
    case 'powerOff':
      this._powerOffButton()
      break
    case 'cam':
      this._cam()
      break
    case 'fixTransaction':
      this._fixTransaction()
      break
    case 'abortTransaction':
      this._abortTransaction()
      break
    case 'chooseFiatCancel':
      this._chooseFiatCancel()
      break
    case 'fiatButton':
      this._fiatButton(req.data)
      break
    case 'clearFiat':
      this._clearFiat()
      break
    case 'depositTimeout':
      this._depositTimeout()
      break
    case 'depositTimeoutNotSent':
      this.depositTimeoutNotSent()
      break
    case 'cashOut':
      this._cashOut()
      break
    case 'redeem':
      this._redeem()
      break
    case 'changeLanguage':
      this._timedState('changeLanguage')
      break
    case 'setLocale':
      this._setLocale(req.data)
      break
    case 'idle':
      this._idle()
      break
    case 'chooseCoin':
      this._chooseCoin(req.data)
      break
    case 'retryFacephoto':
      this.retryFacephoto()
      break
    case 'scanIdCardPhoto':
      idCardPhoto.dispatch('READY_TO_SCAN')
      break
    case 'permissionIdCompliance':
      this.permissionsGiven.id = true
      this._continueSmsCompliance()
      break
    case 'permissionSmsCompliance':
      this.permissionsGiven.sms = true
      this._continueSmsCompliance()
      break
    case 'permissionPhotoCompliance':
      this.permissionsGiven.photo = true
      this._continueSmsCompliance()
      break
    case 'permissionUsSsnCompliance':
      this.permissionsGiven.usSsn = true
      this._continueSmsCompliance()
      break
    case 'blockedCustomerOk':
      this._idle()
      break
    case 'termsAccepted':
      this.acceptTerms()
      break
    case 'invalidAddressTryAgain':
      this._startAddressScan()
      break
    case 'printAgain':
      this._privateWalletPrinting()
      break
    case 'printerScanAgain':
      this._startPrintedWalletScan()
      break
    case 'usSsn':
      this.registerUsSsn(req.data)
      break
    case 'insertPromoCode':
      this._insertPromoCode()
      break
    case 'cancelPromoCode':
      this._cancelPromoCode()
      break
    case 'submitPromoCode':
      this._submitPromoCode(req.data)
      break
    case 'permissionCustomInfoRequest':
      this.permissionsGiven[this.customInfoRequestId] = true
      this._continueSmsCompliance()
      break
    case 'cancelCustomInfoRequest':
      this.failedCompliance = this.customInfoRequestId
      this.failedComplianceValue = this.requirementAmountTriggered[this.failedCompliance]

      if (this.returnState && !_.includes(this.complianceReason, ARE_YOU_SURE_HANDLED_SMS_COMPLIANCE)) {
        return this.smsFlowHandleReturnState()
      }
      this._idle()
      break
    case 'customInfoRequestSubmit':
      return this.registerCustomInfoRequestData(req.data)
    case 'sendSmsReceipt':
      this._sendSmsReceipt()
      break
    case 'printReceipt':
      this._startPrintReceipt()
      break
    case 'recyclerContinue':
      this.recyclerContinue()
      break
    case 'maintenanceRestart':
      this._restartServices('Maintenance restart', true)
      break
    default:
      break
  }
}

Brain.prototype._continueSmsCompliance = function () {
  if (this.tx.direction === 'cashOut' || !this.tx.toAddress) {
    return this.smsCompliance({ returnState: this.returnState })
  }

  const returnState = this.billValidatorHasShutter(this.billValidator)
    ? this.tx.fiat.eq(0)
      ? 'acceptingFirstRecyclerBills'
      : 'acceptingRecyclerBills'
    : this.tx.fiat.eq(0)
      ? 'acceptingFirstBill'
      : 'acceptingBills'
  this.smsCompliance({ returnState })
}

Brain.prototype._setState = function _setState (state, oldState) {
  if (this.state === state) return false

  if (oldState) this._assertState(oldState)

  if (this.currentScreenTimeout) {
    clearTimeout(this.currentScreenTimeout)
    this.currentScreenTimeout = null
  }

  // Starting a transaction
  if (this.isIdleState()) this.trader.setConfigVersion()

  this.state = state

  this.emit(state)
  this.emit('newState', state)
  if (this.trader) this.trader.stateChange(state, this.isIdleState())

  return true
}

Brain.prototype._locked = function _locked () {
  this._setState('lockedPass', 'locked')
  this.browser().send({ action: 'lockedPass' })
}

Brain.prototype._unlock = function _unlock () {
  this._wifiList()
}

Brain.prototype._cancelLockPass = function _cancelLockPass () {
  this._setState('locked', 'lockedPass')
  this.browser().send({ action: 'locked' })
}

Brain.prototype._wifiList = function _wifiList () {
  this._setState('wifiList')
  this.browser().send({ action: 'wifiList' })
}

Brain.prototype._wifiPass = function _wifiPass (data) {
  this.browser().send({ action: 'wifiPass', wifiSsid: data })
  this.wifi.stopScanning()
  this._setState('wifiPass')
  console.log('connecting to %s', data.ssid)
}

Brain.prototype._wifiConnect = function _wifiConnect (data) {
  this._setState('wifiConnecting', 'wifiPass')
  this.browser().send({ action: 'wifiConnecting' })
  const rawSsid = data.rawSsid
  const ssid = data.ssid
  const self = this
  this.wifi.connect(rawSsid, ssid, data.pass, function (err, ip) {
    if (err) {
      // TODO: error screen
      console.log(err.stack)
      const ssidData = {
        ssid: ssid,
        displaySsid: self.wifi.displaySsid(ssid)
      }
      self._wifiPass(ssidData)
    } else {
      self.config.ip = ip
      self._wifiConnected()
    }
  })
}

Brain.prototype._cancelWifiList = function _cancelWifiList () {
  //  this._setState('locked', 'wifiList')
  //  this.browser().send({action: 'locked'})
}

Brain.prototype._cancelWifiPass = function _cancelWifiPass () {
  this.browser().send({ action: 'wifiList' })
  this.wifi.startScanning()
  this._setState('wifiList', 'wifiPass')
}

Brain.prototype._wifiConnecting = function _wifiConnecting () {
  this._setState('wifiConnecting')
  this.browser().send({ action: 'wifiConnecting' })
}

Brain.prototype._wifiConnected = function _wifiConnected () {
  if (this.state === 'maintenance') return
  this._setState('wifiConnected')
  this.initTrader()
}

Brain.prototype._unpaired = function _unpaired () {
  this._setState('unpaired')
  this.browser().send({ action: 'unpaired', version })
  db.clean(this.dbRoot)
}

Brain.prototype._pairingScan = function _pairingScan () {
  this._setState('pairingScan')
  this.browser().send({ action: 'pairingScan' })

  this.scanner.scanPairingCode((err, totem) => {
    if (err) return this._pairingError(err)
    if (!totem) return this.initTrader()

    this._pair(totem)
  })
}

Brain.prototype.activate = function activate () {
  const connectionInfo = pairing.connectionInfo(this.connectionInfoPath)
  const config = this.rootConfig
  const protocol = config.http ? 'http:' : 'https:'

  this._transitionState('booting')

  if (config.mockTrader) {
    this.trader = require('./mocks/trader')(protocol, this.clientCert, connectionInfo, this.dataPath, deviceConfig.cryptomatModel)
  } else {
    this.trader = require('./trader')(protocol, this.clientCert, connectionInfo, this.dataPath, deviceConfig.cryptomatModel)
  }

  this.idVerify = require('./compliance/id_verify').factory({ trader: this.trader })

  this._initTraderEvents()

  return this.traderRun()
    .then(() => this.initNetworkMeasurements())
    .then(() => this.initValidator())
}

Brain.prototype._pair = function _pair (totem) {
  const self = this
  this._transitionState('pairing')

  const model = platformDisplay(this.determinePlatform())
  return pairing.pair(totem, this.clientCert, this.connectionInfoPath, model, this.numberOfCassettes, this.numberOfRecyclers)
    .then(() => this.activate())
    .catch(err => {
      console.log(err.stack)
      self._pairingError(err)
    })
}

Brain.prototype._pairingError = function _pairingError (err) {
  this._setState('pairingError')
  this.browser().send({ action: 'pairingError', err: err.message })
}

Brain.prototype._isTestMode = function _isTestMode () {
  return this.testModeOn
}

Brain.prototype._testMode = function _testMode () {
  const self = this
  this.testModeOn = true
  this.traderOld = this.trader
  this.trader.removeAllListeners()
  this.trader = require('./mocks/trader')()
  this._initTraderEvents()
  this.networkDown = false
  this.billValidator.run(function () {
    self.trader.run()
    self._idle()
  })
}

Brain.prototype._testModeOff = function _testModeOff () {
  const self = this
  this.billValidator.close(function () {
    self.testModeOn = false
    self.trader.removeAllListeners()
    self.trader = self.traderOld
    self._initTraderEvents()
    self._transitionState('virgin', { version })
  })
}

function buildUiCassettes (units, virtualUnits) {
  const result = _.cloneDeep(units)

  _.each(it => result.push({denomination: it, count: null}), virtualUnits)
  const sortedDenominations =
    _.sortBy(el => parseInt(el.denomination, 10), result)

  return sortedDenominations
}

Brain.prototype._isPendingScreen = function _isPendingScreen () {
  return _.includes(this.state, ['goodbye'])
}

Brain.prototype.initTrader = function initTrader () {
  const connectionInfo = pairing.connectionInfo(this.connectionInfoPath)
  const config = this.rootConfig

  if (!connectionInfo && !config.mockTrader) {
    this._unpaired()
    return false
  }

  this.activate()

  return true
}

Brain.prototype.initValidator = function initValidator () {
  console.log('Waiting for server...')
  const h = setInterval(() => {
    if (_.isNil(this.fiatCode)) return

    clearInterval(h)

    this.billValidator.setFiatCode(this.fiatCode)

    // If the validator is the cash recycler, populate it with cassette information if available
    if (this.isCashRecycler()) {
      return this.billValidator.run(
        err => {
          if (err) return this._billValidatorErr(err)
          console.log('Bill validator connected.')
        },
        this.trader.cassettes,
        this.trader.recyclers
      )
    }

    return this.billValidator.run(err => {
      if (err) return this._billValidatorErr(err)
      console.log('Bill validator connected.')
    })
  }, 200)
}

Brain.prototype._idle = function _idle (locale) {
  const self = this
  const delay = transitionTime
    ? MIN_SCREEN_TIME - (Date.now() - transitionTime)
    : 0

  if (delay > 0 && self._isPendingScreen()) {
    setTimeout(function () { self._idle(locale) }, delay)
    return
  }

  emit('ledsOff')

  this.disableBillValidator()

  if (this.networkDown) return this._forceNetworkDown()

  /*
   * TODO: Once we move to the GraphQL poller: There's a way to manually force
   * a query to run even when using automatic polling.
   */
  const pollPromise = this.trader.poll()
  this.idVerify.reset()
  this.tx = Tx.newTx()
  this.pk = null
  this.bills = null
  this.lastRejectedBillsFiat = BN(0)
  this.failedCompliance = null
  this.failedComplianceValue = null
  this.redeem = false
  this.returnState = null
  this.complianceReason = null
  this.flow = null
  this.permissionsGiven = {}
  this.requirementAmountTriggered = {}
  this.suspendTriggerId = null

  /**
   * Clear any data from previously
   * validated customers (id & dailyVolume)
   */
  this.customer = null
  this.customerTxHistory = []
  this.txBlockedByManualTrigger = false
  facephoto.cleanTCData()

  this._setState('pendingIdle')

  // We've got our first contact with server

  const localeInfo = _.cloneDeep(this.localeInfo)
  locale = locale || localeInfo.primaryLocale
  localeInfo.primaryLocale = locale

  this.localeInfo = localeInfo

  this.trader.clearConfigVersion()
  this.trader.cancelDispense()
  this.scanner.cancel()

  this.tx = Tx.update(this.tx, { fiatCode: this.fiatCode })

  pollPromise
    .then(() => this._idleByMode(this.localeInfo))
    .catch(console.log)
}

Brain.prototype._idleByMode = function _idleByMode (localeInfo) {
  if (this.trader.twoWayMode) {
    this._idleTwoWay(localeInfo)
  } else {
    this._idleOneWay(localeInfo)
  }
}

Brain.prototype.singleCrypto = function singleCrypto () {
  return this.trader.coins.length === 1
}

Brain.prototype.twoWayMode = function twoWayMode () {
  return this.trader.twoWayMode
}

/**
 * Check if the customer is suspended
 *
 * That happens if the customer has reached
 * one of the enabled compliance tier thresholds
 *
 * @name isSuspended
 * @function
 *
 * @param {object} customer Acting customer
 * @param {date} now Current date
 * @returns {bool} Whether customer is suspended or not
 */
Brain.prototype.isSuspended = function isSuspended (customer, now) {
  return customer && customer.suspendedUntil && new Date(customer.suspendedUntil) > now
}

/**
 * Display the suspended screens for customer
 * If the customer hasn't inserted bills yet,
 * the suspendedCustomer screen will displayed with ok button,
 * else the bill screen will be displayed with the relative error message
 *
 * @name showSuspendedCustomer
 * @function
 *
 * @param {object} customer Acting customer
 * @param {date} now Current date
 *
 */
Brain.prototype.showSuspendedCustomer = function showSuspendedCustomer (customer, now) {
  const data = this.getHardLimitReachedData(customer, now)

  /*
   * When doing cashOut just show the hardLimitReached screen
   */
  if (this.tx.direction === 'cashOut') {
    return this._timedState('hardLimitReached', { data })
  }

  /*
   * Current transaction's fiat not including current bill
   */

  const insertedBills = this.tx.fiat.gt(0)
  if (!insertedBills) {
    return this._timedState('hardLimitReached', { data })
  }

  /*
   * Set acceptingBills first as transition (in updateBillsScreen) so that sendOnly
   * reason message would be displayed on that screen
   */
  this.updateBillsScreen(true)
    .then(() => {
      this.browser().send({
        sendOnly: true,
        reason: 'blockedCustomer',
        cryptoCode: this.tx.cryptoCode
      })
    })
}

/*
* Calculates the time difference between the
* current date and the suspension time
*
* @name hardLimitReached
* @function
*
* @param {object} customer Acting customer
* @param {date} now Current date
* @returns {object} hard limit
*/
Brain.prototype.getHardLimitReachedData = function getHardLimitReachedData (customer, now) {
  const diff = new Date(customer.suspendedUntil).valueOf() - now.valueOf()

  const diffInWeeks = _.floor(diff / 1000 / 60 / 60 / 24 / 7)
  const diffInDays = _.floor((diff / 1000 / 60 / 60 / 24) - (diffInWeeks * 7))
  const diffInHours = _.ceil((diff / 1000 / 60 / 60) - (diffInDays * 24) - (diffInWeeks * 7))

  return {
    hardLimit: {
      hardLimitWeeks: diffInWeeks,
      hardLimitDays: diffInDays,
      hardLimitHours: diffInHours
    }
  }
}

/**
 * Check if the customer is blocked
 *
 * That happens if the customer has reached
 * one of the enabled compliance tier thresholds
 * and has the relevant override status to blocked
 *
 * @name isBlocked
 * @function
 *
 * @param {object} customer Acting customer
 * @returns {bool} Whether customer is blocked or not
 */
Brain.prototype.isBlocked = function isBlocked (customer) {
  return customer.authorizedOverride === 'blocked'
}

/**
 * Display the blocked screens for customer
 * If the customer hasn't inserted bills yet,
 * the blockedCustomer screen will displayed with ok button,
 * else the bill screen will be displayed with the relative error message
 *
 * @name showBlockedCustomer
 * @function
 *
 * @param {object} customer Acting customers
 */
Brain.prototype.showBlockedCustomer = function showBlockedCustomer () {
  /*
   * When doing cashOut just show the blockCustomer screen
   */
  if (this.tx.direction === 'cashOut') {
    return this._transitionState('blockedCustomer')
  }

  /*
   * Current transaction's fiat not including current bill
   */

  const insertedBills = this.tx.fiat.gt(0)
  if (!insertedBills) {
    return this._transitionState('blockedCustomer', { insertedBills })
  }

  /*
   * Set acceptingBills first as transition (in updateBillsScreen) so that sendOnly
   * reason message would be displayed on that screen
   */
  this.updateBillsScreen(true)
    .then(() => {
      this.browser().send({
        sendOnly: true,
        reason: 'blockedCustomer',
        cryptoCode: this.tx.cryptoCode
      })
    })
}

Brain.prototype.smsCompliance = function smsCompliance (opts = {}) {
  this.returnState = opts.returnState
  this.complianceReason = opts.reason

  /**
   * If the phone is already verified
   * proceeed with the next compliance tier
   */
  if (this.tx.phone) {
    return this.smsFlowHandleReturnState()
  }

  const flow = new sms.Flow({ noCode: opts.noCode })
  this.flow = flow

  flow.on('screen', rec => {
    this._transitionState(rec.screen, { context: 'compliance' })
  })

  flow.on('idle', () => {
    this._idle()
  })

  flow.on('sendCode', phone => {
    this.trader.phoneCode(phone.phone)
      .then(result => {
        this.customer = result.customer
        this.txBlockedByManualTrigger = false

        // BACKWARDS_COMPATIBLITY 7.5
        // Old servers don't send txHistory
        const serverVersion = this.trader.serverVersion
        if (!serverVersion || semver.lt(serverVersion, '7.5.0-beta.0')) {
          this.customerTxHistory = []
        } else {
          this.customerTxHistory = result.customer.txHistory.filter(it => it.id !== this.tx.id)
        }

        this.tx = Tx.update(this.tx, { customerId: result.customer.id })

        /*
         * Check to see if customer is blocked
         * and show the relevant screen
         */
        if (this.isBlocked(this.customer)) {
          this.flow = null
          return this.showBlockedCustomer()
        }
        const now = new Date()

        /*
         * Check to see if customer is suspended
         * and show the relevant screen
         */
        if (this.isSuspended(this.customer, now)) {
          this.flow = null
          return this.showSuspendedCustomer(this.customer, now)
        }

        /*
         * Check to see if customer has individual discounts assigned
         * and apply them
         */
        this.verifyCustomerDiscounts(this.customer.discount, 'individualDiscount')

        return flow.handle('requiredSecurityCode', result.code)
      })
      .catch(err => {
        if (err.name === 'BadNumberError') {
          return flow.handle('badPhoneNumber')
        }

        /**
         * In case of API error throw
         */
        if (err.statusCode === 500) {
          throw err
        }

        /**
         * In case the returnState is acceptingBills,
         * display the acceptingBills screen with
         * networkDown reason and sendOnly flag to true
         * instead of a networkDown screen before user
         * returns to acceptingBills
         *
         * If returnState is not  acceptingBills this flag
         * will be ignored. Brain will handle the networkDown
         *
         */
        this.networkDown = true
        this.smsFlowHandleReturnState()
      })
      .catch(err => {
        this.flow = null
        this._fiatError(err)
      })
  })

  flow.on('success', () => {
    const phone = flow.phone
    this.flow = null

    const txPromise = this.redeem
      ? this.trader.fetchPhoneTx(phone)
      : Promise.resolve(Tx.update(this.tx, { phone }))

    return txPromise
      .then(tx => {
        this.tx = tx
        return this.smsFlowHandleReturnState()
      })
      .catch(err => {
        if (err.statusCode === 404) {
          return this._timedState('unknownPhoneNumber')
        }

        if (err.statusCode === 411) {
        // Transaction not seen on the blockchain
          this.tx = null
          return this._timedState('txNotSeen')
        }

        if (err.statusCode === 412) {
        // There are unconfirmed transactions
          this.tx = null
          return this._timedState('unconfirmedDeposit')
        }

        this._fiatError(err)
        throw err
      })
  })

  flow.on('fail', () => {
    this.flow = null
    this.failedCompliance = 'sms'
    this.failedComplianceValue = this.requirementAmountTriggered[this.failedCompliance]

    if (this.returnState && !_.includes(this.complianceReason, ARE_YOU_SURE_HANDLED_SMS_COMPLIANCE)) {
      return this.smsFlowHandleReturnState()
    }

    this._idle()
  })

  flow.handle('start')
}

Brain.prototype.isManualTier = function isManualTier (tier) {
  return _.get(tier, this.trader.triggersAutomation) === TRIGGER_AUTOMATION.MANUAL
}

Brain.prototype.validateTier = function validateTier (tier, triggerTx, customerTier, requiredTiers) {
  const requiredManualTiers = _.filter(this.isManualTier.bind(this), requiredTiers)
  const scannedManualTiers = _.filter(tier => _.get(tier, this.manualTriggersDataProvided), requiredManualTiers)

  // If the tier is not manual, allow pending values
  if (!_.includes(tier, requiredManualTiers)) return !_.isEmpty(customerTier)

  // If the tier is manual, block pending
  this.txBlockedByManualTrigger = true
  return !_.isEmpty(customerTier) || _.includes(tier, scannedManualTiers)
}

Brain.prototype.setManualTrigger = function setManualTrigger (code) {
  if (this.isManualTier(code)) {
    this.manualTriggersDataProvided[code] = true
  }
}

Brain.prototype.isTierCompliant = function isTierCompliant (tier, triggerTx, requiredTiers) {
  const tx = this.tx
  const customer = this.customer || {}

  // custom requests have uuid
  const tierOrCustom = uuid4.validate(tier) ? 'custom' : tier

  switch (tierOrCustom) {
    case 'sms':
      return !_.isNil(tx.phone)
    case 'idCardData':
      if (customer.idCardDataOverride === 'verified') return true
      if (customer.idCardDataOverride === 'blocked') return false
      return this.validateTier(tier, triggerTx, customer.idCardData, requiredTiers)
    case 'idCardPhoto':
      if (customer.idCardPhotoOverride === 'verified') return true
      if (customer.idCardPhotoOverride === 'blocked') return false
      return this.validateTier(tier, triggerTx, customer.idCardPhotoPath, requiredTiers)
    case 'sanctions':
      return customer.sanctions
    case 'facephoto':
      if (customer.frontCameraOverride === 'verified') return true
      if (customer.frontCameraOverride === 'blocked') return false
      return this.validateTier(tier, triggerTx, customer.frontCameraPath, requiredTiers)
    case 'usSsn':
      if (customer.usSsnOverride === 'verified') return true
      if (customer.usSsnOverride === 'blocked') return false
      return this.validateTier(tier, triggerTx, customer.usSsn, requiredTiers)
    case 'block':
    case 'suspend':
      return false
    case 'custom':
      const customInfoRequestId = tier
      const customerData = _.find(['info_request_id', customInfoRequestId])(customer.customInfoRequestData)

      if (_.isNil(customerData)) return false
      if (customerData.override === 'verified') return true
      if (customerData.override === 'blocked') return false
      return this.validateTier(customInfoRequestId, triggerTx, customerData.customer_data, requiredTiers)
    default:
      throw new Error(`Unsupported tier: ${tier}`)
  }
}

Brain.prototype.minimumFiat = function minimumFiat () {
  const cassette = _.head(this.trader.cassettes)
  const recycler = _.head(this.trader.recyclers)
  return Math.max(cassette?.denomination ?? 0, recycler?.denomination ?? 0)
}

Brain.prototype.smsFlowHandleReturnState = function smsFlowHandleReturnState () {
  this.browser().send({ smsReceiptStatus: this.trader.smsReceiptActive ? 'available' : 'disabled' })

  /**
   * No need to check compliance on redeem,
   * since tx was already checked.
   */
  if (this.redeem) {
    return this._dispenseUpdate(this.tx)
  }

  const returnState = this.returnState
  const tx = this.tx

  const amount = this.complianceAmount()
  const triggerTx = { fiat: amount, direction: tx.direction }

  const nonCompliantTiers = this.nonCompliantTiers(this.trader.triggers, this.customerTxHistory, triggerTx)
  const isCompliant = _.isEmpty(nonCompliantTiers)
  const otherTiers = _.isNil(this.failedCompliance) && !isCompliant

  /**
   * Are there any other compliance tier to run?
   */
  if (otherTiers) {
    return this.runComplianceTiers(nonCompliantTiers)
  }

  // verify if any non compliant manual trigger was scanned and end tx
  if (this.txBlockedByManualTrigger) {
    this.txBlockedByManualTrigger = false
    return this.showBlockedCustomer()
  }

  const isStartOfTx = BN(0).eq(this.tx.fiat)
  const now = new Date()

  if (isStartOfTx && this.isSuspended(this.customer, now)) {
    const data = this.getHardLimitReachedData(this.customer, now)

    return this._timedState('hardLimitReached', { data })
  }

  if (!returnState) {
    /**
     * Return to startScreen
     * to continue cashOut procedure
     */
    if (tx.direction === 'cashOut' && isCompliant) {
      return this.startScreen()
    }

    /**
     * Return to startScreen
     * to continue cashIn procedure
     */
    if (tx.direction === 'cashIn' && isCompliant) {
      return this.startScreen()
    }

    return this._idle()
  }

  if (_.includes(returnState, BILL_ACCEPTING_STATES)) {
    this.enableBillValidator()
  }

  /**
   * Return to idle state only if the pre-sms flow state was
   * acceptingFirstBill and sms flow failed at some point.
   * Otherwise if sms registration was successfull,
   * redirect user to insert the first bill (see below on transition)
   */
  if ((returnState === 'acceptingFirstBill' || returnState === 'acceptingFirstRecyclerBills') && !isCompliant) {
    return this._idle()
  }

  if ((returnState === 'acceptingFirstBill' || returnState === 'acceptingFirstRecyclerBills') && isCompliant) {
    this._transitionState(returnState)
    return this._screenTimeout(() => this._idle(), this.config.billTimeout)
  }

  if (returnState === 'chooseFiat') {
    const failedZeroConf = this.exceedsZeroConf(tx) && _.isNil(tx.phone)
    const failedRegistration = failedZeroConf || !isCompliant

    if (failedRegistration) return this._idle()

    // Phone validation succeeded
    return this.toDeposit()
  }

  if (returnState === 'acceptingBills' || returnState === 'acceptingFirstRecyclerBills') {
    /**
     * If a network error occured during sms compliance authorization,
     * return to acceptingBills first, and then call _networkDown()
     * to display the networkDown reason instantly,
     * instead of showing networkDown screen
     */
    const hasFailedCompliance = !_.isNil(this.failedCompliance)

    this.updateBillsScreen(hasFailedCompliance)
    if (this.networkDown) this._networkDown()
    return
  }

  if (returnState === 'redeemLater') {
    return this._redeemLater()
  }

  if (_.includes(returnState, BILL_ACCEPTING_STATES) && isCompliant) {
    const cb = this.tx.fiat.eq(0)
      ? this._idle.bind(this)
      : this._sendCoins.bind(this)
    this._transitionState(returnState, { tx: this.tx })
    return this._screenTimeout(cb, this.config.billTimeout)
  }

  this._transitionState(returnState)
}

/**
 * Returns the daily volume taking into consideration the compliance restrictions
 * At the start of the tx we add the minimum value for the tx to the volume
 *
 * @returns {BigNumber}
 */
Brain.prototype.complianceAmount = function complianceAmount () {
  const tx = this.tx
  const amount = tx.fiat

  const isStartOfTx = BN(0).eq(amount)

  if (tx.direction === 'cashOut') {
    return isStartOfTx ? this.minimumFiat() : amount
  }

  const lastRejectedFiat = this.lastRejectedBillsFiat

  const lastRejectedBills = _.defaultTo(BN(0), lastRejectedFiat)

  // We can either have no bill inserted or first bill rejected
  // Grab the higher value to add into the daily volume
  if (isStartOfTx) {
    const coin = _.find(['cryptoCode', tx.cryptoCode], this.trader.coins)
    return amount.add(
      BigNumber.max(
        this.billValidator.lowestBill(coin.minimumTx),
        lastRejectedBills
      )
    )
  }

  // On cash in we always have to take lastRejectedBills into account
  return amount.add(lastRejectedBills)
}

/**
 * Handler to show in screen whether or not the user
 * is allowed to proceed inserting bills or forced to
 * click the send button.
 *
 * Two reasons provided:
 *
 *  1. Transaction limit
 *  2. Low balance
 *
 */
Brain.prototype.completeBillHandling = function completeBillHandling (blockedCustomer) {
  // Available cryptocurrency balance expressed in fiat
  const availableCryptoAsFiat = this.balance().sub(this.tx.fiat)
  const highestBill = this.billValidator.highestBill(availableCryptoAsFiat)
  const hasLowBalance = highestBill.lte(0)

  if (hasLowBalance || blockedCustomer) {
    this.disableBillValidator()
  }

  this.browser().send({
    credit: this._uiCredit(),
    sendOnly: hasLowBalance || blockedCustomer,
    reason: blockedCustomer ? 'blockedCustomer' : false,
    cryptoCode: this.tx.cryptoCode
  })
}

Brain.prototype.startScreen = function startScreen () {
  const direction = this.tx.direction

  // reset T&C accept button flag
  this.termsAcceptButtonPressed = false

  // check if terms screen is enabled
  // and user still need to accept terms
  if (this.mustAcceptTerms()) {
    if (this.trader.terms.tcPhoto && this.hasFrontFacingCamera) {
      this.takeFacePhotoTC()
    }
    return this._transitionState('termsScreen')
  }

  if (direction === 'cashOut') return this._chooseFiat()
  if (direction === 'cashIn') return this._start()

  throw new Error(`No such direction ${direction}`)
}

Brain.prototype.mustAcceptTerms = function mustAcceptTerms () {
  return (
    // check if terms screen is enabled
    this.trader.terms &&
    this.trader.terms.active &&
    // and user still need to accept terms
    !this.tx.termsAccepted
  )
}

Brain.prototype.acceptTerms = function acceptTerms () {
  this.scanner.cancel()
  // disable accept button after one click
  this.browser().send({ terms: _.assign(this.trader.terms, { acceptDisabled: true }) })
  if (!this.termsAcceptButtonPressed) {
  // timeout is a safety net to ensure that we close
  // the camera before opening it for another task
    setTimeout(() => {
      // mark terms as accepted
      // and redirect user to start screen
      this.tx = Tx.update(this.tx, { termsAccepted: true })
      this.startScreen()
    }, 1000)
  }
  // avoid setting multiple timeouts
  this.termsAcceptButtonPressed = true
}

function chooseBillDispenser (config) {
  const billDispenserConfig = config.billDispenser
  const billDispenser = billDispenserConfig.model
  const isMockedDispenser = config.mockBillDispenser

  if (commandLine.mockCashRecycler && commandLine.mockCashRecycler === 'hcm2')
    return require('./mocks/hcm2/hcm2').factory(billDispenserConfig)

  if (commandLine.mockCashRecycler && commandLine.mockCashRecycler === 'gsr50')
    return require('./mocks/gsr50/gsr50').factory(billDispenserConfig)

  if (isMockedDispenser) {
    return require('./mocks/billdispenser').factory(billDispenserConfig)
  }

  switch (billDispenser) {
    case 'f56':
      return require('./f56/f56-dispenser').factory(billDispenserConfig)
    case 'hcm2':
      return require('./hcm2/hcm2').factory(billDispenserConfig)
    case 'gsr50':
      return require('./gsr50/gsr50').factory(billDispenserConfig)
    case 'genmega':
      return require('./genmega/genmega-dispenser/genmega-dispenser').factory(billDispenserConfig)
    default:
      // poloon might not be specified since we didn't check against it
      return require('./puloon/puloon-dispenser').factory(billDispenserConfig)
  }
}

Brain.prototype._idleTwoWay = function _idleTwoWay (localeInfo) {
  const cassettes = this.trader.cassettes
  const recyclers = this.trader.recyclers ?? []
  const originalCassettes = this.trader.originalCassettes
  const originalRecyclers = this.trader.originalRecyclers ?? []
  const virtualCassettes = this.trader.virtualCassettes
  const virtualRecyclers = this.trader.virtualRecyclers ?? []

  const units = [...cassettes, ...recyclers]
  const virtualUnits = [...virtualCassettes, ...virtualRecyclers]
  const uiCassettes = buildUiCassettes(units, virtualUnits)
  this.uiCassettes = uiCassettes

  if (!this.billDispenser) {
    this.billDispenser = chooseBillDispenser(this.rootConfig)
  }

  if (!this.billDispenser.initialized) this._transitionState('booting')
  if (this.billDispenser.initializing) return

  return this.billDispenser.init({
    cassettes,
    fiatCode: this.trader.locale.fiatCode,
    recyclers,
    originalCassettes,
    originalRecyclers
  })
    .then(() => this._chooseCoinScreen(localeInfo, uiCassettes))
    .catch(console.log)
}

Brain.prototype._idleOneWay = function _idleOneWay (localeInfo) {
  this._chooseCoinScreen(localeInfo)
}

Brain.prototype._chooseCoinScreen = function _chooseCoinsScreen (localeInfo, cassettes) {
  this._transitionState('chooseCoin', {
    localeInfo: localeInfo,
    cassettes: cassettes,
    coins: this.trader.coins,
    twoWayMode: this.twoWayMode()
  })
}

Brain.prototype._chooseCoin = function _chooseCoin (data) {
  const automatableRequirements = _.keys(this.trader.triggersAutomation)
  this.manualTriggersDataProvided = _.zipObject(automatableRequirements, Array(automatableRequirements.length).fill(false))
  this.txBlockedByManualTrigger = false
  this.tx = Tx.update(this.tx, data)
  this.browser().send({ cryptoCode: data.cryptoCode })
  this.sendRates()
  this.startScreen()
}

Brain.prototype.isIdleState = function isIdleState () {
  return this.state === 'chooseCoin'
}

Brain.prototype._setLocale = function _setLocale (data) {
  const self = this
  this._idle(data.locale)
  this._screenTimeout(function () { self._idle() }, 30000)
}

Brain.prototype.isLowBalance = function isLowBalance () {
  const fiatBalance = this.balance()
  const highestBill = this.billValidator.highestBill(fiatBalance)

  return highestBill.lt(0)
}

Brain.prototype.requiredTiers = function requiredTiers (triggers, history, triggerTx) {
  const triggered = getTriggered(triggers, history, triggerTx)
  const triggeredFormatted = _.map(o => o.customInfoRequestId ? _.assign(o, { requirement: o.customInfoRequestId }) : o, triggered)
  const getHighestSuspend = _.compose(_.get('id'), _.maxBy('suspensionDays'), _.filter({ requirement: REQUIREMENTS.SUSPEND }))

  this.suspendTriggerId = getHighestSuspend(triggeredFormatted)
  this.triggers = triggeredFormatted

  const requirements = _.uniq(_.map(_.get('requirement'))(triggeredFormatted))
  const unorderedTiers = _.isEmpty(requirements) ? [] : _.union(requirements, ['sms'])

  // Custom trigger is identified by its uuid and should be pushed to last
  const requiredTiers = _.sortBy(name => uuid4.validate(name) ? Infinity : _.indexOf(name, ORDERED_REQUIREMENTS))(unorderedTiers)

  this.requirementAmountTriggered = getLowestAmountPerRequirement(triggeredFormatted)
  return requiredTiers
}

Brain.prototype.nonCompliantTiers = function nonCompliantTiers (triggers, history, triggerTx) {
  const requiredTiers = this.requiredTiers(triggers, history, triggerTx)
  return _.filter(tier => !this.isTierCompliant(tier, triggerTx, requiredTiers), requiredTiers)
}

Brain.prototype._start = function _start () {
  if (this.startDisabled) return
  if (this.isLowBalance()) return this._timedState('balanceLow')

  const cryptoCode = this.tx.cryptoCode
  const coin = _.find(['cryptoCode', cryptoCode], this.trader.coins)

  const updateRec = {
    direction: 'cashIn',
    cashInFee: coin.cashInFee,
    commissionPercentage: BN(coin.cashInCommission).div(100),
    rawTickerPrice: BN(coin.rates.ask),
    minimumTx: this.billValidator.lowestBill(coin.minimumTx),
    cryptoNetwork: coin.cryptoNetwork
  }

  const update = _.assignAll([this.tx, updateRec])
  this.tx = Tx.update(this.tx, update)

  const amount = this.complianceAmount()
  const triggerTx = { fiat: amount, direction: this.tx.direction }

  const nonCompliantTiers = this.nonCompliantTiers(this.trader.triggers, this.customerTxHistory, triggerTx)
  const isCompliant = _.isEmpty(nonCompliantTiers)

  if (!isCompliant) {
    return this.smsCompliance()
  }

  const printPaperWallet = this.trader.enablePaperWalletOnly

  this.browser().send({
    tx: this.tx,
    receiptStatus: this.trader.receiptPrintingActive ? 'available' : 'disabled',
    smsReceiptStatus: this.trader.smsReceiptActive && this.customer ? 'available' : 'disabled'
  })

  if (printPaperWallet) {
    try {
      // Only BTC, LTC and BCH supported for now
      if (!_.isNil(coinUtils.createWallet(this.tx.cryptoCode))) {
        return this._privateWalletPrinting()
      }
    } catch (err) {
      return this._idle()
    }
  }

  this._startAddressScan()
}

Brain.prototype._privateWalletPrinting = function _privateWalletPrinting () {
  this._transitionState('cashInWaiting')

  if (!this.printer) {
    console.log('[ERROR]: The kiosk printer was not loaded.')
    return this._timedState('printerError')
  }

  return this.printer.checkStatus(deviceConfig.kioskPrinter, STATUS_QUERY_TIMEOUT)
    .then((printerStatus) => {
      console.log('Kiosk printer status: ', printerStatus)
      if (printerStatus.hasErrors) throw new Error()

      const wallet = coinUtils.createWallet(this.tx.cryptoCode)
      const printerCfg = deviceConfig.kioskPrinter
      this.pk = wallet.privateKey
      return this.printer.printWallet(wallet, printerCfg, this.tx.cryptoCode)
        .then(() => {
          this.tx = Tx.update(this.tx, { isPaperWallet: true, toAddress: wallet.publicAddress })
          this._startPrintedWalletScan(this.tx.toAddress)
        })
    })
    .catch((err) => {
      console.log('[ERROR]: The kiosk printer is in an invalid state.', err)
      return this._timedState('printerError')
    })
}

Brain.prototype._startPrintedWalletScan = function _startPrintedWalletScan () {
  this._transitionState('printerScanAddress')
  const txId = this.tx.id

  if (this.hasNewScanBay()) this.scanBayLightOn()

  this.scanner.scanPK((err, pk) => {
    this.scanBayLightOff()
    clearTimeout(this.screenTimeout)
    this.startDisabled = false

    if (err) this.emit('error', err)
    const startState = _.includes(this.state, ['printerScanAddress', 'goodbye'])
    const freshState = this.tx.id === txId && startState

    if (!freshState) return
    if (!pk) return this._idle()
    if ((err && err.message === 'Invalid address') || this.pk !== pk) {
      return this._timedState('printerScanningError')
    }

    this.browser().send({ tx: this.tx })
    this._handleScan(this.tx.toAddress)
  })

  this.screenTimeout = setTimeout(() => {
    if (this.state !== 'printerScanAddress') return
    this.scanner.cancel()
  }, this.config.qrTimeout)
}

Brain.prototype.scanBayLightOn = function scanBayLightOn () {
  emit('scanBayLightOn')
}

Brain.prototype.scanBayLightOff = function scanBayLightOff () {
  emit('scanBayLightOff')
}

Brain.prototype.handleUnresponsiveCamera = function handleUnresponsiveCamera () {
  if (!this.scanner.isOpened()) return this._idle()

  this._transitionState('maintenance')

  let handle = setInterval(() => {
    if (this.scanner.isOpened()) return
    clearInterval(handle)
    this._idle()
  }, 200)
}

Brain.prototype._scanActionCancel = function _scanActionCancel (fsm) {
  this.clearTimeoutToScannerCancel()
  this.scanner.cancel()
  fsm.dispatch('FAIL')
}

Brain.prototype._cancelIdScan = function _cancelIdScan () {
  this.clearTimeoutToScannerCancel()
  this.startDisabled = true
  this._bye({ timeoutHandler: () => { this.handleUnresponsiveCamera() } })
  this.scanner.cancel()
}

Brain.prototype.hasNewScanBay = function hasNewScanBay () {
  const model = deviceConfig.cryptomatModel
  return model === 'aveiro' || model === 'sintra' || model === 'gaia' || model === 'tejo'
}

Brain.prototype._startAddressScan = function _startAddressScan () {
  if (this.billValidatorErrorFlag) {
    this._transitionState('cashInDisabled')
    return setTimeout(() => {
      this._idle()
    }, 7000)
  }
  this._transitionState('scanAddress')
  const txId = this.tx.id

  if (this.hasNewScanBay()) this.scanBayLightOn()

  this.scanner.scanMainQR(this.tx.cryptoCode, (err, address) => {
    this.scanBayLightOff()
    clearTimeout(this.screenTimeout)
    this.startDisabled = false

    if (err && err.message === 'Invalid address') return this._invalidAddress()
    if (err && err.message === 'Non-zero amount invoice supplied.') return this._invalidAddress(true)
    if (err) this.emit('error', err)
    const startState = _.includes(this.state, ['scanAddress', 'goodbye'])
    const freshState = this.tx.id === txId && startState

    if (!freshState) return
    if (!address) return this._idle()
    this._handleScan(address)
  })

  this.screenTimeout = setTimeout(() => {
    if (this.state !== 'scanAddress') return
    this.scanner.cancel()
  }, this.config.qrTimeout)
}

Brain.prototype._bye = function _bye (opts) {
  this._timedState('goodbye', opts)
}

Brain.prototype._invalidAddress = function _invalidAddress (lnInvoiceTypeError) {
  this._timedState('invalidAddress', {
    timeout: this.config.invalidAddressTimeout,
    data: { lnInvoiceTypeError }
  })
}

Brain.prototype._cancelScan = function _cancelScan () {
  this.startDisabled = true
  // TODO new-admin
  this._bye({ timeoutHandler: () => { this.handleUnresponsiveCamera() } })
  this.scanner.cancel()
}

Brain.prototype._cancelInsertBill = function _cancelInsertBill () {
  this.probeLnHardLimit = null
  this._idle()
  this.disableBillValidator()
}

Brain.prototype.isStaticState = function isStaticState () {
  const staticStates = ['chooseCoin', 'idle', 'pendingIdle', 'dualIdle',
    'networkDown', 'unpaired', 'maintenance', 'virgin', 'wifiList']

  return _.includes(this.state, staticStates)
}

Brain.prototype.balance = function balance () {
  const cryptoCode = this.tx.cryptoCode
  if (!cryptoCode) throw new Error('No cryptoCode, this shouldn\'t happen')

  return this.trader.balances[cryptoCode]
}

Brain.prototype.sendRates = function sendRates () {
  const cryptoCode = this.tx.cryptoCode
  if (!cryptoCode) return

  const rec = {
    fiatCode: this.fiatCode,
    rates: {
      rates: this.trader.rates(cryptoCode),
      cryptoCode: cryptoCode,
      coins: coinUtils.cryptoCurrencies()
    },
    coins: this.trader.coins,
    twoWayMode: this.twoWayMode(),
    terms: _.set('delayTimer', this.config.termsDelay, this.trader.terms),
    operatorInfo: this.trader.operatorInfo,
    areThereAvailablePromoCodes: this.trader.areThereAvailablePromoCodes,
    supportedCoins: this.mapCryptoUnitsDisplay(this.trader.coins)
  }

  this.browser().send(rec)
}

Brain.prototype._pollUpdate = function _pollUpdate (needsRefresh) {
  const locale = this.trader.locale
  this.fiatCode = locale.fiatCode
  this.localeInfo = _.merge(locale.localeInfo, { country: locale.country })

  if (!this.isIdleState()) return

  this.sendRates()
  if (needsRefresh) this._idle()
}

Brain.prototype._networkDown = function _networkDown () {
  if (this.state === 'networkDown') return

  if (_.isEmpty(this.trader.coins)) {
    console.log('No active cryptocurrencies.')
  }

  this.networkDown = true

  const tx = this.tx

  const doForceDown = !tx ||
    !tx.direction ||
    (tx.direction === 'cashIn' && _.isEmpty(tx.bills)) ||
    (tx.direction === 'cashOut' && !tx.toAddress)

  if (doForceDown) return this._forceNetworkDown()

  if (tx.direction !== 'cashIn') return
}

Brain.prototype._forceNetworkDown = function _forceNetworkDown () {
  const self = this

  this.trader.clearConfigVersion()

  if (!this.hasConnected && this.state !== 'connecting') {
    this._transitionState('connecting')
    setTimeout(function () {
      self.hasConnected = true
      if (self.state === 'connecting') self._idle()
    }, self.config.connectingTimeout)
    return
  }

  if (this.hasConnected) this._transitionState('networkDown')
}

const isNonTx = state => _.includes(state, NON_TX_STATES)

let firstUp = true
Brain.prototype._networkUp = function _networkUp () {
  // Don't go to start screen yet
  if (!this.billValidator.hasDenominations()) return

  this.networkDown = false
  this.hasConnected = true

  if (firstUp) {
    firstUp = false
    this.processPending()
  }

  if (isNonTx(this.state)) return this._idle()
}

Brain.prototype._timedState = function _timedState (state, opts) {
  const self = this
  opts = opts || {}

  if (this.state === state) {
    // console.trace('WARNING: Trying to set to same state: %s', state)
    return
  }
  const timeout = opts.timeout || 30000
  const handler = opts.timeoutHandler
    ? opts.timeoutHandler
    : opts.revertState
      ? function () { self._transitionState(opts.revertState) }
      : function () { self._idle() }

  this._transitionState(state, opts.data)
  this._screenTimeout(handler, timeout)
}

Brain.prototype._transitionState = function _transitionState (state, auxData) {
  // TODO refactor code to use this
  // If we're in maintenance state, we stay there till we die
  if (this.state === state || this.state === 'maintenance') return false
  const rec = { action: state, direction: this.tx && this.tx.direction }
  transitionTime = Date.now()
  this._setState(state)
  this.browser().send(_.merge(auxData, rec))
  return true
}

Brain.prototype._cryptoFractionalDigits = function _cryptoFractionalDigits (amount) {
  const log = Math.floor(Math.log(amount) / Math.log(10))
  return (log > 0) ? 2 : 2 - log
}

Brain.prototype._assertState = function _assertState (expected) {
  const actual = this.state
  console.assert(actual === expected,
    'State should be ' + expected + ', is ' + actual)
}

Brain.prototype._handleScan = function _handleScan (address) {
  const waitingTimeout = setTimeout(() => {
    this._transitionState('cashInWaiting')
  }, MIN_WAITING)

  const t0 = Date.now()

  this.probeLnHardLimit = null

  if (this.tx.cryptoCode === 'LN') {
    this.trader.probeLN({ address: address, cryptoCode: this.tx.cryptCode })
      .then(({ hardLimits }) => {
        this.probeLnHardLimit = _.reduce((acc, elem) => {
          const amount = _.toNumber(_.first(elem))
          if (_.last(elem) && amount >= acc) {
            return amount
          }
          return acc
        }, null, _.toPairs(hardLimits))
      })
      .catch(err => {
        console.error(err)
        this.probeLnHardLimit = null
      })
  }

  return this.updateTx({ toAddress: address })
    .then(it => {
      this.updateTxCustomerPhoto(it).catch(console.log)
      clearTimeout(waitingTimeout)

      const elapsed = Date.now() - t0
      const extraTime = MIN_WAITING * 2 - elapsed
      const remaining = this.state === 'cashInWaiting'
        ? Math.max(0, extraTime)
        : 0

      if (it.addressReuse) {
        return setTimeout(() => {
          this._timedState('addressReuse')
        }, remaining)
      }

      if (it.blacklisted) {
        return setTimeout(() => {
          this._timedState('suspiciousAddress')
        }, remaining)
      }

      setTimeout(() => {
        return this._firstBill()
      }, remaining)
    })
    .catch(e => {
      if (e.statusCode === SCORE_THRESHOLD_REACHED_CODE || e.statusCode === CIPHERTRACE_ERROR_CODE) {
        clearTimeout(waitingTimeout)
        return this.showBlockedCustomer()
      }

      throw e
    })
}

function emit (_event) {
  const event = _.isString(_event)
    ? { action: _event }
    : _event

  actionEmitter.emit('brain', event)
}

Brain.prototype._firstBill = function _firstBill () {
  this.billValidatorHasShutter(this.billValidator)
    ? this._setState('acceptingFirstRecyclerBills')
    : this._setState('acceptingFirstBill')
  this.browser().send({
    billValidator: this.billValidator.name || '',
    action: 'scanned',
    buyerAddress: coinUtils.formatAddress(this.tx.cryptoCode, this.tx.toAddress)
  })
  this.enableBillValidator()
  this._screenTimeout(() => this._idle(), this.config.billTimeout)
}

// Bill validating states

Brain.prototype._billsInserted = function _billsInserted () {
  emit('billValidatorAccepting')
  this.browser().send({ action: 'acceptingBill' })
  this._setState('billInserted')
}

Brain.prototype.enableBillValidator = function enableBillValidator () {
  emit('billValidatorPending')
  this.billValidator.enable()
}

Brain.prototype.reenableBillValidator = function reenableBillValidator () {
  this.billValidator.reenable()
}

Brain.prototype.disableBillValidator = function disableBillValidator () {
  emit('billValidatorOff')
  this.billValidator.disable()
}

Brain.prototype._billsRead = function _billsRead (_data) {
  const billValidator = this.billValidator
  const data = this.isCashRecycler() ? _data : [_data]

  if (!_.includes(this.state, BILL_ACCEPTING_STATES)) {
    console.trace('Attempting to reject, not in bill accepting state.')
    return billValidator.reject()
  }

  this.insertBills(data)

  // Current inserting bill
  const currentBills = this.getBillsFiatValue(this.bills)

  // Current transaction's fiat not including current bill
  const fiatBeforeBills = this.tx.fiat

  // Total fiat inserted including current bill
  const fiatAfterBills = fiatBeforeBills.add(currentBills)

  // Limit next bills by failed compliance value
  // if value is null it was triggered by velocity or consecutive days
  const failedTierThreshold = _.isNil(this.failedCompliance) ? BN(Infinity) : BN(this.failedComplianceValue || 0)

  // Available cryptocurrency balance expressed in fiat not including current bill
  const remainingFiatToInsert = BN.klass.min(this.balance(), failedTierThreshold).sub(fiatAfterBills)

  // Minimum allowed transaction
  const minimumAllowedTx = this.tx.minimumTx

  if (remainingFiatToInsert.lt(currentBills)) {
    billValidator.reject()

    const highestBill = billValidator.highestBill(remainingFiatToInsert)

    if (highestBill.lte(0)) {
      console.log('DEBUG: low balance, attempting disable')
      this.disableBillValidator()
      this.browser().send({
        sendOnly: true,
        cryptoCode: this.tx.cryptoCode
      })

      return
    }

    this.browser().send({
      action: 'highBill',
      highestBill: highestBill.toNumber(),
      reason: 'lowBalance'
    })

    return
  }

  if (fiatAfterBills.lt(minimumAllowedTx)) {
    billValidator.reject()

    const lowestBill = billValidator.lowestBill(minimumAllowedTx)

    this.browser().send({
      action: 'minimumTx',
      lowestBill: lowestBill.toNumber()
    })

    return
  }

<<<<<<< HEAD
  const amount = fiatBeforeBills.add(currentBills)
=======
  if (!_.isNull(this.probeLnHardLimit)) {
    const remainingFiatToProbeLimit = BN(this.probeLnHardLimit).sub(fiatBeforeBill)

    if (remainingFiatToProbeLimit.lt(currentBill)) {
      billValidator.reject()

      const highestBill = billValidator.highestBill(remainingFiatToProbeLimit)

      if (highestBill.lte(0)) {
        console.log('DEBUG: LN probe hard limit, attempting disable')
        this.disableBillValidator()
        this.browser().send({
          sendOnly: true,
          cryptoCode: this.tx.cryptoCode
        })

        return
      }

      this.browser().send({
        action: 'highBill',
        highestBill: highestBill.toNumber(),
        reason: 'lowBalance'
      })
      return
    }
  }

  const amount = fiatBeforeBill.add(currentBill)
>>>>>>> d42e3d3e
  const triggerTx = { fiat: amount, direction: this.tx.direction }

  const nonCompliantTiers = this.nonCompliantTiers(this.trader.triggers, this.customerTxHistory, triggerTx)
  const isCompliant = _.isEmpty(nonCompliantTiers)

  // If threshold is 0,
  // the sms verification is being handled at the beginning of this.startScreen.
  if (!isCompliant) {
    // Cancel current bill and disable the insertion of more bills until the compliance is cleared
    this.billValidator.reject()
    this.lastRejectedBillsFiat = currentBills
    this.disableBillValidator()

    // If id tier force another verification screen
    const nonCompliantTier = _.head(nonCompliantTiers)
    const idTier = nonCompliantTier === 'idCardData' || nonCompliantTier === 'idCardPhoto'
    if (idTier) return this.transitionToVerificationScreen(nonCompliantTier)

    return this.runComplianceTiers(nonCompliantTiers)
  }

  // verify if any non compliant manual trigger was scanned and end tx
  if (this.txBlockedByManualTrigger) {
    this.txBlockedByManualTrigger = false
    return this.showBlockedCustomer()
  }

  this.browser().send({
    action: 'acceptingBill',
    readingBills: currentBills.toNumber()
  })
  this._setState('billsRead')
  billValidator.stack()

  return
}

Brain.prototype.runComplianceTiers = function (nonCompliantTiers) {
  const tier = _.head(nonCompliantTiers)

  const isCashIn = this.tx.direction === 'cashIn'
  const idTier = tier === 'idCardData' || tier === 'idCardPhoto'
  const smsTier = tier === 'sms'
  const cameraTier = tier === 'facephoto'
  const usSsnTier = tier === 'usSsn'
  const customTier = uuid4.validate(tier)

  const smsScreen = smsTier && isCashIn && !_.get('sms')(this.permissionsGiven)
  const idScreen = idTier && isCashIn && !_.get('id')(this.permissionsGiven)
  const photoScreen = cameraTier && !_.get('photo')(this.permissionsGiven)
  const usSsnScreen = usSsnTier && !_.get('usSsn')(this.permissionsGiven)
  const customScreen = customTier && !_.get(tier)(this.permissionsGiven)
  if (this.isGenmegaMachine && tier === 'idCardPhoto') {
    this.suspendTriggerId = 'id-card-photo-disabled'
    return complianceTiers.run('suspend', null, null)
  }
  if (photoScreen && !this.hasFrontFacingCamera) {
    this.suspendTriggerId = 'no-ff-camera'
    return complianceTiers.run('suspend', null, null)
  }

  if (customScreen) {
    this.customInfoRequestId = tier
  }

  if (smsScreen || idScreen || photoScreen || usSsnScreen || customScreen) {
    return this.transitionToVerificationScreen(tier)
  }

  complianceTiers.run(tier, this.rootConfig.cryptomatModel || 'sintra', _.find(['requirement', tier])(this.triggers))
}

Brain.prototype.transitionToVerificationScreen = function (tier) {
  const formattedTier = uuid4.validate(tier) ? 'custom' : tier
  switch (formattedTier) {
    case 'idCardData':
    case 'idCardPhoto':
      this._transitionState('permission_id', {
        tx: this.tx
      })
      break
    case 'facephoto':
      this._transitionState('permission_face_photo', {
        tx: this.tx
      })
      break
    case 'usSsn':
      this._transitionState('usSsnPermission', {
        tx: this.tx
      })
      break
    case 'custom':
      this._transitionState('customInfoRequestPermission', {
        tx: this.tx,
        customInfoRequest: _.get('customInfoRequest.customRequest')(_.find(trigger => trigger.customInfoRequestId === this.customInfoRequestId)(this.triggers))
      })
      break
    default:
      this._transitionState('smsVerification', {
        threshold: this.trader.smsVerificationThreshold,
        tx: this.tx
      })
  }
}

Brain.prototype.saveTx = function saveTx (tx) {
  return db.save(this.dbRoot, tx)
}

Brain.prototype.postTx = function postTx (tx) {
  const postTxF = timedout => {
    const updatedTx = _.assign(tx, { timedout })

    return this.trader.postTx(updatedTx)
      .then(serverTx => ({ tx: serverTx }))
  }

  const timeout$ = Rx.Observable.timer(NETWORK_TIMEOUT_INTERVAL)
    .mapTo({ timedout: true })
    .startWith({ timedout: false })
    .share()

  const source$ = Rx.Observable.interval(ACTIVE_POLL_INTERVAL)
    .startWith(-1)
    .combineLatest(timeout$, (x, r) => r.timedout)
    .mergeMap(postTxF)
    .share()

  // Keep trying in background forever until success
  source$.first(r => r.tx).subscribe(r => this.saveTx(r.tx), _ => {})

  return source$
    .merge(timeout$)
    .first(r => r.tx || r.timedout)
    .toPromise()
    .then(r => {
      if (r.tx) return r.tx
      throw new Error('timeout')
    })
}

Brain.prototype.updateTx = function updateTx (updateTx) {
  const newTx = Tx.update(this.tx, updateTx)
  this.tx = newTx

  return this.saveTx(newTx)
    .then(() => this.postTx(newTx))
    .then(tx => {
      this.tx = tx
      return tx
    })
}

Brain.prototype.updateTxCustomerPhoto = function updateTxCustomerPhoto ({ customerId, id, direction }) {
  const tcPhotoData = facephoto.getTCData()
  if (!tcPhotoData) return Promise.resolve()
  return this.trader.updateTxCustomerPhoto(id, customerId, { tcPhotoData: tcPhotoData, direction: direction })
}

// Don't wait for server response
Brain.prototype.fastUpdateTx = function fastUpdateTx (updateTx) {
  console.log('fastUpdateTx', updateTx)
  const newTx = Tx.update(this.tx, updateTx)
  this.tx = newTx

  this.postTx(newTx)
    .catch(err => console.log(err))

  return this.saveTx(newTx)
}

Brain.prototype.commitCashOutTx = function commitCashOutTx () {
  return this.updateTx({})
    .then(tx => {
      const getBtcAddress = url => tx.cryptoCode === 'LN' ? /^(bitcoin:)?(\w+)/i.exec(url)[2] : url
      this.updateTxCustomerPhoto(tx).catch(console.log)
      const amountStr = this.toCryptoUnits(tx.cryptoAtoms, tx.cryptoCode).toString()
      const depositUrl = coinUtils.depositUrl(tx.cryptoCode, tx.toAddress, amountStr)
      const layer2Url = coinUtils.depositUrl(tx.cryptoCode, tx.layer2Address, amountStr)
      const toAddress = getBtcAddress(coinUtils.formatAddress(tx.cryptoCode, tx.toAddress))
      const layer2Address = coinUtils.formatAddress(tx.cryptoCode, tx.layer2Address)

      const depositInfo = {
        toAddress,
        layer2Address,
        depositUrl,
        layer2Url
      }

      this._waitForDispense('notSeen')

      return this.browser().send({ depositInfo })
    })
    .catch(err => this._fiatError(err))
}

Brain.prototype.updateBillsScreen = function updateBillsScreen (blockedCustomer) {
  const bills = this.bills

  // No going back
  this.clearBills()
  this.lastRejectedBillsFiat = BN(0)

  emit('billValidatorPending')

  var billUpdate
  // BACKWARDS_COMPATIBILITY 7.5.0-beta.1
  const serverVersion = this.trader.serverVersion
  if (!serverVersion || semver.lt(serverVersion, '7.5.0-beta.1')) {
    billUpdate = Tx.billUpdateDeprecated(bills)
  } else {
    billUpdate = Tx.billUpdate(bills)
  }

  const state = this.billValidatorHasShutter(this.billValidator)
    ? 'acceptingRecyclerBills'
    : 'acceptingBills'

  return this.fastUpdateTx(billUpdate)
    .then(() => {
      this._transitionState(state, { tx: this.tx })
      this._screenTimeout(() => this._sendCoins(), this.config.billTimeout)
    })
    .then(() => this.completeBillHandling(blockedCustomer))
}

// TODO: clean this up
Brain.prototype._billsRejected = function _billsRejected () {
  const self = this
  if (!_.includes(this.state, BILL_ACCEPTING_STATES) && !_.includes(this.state, COMPLIANCE_VERIFICATION_STATES)) return

  this.clearBills()

  const returnState = this.isCashRecycler()
    ? this.tx.fiat.eq(0)
      ? 'acceptingFirstRecyclerBills'
      : 'acceptingRecyclerBills'
    : this.tx.fiat.eq(0)
      ? 'acceptingFirstBill'
      : 'acceptingBills'

  this._transitionState(returnState)

  this._screenTimeout(function () {
    (returnState === 'acceptingFirstBill' || returnState === 'acceptingFirstRecyclerBills')
      ? self._idle()
      : self._sendCoins()
  }, this.config.billTimeout)

  const response = {
    action: 'rejectedBill',
    credit: this._uiCredit()
  }

  this.browser().send(response)
}

Brain.prototype._billStandby = function _billStandby () {
  if (this.state === 'acceptingFirstRecyclerBills' || this.state === 'acceptingRecyclerBills' || this.state === 'acceptingBills' || this.state === 'acceptingFirstBill') {
    this.enableBillValidator()
  }
}

Brain.prototype._billJam = function _billJam () {
  // TODO FIX: special screen and state for this
  this.browser().send({ action: 'networkDown' })
}

Brain.prototype._billsEnabled = function _billsEnabled (data) {
  this.billValidatorErrorFlag = false // If enabled, previous errors are no longer an issue
  console.log('Bills enabled codes: 0x%s, 0x%s', data.data1.toString(16),
    data.data2.toString(16))
}

Brain.prototype._stackerOpen = function _stackerOpen () {
  return this.trader.notifyCashboxRemoval()
}

Brain.prototype._uiCredit = function _uiCredit () {
  var updatedBills
  // BACKWARDS_COMPATIBILITY 7.5.0-beta.1
  const serverVersion = this.trader.serverVersion
  if (!serverVersion || semver.lt(serverVersion, '7.5.0-beta.1')) {
    updatedBills = Tx.billUpdateDeprecated(this.bills)
  } else {
    updatedBills = Tx.billUpdate(this.bills)
  }
  const tx = Tx.update(this.tx, updatedBills)

  return {
    cryptoCode: tx.cryptoCode,
    fiat: tx.fiat.toNumber(),
    cryptoAtoms: tx.cryptoAtoms.toNumber(),
    lastBill: _.last(tx.bills.map(bill => bill.fiat.toNumber()))
  }
}

/**
 * Clear the rejected bills and keep its amount as the lastRejectedBillsFiat
 *
 * @name clearBills
 * @function
 *
 */
Brain.prototype.clearBills = function clearBills () {
  this.lastRejectedBillsFiat = this.bills ? this.getBillsFiatValue(this.bills).fiat : BN(0)
  this.bills = null
}

Brain.prototype.insertBills = function insertBills (bills) {
  console.assert(!this.bills || this.getBillsFiatValue(this.bills).eq(0), "bill fiat is positive, can't start tx")
  const cryptoCode = this.tx.cryptoCode

  // BACKWARDS_COMPATIBILITY 7.5.1
  const serverVersion = this.trader.serverVersion
  if (!serverVersion || semver.lt(serverVersion, '7.5.1-beta.0')) {
    const exchangeRate = this.trader.rates(cryptoCode).cashIn
    this.bills = _.map(it => Tx.createBillDeprecated(it, exchangeRate, this.tx), bills)
  } else {
    this.bills = _.map(it => Tx.createBill(it, this.tx), bills)
  }

  return this.bills
}

Brain.prototype.getBillsFiatValue = function getBillsFiatValue (bills) {
  return _.reduce((acc, value) => acc.add(value.fiat), BN(0), bills)
}

Brain.prototype._insertPromoCode = function _insertPromoCode () {
  this._transitionState('insertPromoCode')
}

Brain.prototype._cancelPromoCode = function _cancelPromoCode () {
  if (this.tx.direction === 'cashIn') this.returnToCashInState()
  if (this.tx.direction === 'cashOut') this.returnToCashOutState()
}

Brain.prototype._submitPromoCode = function _submitPromoCode (data) {
  const promoCode = data.input

  this.trader.verifyPromoCode(promoCode, this.tx).then(res => {
    /*
      * It's possible for a customer to insert a promo code before inserting the phone data, leading to two possible discounts.
      * In that case, use the bigger discount.
      * See: verifyCustomerDiscounts()
      */
    this.tx = Tx.update(this.tx, { promoCodeApplied: true })

    this.verifyCustomerDiscounts(res.promoCode, 'promoCode')

    const rec = {
      rates: {
        rates: Tx.getRates(this.tx)[this.tx.cryptoCode],
        cryptoCode: this.tx.cryptoCode,
        coins: Tx.coins
      },
      credit: this._uiCredit()
    }

    this.browser().send(rec)

    this.tx.direction === 'cashIn'
      ? this.returnToCashInState()
      : this.returnToCashOutState()
  }).catch(err => {
    console.log('Promo code not found: Error ' + err)
    this._transitionState('invalidPromoCode')
    this._screenTimeout(() => {
      this._cancelPromoCode()
    }, this.config.promoCodeTimeout)
  })
}

Brain.prototype.returnToScanState = function returnToScanState () {
  const callback = this._start.bind(this)
  this._screenTimeout(callback, this.config.qrTimeout)
}

Brain.prototype.returnToCashInState = function returnToCashInState () {
  if (!this.tx.toAddress) return this.returnToScanState()
  const returnState = this.isCashRecycler()
    ? this.tx.fiat.eq(0)
      ? 'acceptingFirstRecyclerBills'
      : 'acceptingRecyclerBills'
    : this.tx.fiat.eq(0)
      ? 'acceptingFirstBill'
      : 'acceptingBills'

  const callback = (returnState === 'acceptingFirstBill' || returnState === 'acceptingFirstRecyclerBills')
    ? this._idle.bind(this)
    : this._sendCoins.bind(this)

  this._transitionState(returnState, { tx: this.tx })
  this._screenTimeout(callback, this.config.billTimeout)
}

Brain.prototype.returnToCashOutState = function returnToCashOutState () {
  this._transitionState('chooseFiat', {
    chooseFiat: this._getFiatButtonResponse(),
    tx: this.tx
  })
  this._screenTimeout(this._chooseFiatCancel.bind(this), 120000)
}

Brain.prototype.verifyCustomerDiscounts = function verifyCustomerDiscounts (discount, source) {
  if (!_.isNil(discount)) {
    /*
      * It's possible for a customer to insert a promo code before inserting the phone data, leading to two possible discounts.
      * In that case, use the bigger discount.
      */
    const currentDiscount = this.tx.discount || 0
    if (discount.discount > currentDiscount) {
      this.tx = Tx.update(this.tx, { discount: discount.discount, discountSource: source })
    }
  }
}

Brain.prototype.recyclerContinue = function recyclerContinue () {
  this.browser().send({ action:'recyclerContinue' })
  return this.billValidator.cashCount()
}

Brain.prototype.actionRequiredMaintenance = function actionRequiredMaintenance () {
  this._setState('actionRequiredMaintenance')
  this.browser().send({ action: 'actionRequiredMaintenance' })
}

Brain.prototype._sendCoins = function _sendCoins () {
  this.browser().send({
    action: 'cryptoTransferPending',
    buyerAddress: coinUtils.formatAddress(this.tx.cryptoCode, this.tx.toAddress)
  })

  this._doSendCoins()
}

Brain.prototype._doSendCoins = function _doSendCoins () {
  const complianceStates = _.concat(COMPLIANCE_VERIFICATION_STATES, COMPLIANCE_REJECTED_STATES)
  if (this.state !== 'acceptingBills' && this.state !== 'acceptingRecyclerBills' && !_.includes(this.state, complianceStates)) return
  return this._executeSendCoins()
}

// This keeps trying until success
Brain.prototype._executeSendCoins = function _executeSendCoins () {
  emit('billValidatorPendingOff')
  this.disableBillValidator()

  this._verifyTransaction()

  const coin = _.find(['cryptoCode', this.tx.cryptoCode], this.trader.coins)

  if (coin.batchable) {
    return this.updateTx({ batched: true })
      .then(tx => this._cashInComplete(tx))
      .catch(err => {
        this._sendCoinsError(err)
        this.tx = _.set('timedout', true, this.tx)
        this.saveTx(this.tx)
      })
  }

  return this.updateTx({ send: true })
    .then(tx => this._cashInComplete(tx))
    .catch(err => {
      this._sendCoinsError(err)
      this.tx = _.set('timedout', true, this.tx)
      this.saveTx(this.tx)
    })
}

// Giving up, go to special screens asking user to contact operator
Brain.prototype._sendCoinsError = function _sendCoinsError (err) {
  console.log('Error sending cryptos: %s', err.message)

  const withdrawFailureRec = {
    credit: this._uiCredit(),
    txId: this.tx.id
  }

  const self = this
  if (err.statusCode === INSUFFICIENT_FUNDS_CODE) {
    setTimeout(function () { self._idle() }, self.config.insufficientFundsTimeout)
    return this._transitionState('insufficientFunds', withdrawFailureRec)
  }
  
  this._transitionState('withdrawFailure', withdrawFailureRec)
  this._timeoutToIdle(60000)
}

// And... we're done!
Brain.prototype._cashInComplete = function _cashInComplete () {
  this._setState('completed')

  this.browser().send({
    action: 'cryptoTransferComplete',
    txId: this.tx.id
  })

  this._screenTimeout(this._completed.bind(this), this.config.completedTimeout)
}

Brain.prototype._sendSmsReceipt = function _sendSmsReceipt () {
  const customer = this.customer
  const data = {
    session: this.tx.id,
    txClass: this.tx.direction
  }

  this.browser().send({ smsReceiptStatus: 'printing' })
  this.trader.smsReceipt(data, customer.id)
    .then(() => this.browser().send({ smsReceiptStatus: 'success' }))
    .catch(() => {
      this.browser().send({ smsReceiptStatus: 'failed' })
      setTimeout(() => {
        this.browser().send({ smsReceiptStatus: 'available' })
      }, 2500)
    })
}

Brain.prototype._startPrintReceipt = function _startPrintReceipt () {
  this.browser().send({ receiptStatus: 'printing' })
  this._printReceipt()
    .then(() => this.browser().send({ receiptStatus: 'success' }))
    .catch(() => {
      this.browser().send({ receiptStatus: 'failed' })
      setTimeout(() => {
        this.browser().send({ receiptStatus: 'available' })
      }, 2500)
    })
}

Brain.prototype._printReceipt = function _printReceipt () {
  if (!this.printer) {
    console.log('[ERROR]: The kiosk printer is not loaded')
    return
  }

  const cashInCommission = BN(1).add(BN(this.tx.commissionPercentage))

  const rate = BN(this.tx.rawTickerPrice).mul(cashInCommission).round(2)
  const date = new Date()
  date.setMinutes(date.getMinutes() + parseInt(this.trader.timezone))

  const dateString = `${date.toISOString().replace('T', ' ').slice(0, 19)}`

  const data = {
    operatorInfo: this.trader.operatorInfo,
    location: deviceConfig.machineLocation,
    customer: this.customer ? this.customer.phone : 'Anonymous',
    session: this.tx.id,
    time: dateString,
    direction: this.tx.direction === 'cashIn' ? 'Cash-in' : 'Cash-out',
    fiat: `${this.tx.fiat.toString()} ${this.tx.fiatCode}`,
    crypto: `${this.toCryptoUnits(this.tx.cryptoAtoms, this.tx.cryptoCode)} ${this.tx.cryptoCode}`,
    rate: `1 ${this.tx.cryptoCode} = ${rate} ${this.tx.fiatCode}`,
    address: this.tx.toAddress,
    txId: this.tx.txHash
  }

  return this.printer.checkStatus(deviceConfig.kioskPrinter, STATUS_QUERY_TIMEOUT)
    .then(() => this.printer.printReceipt(data, deviceConfig.kioskPrinter, this.trader.receiptOptions))
    .catch((err) => {
      console.log('[ERROR]: The kiosk printer is in an invalid state.', err)
      throw err
    })
}

Brain.prototype._verifyTransaction = function _verifyTransaction () {
  if (!this.idVerify.inProgress()) return

  this.idVerify.addTransaction(this.tx)
  this.idVerify.verifyTransaction(function (err) { console.log(err) })
}

Brain.prototype._screenTimeoutHandler = function _screenTimeoutHandler (callback) {
  this.currentScreenTimeout = null
  callback()
}

Brain.prototype._screenTimeout = function _screenTimeout (callback, timeout) {
  const self = this

  if (this.currentScreenTimeout) {
    clearTimeout(this.currentScreenTimeout)
    this.currentScreenTimeout = null
  }

  this.currentScreenTimeout =
    setTimeout(function () { self._screenTimeoutHandler(callback) }, timeout)
}

Brain.prototype._timeoutToIdle = function _timeoutToIdle (timeout) {
  const self = this
  this._screenTimeout(function () { self._idle() }, timeout)
}

Brain.prototype._completed = function _completed () {
  if (this.state === 'goodbye' || this.state === 'maintenance') return
  if (this._isTestMode()) return this._testModeOff()

  emit('ledsOff')

  this._transitionState('goodbye')

  const elapsed = Date.now() - this.bootTime
  if (elapsed > this.config.exitTime) {
    console.log('Scheduled restart.')
    process.exit()
  }

  if (this.billValidatorErrorFlag) {
    this.emit('error', new Error('Bill validator error, exiting post transaction.'))
  }

  this._screenTimeout(() => this._idle(), this.config.goodbyeTimeout)
}

Brain.prototype._machine = function _machine () {
  this.browser().send({ action: 'machine', machineInfo: this.config.unit })
  this._setState('machine')
}

Brain.prototype._cancelMachine = function _cancelMachine () {
  this._idle()
}

Brain.prototype._powerOffButton = function _powerOffButton () {
  const self = this
  this.wifi.clearConfig(function () {
    self._powerOff()
  })
}

Brain.prototype._powerOff = function _powerOff () {
  this._setState('powerOff')
  console.log('powering off')
  cp.execFile('poweroff', ['-d', '2'], {}, function () {
    process.exit(0)
  })
}

Brain.prototype._reboot = function _reboot () {
  console.log('Remote reboot')
  cp.execFile('shutdown', ['-r', 'now'], {}, function () {
    process.exit(0)
  })
}

Brain.prototype._shutdown = function _shutdown () {
  // can only run if machine is no in the middle of a transaction
  if (!this.isStaticState()) {
    console.log('In the middle of a transaction. Will shutdown when it is done...')
    return
  }
  console.log('Remote shutdown')
  cp.execFile('shutdown', ['now'], {}, function () {
    process.exit(0)
  })
}

Brain.prototype._abortTransaction = function _abortTransaction () {
  this._idle()
}

Brain.prototype._setupCheckPower = function _setupCheckPower () {
  const self = this
  setInterval(function () {
    self._checkPower()
  }, this.config.checkPowerTime)
}

// This can only get called when we're not in a transaction
Brain.prototype._checkPower = function _checkPower () {
  if (!this.isStaticState()) return

  // TODO: factor this out to a device-specific module
  const powerStatusPath = this.config.powerStatus
  if (!powerStatusPath) return

  const self = this
  fs.readFile(powerStatusPath, { encoding: 'utf8' }, function (err, res) {
    if (err) {
      console.log(err.stack)
      return
    }
    if (res.match(/^Discharging/)) {
      console.log('Sensed power down.')
      self.powerDown = true
      const elapsed = Date.now() - self.lastPowerUp > self.config.checkPowerTimeout
      if (!elapsed) return
      console.log('Device unplugged. Powering down. Forgetting WiFi.')
      self._setState('powerDown')
      self.wifi.clearConfig(function () {
        self._powerOff()
      })
    }
    self.powerDown = false
    self.lastPowerUp = Date.now()
  })
}

Brain.prototype._restartServices = function _restartServices (reason, restartOthers) {
  console.log('Going down [%s]...', reason)
  if (!restartOthers) {
    return process.exit(0)
  }

  if (this.determinePlatform === 'AAEON')
    cp.execFile('killall', ['chromium-browser'], {}, console.log)
  else
    cp.execFile('supervisorctl', ['restart', 'lamassu-machine', 'lamassu-gsr50'], {}, console.log)
}

Brain.prototype._emptyUnit = function _emptyUnit (isRetry = false) {
  const lockfilePath = path.resolve(this.dataPath, 'empty-unit')
  // Using the bill validator instance, as that is the one available 100% of the time (cash-out can be disabled, losing the bill dispenser reference)
  const billValidator = this.billValidator

  if (_.isNil(billValidator) || billValidator.name !== 'GSR50') {
    console.log(`Received an emptyUnit request, but ${_.isNil(billValidator) ? `no bill validator is instanced` : `the bill validator is not GSR50`}. This request will be ignored`)
    return
  }

  this._transitionState('maintenance')
  const returnCall = isRetry
    ? pify(fs.readFile)(lockfilePath, { encoding: 'utf8' }).then(JSON.parse)
    : this.billValidator.emptyUnit()
  console.log('GSR50: Empty Unit running, isRetry?', isRetry)
  return returnCall
    .then(r => {
      if (!isRetry) fs.writeFile(lockfilePath, JSON.stringify(r), () => {})
      return this.trader.emptyUnit(r)
        .then(() => fs.unlink(lockfilePath, () => {}))
        .then(() => this.billValidator.updateCounts(r.units))
    })
    .catch(console.error)
    .finally(() => this._idle())
}

Brain.prototype._refillUnit = function _refillUnit (isRetry = false) {
  const lockfilePath = path.resolve(this.dataPath, 'refill-unit')
  // Using the bill validator instance, as that is the one available 100% of the time (cash-out can be disabled, losing the bill dispenser reference)
  const billValidator = this.billValidator

  if (_.isNil(billValidator) || billValidator.name !== 'GSR50') {
    console.log(`Received a refillUnit request, but ${_.isNil(billValidator) ? `no bill validator is instanced` : `the bill validator is not GSR50`}. This request will be ignored`)
    return
  }

  this._transitionState('maintenance')
  const returnCall = isRetry
    ? pify(fs.readFile)(lockfilePath, { encoding: 'utf8' }).then(JSON.parse)
    : this.billValidator.refillUnit()
  console.log('GSR50: Refill Unit running, isRetry?', isRetry)
  return returnCall
    .then(r => {
      if (!isRetry) fs.writeFile(lockfilePath, JSON.stringify(r), () => {})
      return this.trader.refillUnit(r)
        .then(() => fs.unlink(lockfilePath, () => {}))
        .then(() => this.billValidator.updateCounts(r.units))
    })
    .catch(console.error)
    .finally(() => this._idle())
}

Brain.prototype._unpair = function _unpair () {
  if (!pairing.isPaired(this.connectionInfoPath)) return

  console.log('Unpairing')
  this.stop()
  pairing.unpair(this.connectionInfoPath)

  console.log('Unpaired. Rebooting...')
  this._setState('unpaired')
  this.browser().send({ action: 'unpaired' })
  db.clean(this.dbRoot)
  setTimeout(() => this._restartServices('Unpair'), 2000)
}

Brain.prototype._billValidatorErr = function _billValidatorErr (err) {
  if (!err) err = new Error('Bill Validator error')

  if (this.billValidatorErrorFlag) return // Already being handled

  if (this.tx && this.tx.bills.length > 0) {
    this.billValidatorErrorFlag = true
    this.disableBillValidator() // Just in case. If error, will get throttled.
    this.browser().send({ credit: this._uiCredit(), sendOnly: true, reason: 'validatorError' })
    return
  }

  if (this.powerDown) return

  this.billValidatorErrorFlag = true
}

Brain.prototype._getFiatButtonResponse = function _getFiatButtonResponse () {
  const tx = this.tx
  const cassettes = this.trader.cassettes
  const virtualCassettes = this.trader.virtualCassettes
  const recyclers = this.trader.recyclers
  const virtualRecyclers = this.trader.virtualRecyclers

  const units = [...cassettes, ...recyclers]
  const virtualUnits = [...virtualCassettes, ...virtualRecyclers]

  const txLimit = getAmountToHardLimit(this.trader.triggers, this.customerTxHistory, tx)
  const activeDenominations = Tx.computeCashOut(tx, units, virtualUnits, txLimit)

  return { tx, activeDenominations }
}

Brain.prototype._chooseFiat = function _chooseFiat () {
  const amount = this.complianceAmount()
  const triggerTx = { fiat: amount, direction: 'cashOut' }

  const response = this._getFiatButtonResponse()
  if (response.activeDenominations.isEmpty) return this._timedState('outOfCash')

  const nonCompliantTiers = this.nonCompliantTiers(this.trader.triggers, this.customerTxHistory, triggerTx)
  const isCompliant = _.isEmpty(nonCompliantTiers)

  if (!isCompliant) {
    return this.smsCompliance()
  }

  const txId = this.tx.id
  const cryptoCode = this.tx.cryptoCode
  const coin = _.find(['cryptoCode', cryptoCode], this.trader.coins)

  const updateRec = {
    direction: 'cashOut',
    fiatCode: this.fiatCode,
    commissionPercentage: BN(coin.cashOutCommission).div(100),
    rawTickerPrice: BN(coin.rates.bid)
  }

  const update = _.assignAll([this.tx, updateRec])

  this.tx = Tx.update(this.tx, update)

  this._transitionState('chooseFiat', {
    chooseFiat: response,
    isCashInOnlyCoin: coin.isCashInOnly,
    receiptStatus: this.trader.receiptPrintingActive ? 'available' : 'disabled'
  })
  const self = this
  this.dirtyScreen = false
  const interval = setInterval(function () {
    const doClear = self.state !== 'chooseFiat' ||
      self.tx.id !== txId
    if (doClear) return clearInterval(interval)

    const isDirty = self.dirtyScreen
    self.dirtyScreen = false
    if (isDirty) return
    clearInterval(interval)
    self._idle()
  }, 120000)
}

Brain.prototype._chooseFiatCancel = function _chooseFiatCancel () {
  this._idle()
}

Brain.prototype._fiatButtonResponse = function _fiatButtonResponse () {
  this.dirtyScreen = true
  const response = this._getFiatButtonResponse()
  this.browser().send({ fiatCredit: response })
}

Brain.prototype._fiatButton = function _fiatButton (data) {
  const denomination = parseInt(data.denomination, 10)
  const tx = this.tx

  const buttons = this._getFiatButtonResponse()
  const cryptoCode = tx.cryptoCode

  // We should always have enough available if the button could be pressed,
  // just double-checking

  if (buttons.activeDenominations.activeMap[denomination]) {
    // BACKWARDS_COMPATIBILITY 7.5.1
    const serverVersion = this.trader.serverVersion
    if (!serverVersion || semver.lt(serverVersion, '7.5.1-beta.0')) {
      const rate = this.trader.rates(cryptoCode).cashOut
      this.tx = Tx.addCashDeprecated(denomination, rate, this.tx)
    } else {
      this.tx = Tx.addCash(denomination, this.tx)
    }
  }

  this._fiatButtonResponse()
}

Brain.prototype._clearFiat = function _clearFiat () {
  const tx = this.tx

  tx.fiat = BN(0)
  tx.cryptoAtoms = BN(0)

  this._fiatButtonResponse()
}

Brain.prototype.exceedsZeroConf = function exceedsZeroConf (tx) {
  // ETH zeroConfLimit should always be 0, and as such always exceeds
  if (tx.cryptoCode === 'ETH') return true
  const coin = coinUtils.getCryptoCurrency(tx.cryptoCode)

  if (!coin) throw new Error('Fatal: unsupported coin: ' + tx.cryptoCode)
  return coin.zeroConf && tx.fiat.gte(this.trader.zeroConfLimits[tx.cryptoCode])
}

Brain.prototype._cashOut = function _cashOut () {
  const tx = this.tx
  const amount = tx.fiat
  const triggerTx = { fiat: amount, direction: tx.direction }

  const nonCompliantTiers = this.nonCompliantTiers(this.trader.triggers, this.customerTxHistory, triggerTx)
  const isCompliant = _.isEmpty(nonCompliantTiers)
  const doCompliance = this.exceedsZeroConf(tx) || !isCompliant || this.txBlockedByManualTrigger

  if (doCompliance) {
    return this.smsCompliance({ returnState: this.state })
  }

  return this.toDeposit()
}

Brain.prototype.toDeposit = function toDeposit () {
  const tx = this.tx
  this._transitionState('deposit', { tx })
  return this.commitCashOutTx()
}

Brain.prototype.toCryptoUnits = function toCryptoUnits (cryptoAtoms, cryptoCode) {
  const unitScale = coinUtils.getCryptoCurrency(cryptoCode).unitScale
  return cryptoAtoms.shift(-unitScale)
}

// User has deposited cryptos but we haven't received them after waiting
Brain.prototype._depositTimeout = function _depositTimeout () {
  this.tx.started = true

  if (this.tx.phone) {
    return this._redeemLater()
  }

  this.smsCompliance({ returnState: 'redeemLater', noCode: this.networkDown, reason: 'deposit_timeout' })
}

Brain.prototype.depositTimeoutNotSent = function depositTimeoutNotSent () {
  if (this.networkDown) return this._timedState('depositNetworkDown')
  this._cashOut()
}

Brain.prototype._redeemLater = function _redeemLater () {
  const updateP = this.networkDown
    ? this.fastUpdateTx({ redeem: true })
    : this.updateTx({ redeem: true })

  return updateP
    .then(() => this._timedState('redeemLater'))
    .catch(e => this._fiatError(e))
}

Brain.prototype._waitForDispense = function _waitForDispense (status) {
  const originalTx = this.tx
  return this.trader.waitForDispense(this.tx, status)
    .then(tx => {
      if (!tx) return
      if (this.tx.id !== tx.id) return

      return this._dispenseUpdate(tx)
    })
    .catch(err => {
      if (err.networkDown) this._networkDown()

      // prevent doing a fastupdateTx of the wrong tx
      if (originalTx.id !== this.tx.id) {
        return this._timedState('depositTimeout')
      }

      return this.fastUpdateTx({timedout: true})
        .then(() => {
          if (this.state !== 'areYouSure')
            this._timedState('depositTimeout')
        })
    })
}

Brain.prototype._fiatError = function _fiatError (err) {
  console.log('fiatError', err)
  const state = this.tx.started ? 'fiatTransactionError' : 'fiatError'
  this._timedState(state)
  return Promise.reject(err)
}

Brain.prototype._dispense = function _dispense () {
  if (commandLine.debugLogs)
    console.log('DEBUG: Attempting to dispense:', this.tx)
  return Promise.resolve()
    .then(() => {
      // safeguard against dispensing a broken tx record
      if (this.tx.cryptoAtoms.lte(0)) {
        throw new Error('Tried to dispense with 0 cryptoAtoms')
      }

      // check if dispense was already done
      if (this.tx.dispense || this.tx.dispenseConfirmed) {
        throw new Error('Already dispensed')
      }

      // mark this tx as dispense started
      return this.updateTx({ dispense: true })
    })

    // actual dispense
    .then(() => this._physicalDispense())

    // shit happens
    .catch(err => {
      console.log('_dispense error', err.stack)
      if (!this.billDispenser.initialized) {
        const cassettes = this.trader.cassettes
        const recyclers = this.trader.recyclers ?? []
        const originalCassettes = this.trader.originalCassettes
        const originalRecyclers = this.trader.originalRecyclers ?? []

        // puloonrs232 port closing code waits 100ms before closing
        setTimeout(() => {
          return this.billDispenser.init({
            cassettes,
            fiatCode: this.trader.locale.fiatCode,
            recyclers,
            originalCassettes,
            originalRecyclers
          })
        }, 200)
      }
      if (err.statusCode === INSUFFICIENT_FUNDS_CODE) return this._timedState('outOfCash')
      if (err.statusCode === SCORE_THRESHOLD_REACHED_CODE || err.statusCode === CIPHERTRACE_ERROR_CODE) return this.showBlockedCustomer()
      return this._fiatError(err)
    })
}

Brain.prototype._batchDispense = function _batchDispense (notesToDispense, { batchAmount, dispenseRecords, currentBatch, error }) {
  // short circuit out if a error is found
  if (error) {
    return { dispenseRecords, error }
  }

  this.browser().send({ action: 'dispensing', dispenseBatch: { current: currentBatch, of: batchAmount } })
  const addDispensed = _.zipWith((a, b) => ({ dispensed: _.sumBy('dispensed', [a, b]), rejected: _.sumBy('rejected', [a, b]) }))

  return this.billDispenser.dispense(notesToDispense, currentBatch, batchAmount)
    .then(({ value, error }) => {
      const response = {
        batchAmount,
        batch: value,
        dispenseRecords: addDispensed(value, dispenseRecords),
        error,
        currentBatch: currentBatch + 1
      }

      // single batch dispense or error don't need to deal with other screens
      if (batchAmount === 1 || error) {
        return response
      }

      const screen = currentBatch === batchAmount ? 'dispensingCollect' : 'dispensingPartialCollect'
      this.browser().send({ action: screen, dispenseBatch: { current: currentBatch, of: batchAmount } })

      return this.billDispenser.waitForBillsRemoved()
        .then(() => response)
        .catch(error => _.assign(response, { error }))
    })
    .catch(error => ({ dispenseRecords, error }))
}

// handler that runs after all batches are dispensed
Brain.prototype._batchesFinished = function _batchesFinished ({ dispenseRecords, error }) {
  const tx = this.tx
  const bills = _.toArray(_.merge(tx.bills, dispenseRecords))

  const dispenseConfirmed = tx.fiat.eq(_.sumBy(it => it.denomination * it.dispensed, bills))
  if (dispenseConfirmed) emit({ action: 'billDispenserDispensed' })

  const fastUpdateTxEventDataErr = {
    error: error && _.join(' ', _.reject(_.isEmpty, [error.name, error.message, error.err, error.error, error.statusCode]))
  }

  const fastUpdateTxEventData = _.extend({ bills, dispenseConfirmed }, !dispenseConfirmed ? fastUpdateTxEventDataErr : {})
  this.fastUpdateTx(fastUpdateTxEventData)

  if (!dispenseConfirmed) {
    return this._timedState('outOfCash')
  }

  const toAddress = coinUtils.formatAddress(tx.cryptoCode, tx.toAddress)
  const displayTx = _.assign({ toAddress }, tx)

  this._transitionState('fiatComplete', { tx: displayTx, smsReceiptStatus: this.trader.smsReceiptActive && this.customer ? 'available' : 'disabled' })

  pDelay(this.config.completedTimeout).then(() => {
    emit({ action: 'billDispenserCollected' })
    if (tx.id !== _.get('id')(this.tx)) {
      return
    }
    return this._completed(tx.id)
  })
}

Brain.prototype._physicalDispense = function _physicalDispense () {
  const fiatCode = this.tx.fiatCode

  const notes = []
  _.forEach(it => notes.push(this.tx.bills[it].provisioned), _.times(_.identity(), this.trader.machineInfo.numberOfCassettes + this.trader.machineInfo.numberOfRecyclers))

  if (fiatCode !== this.billDispenser.fiatCode) {
    console.log('Wrong dispenser currency; dispenser: %s, tx: %s',
      this.billDispenser.fiatCode, fiatCode)
    return this._timedState('wrongDispenserCurrency')
  }

  this._transitionState('dispensing')
  emit('billDispenserDispensing')

  const notesToDispense = optimizeDispense(notes, this.billDispenser.dispenseLimit)
  const batchAmount = notesToDispense.length

  const initialParams = {
    notesToDispense,
    batchAmount,
    currentBatch: 1,
    dispenseRecords: _.map(() => ({ dispensed: 0, rejected: 0 }), _.times(_.identity(), this.trader.machineInfo.numberOfCassettes + this.trader.machineInfo.numberOfRecyclers))
  }

  // creates a promise array that runs in waterfall mode (sequentially passing response down)
  // batchAmount of dispenses (batchDispense) plus a final handler (batchesFinished)
  const batches = notesToDispense.reduce((acc, notes) => acc.then(it => this._batchDispense(notes, it)), Promise.resolve(initialParams))

  // use anonymous function to pass down scope
  batches.then(it => this._batchesFinished(it))
    .catch(err => {
      console.log(err)
      return this._idle()
    })
}

Brain.prototype._dispenseUpdate = function _dispenseUpdate (tx) {
  const overZeroConf = this.exceedsZeroConf(tx)
  const status = tx.status
  const needToRedeem = !_.includes(status, ['instant', 'confirmed']) && overZeroConf

  if (needToRedeem && tx.phone) return this._redeemLater()

  if (needToRedeem) {
    console.log('WARNING: This shouldn\'t happen; over zero-conf limit and not secured')
    return this._idle()
  }

  switch (status) {
    case 'rejected':
      this.smsCompliance({ returnState: 'redeemLater', reason: 'rejected_zero_conf' })
      break
    case 'published':
      this._transitionState('pendingDeposit')
      this._waitForDispense('published')
      break
    case 'authorized':
    case 'instant':
    case 'confirmed':
      this._dispense()
      break
  }
}

Brain.prototype._redeem = function _redeem () {
  this.redeem = true
  this.smsCompliance()
}

Brain.prototype._fiatReceipt = function _fiatReceipt () {
  const tx = this.tx
  const toAddress = coinUtils.formatAddress(tx.cryptoCode, tx.toAddress)
  const displayTx = _.set('toAddress', toAddress, tx)

  this._timedState('fiatReceipt', {
    data: { tx: displayTx },
    timeout: 120000
  })
}

Brain.prototype.areYouSureHandled = function areYouSureHandled (action) {
  return _.includes(action, ARE_YOU_SURE_HANDLED) ||
    (_.includes(action, ARE_YOU_SURE_SMS_HANDLED) &&
      _.includes(this.complianceReason, ARE_YOU_SURE_HANDLED_SMS_COMPLIANCE))
}

Brain.prototype.areYouSure = function areYouSure () {
  const currentState = this.state
  const timeoutHandler = () => this.cancelTransaction(currentState)
  this._timedState('areYouSure', { timeoutHandler })
}

Brain.prototype.continueTransaction = function continueTransaction (previousState) {
  if (previousState === 'deposit') return this.toDeposit()
  this._timedState(previousState)
}

Brain.prototype.cancelTransaction = function cancelTransaction (previousState) {
  switch (previousState) {
    case 'deposit':
      this.trader.cancelDispense(this.tx)
      this._idle()
      break
    case 'security_code':
    case 'register_phone':
      if (this.flow) {
        this.returnState = null
        this.flow.handle('cancelPhoneNumber')
      }
      break
    default :
      this.trader.cancelDispense(this.tx)
      this._idle()
  }
}

Brain.prototype.browser = function browser () {
  return this.browserObj
}

Brain.prototype.setBrowser = function setBrowser (obj) {
  this.browserObj = obj
}

function startsWithUSB (file) {
  return file.indexOf('ttyUSB') === 0
}

// This maps /sys style paths from USB hub positions to actual device paths
// Device paths are arbitrary, so we want to go by fixed hub positions, but
// node-serialport only takes device paths.
function determineDevicePath (path) {
  if (!path || path.indexOf('/sys/') !== 0) return path
  try {
    const files = fs.readdirSync(path)
    const device = _.find(startsWithUSB, files)
    return device ? '/dev/' + device : null
  } catch (e) {
    console.log('hub path not connected: ' + path)
    return null
  }
}

function pickBoardManager () {
  if (deviceConfig.cryptomatModel === 'sintra' && !deviceConfig.brain.hasSsuboard) {
    return require('./upboard/sintra/board-manager')
  }

  if (deviceConfig.cryptomatModel === 'aveiro') {
    return require('./upboard/aveiro/board-manager')
  }

  if (deviceConfig.cryptomatModel === 'tejo') {
    return require('./upboard/tejo/board-manager')
  }

  if (deviceConfig.brain.hasSsuboard) {
    return require('./ssuboard/board-manager')
  }

  if (deviceConfig.cryptomatModel === 'gaia') {
    return require('./upboard/gaia/board-manager')
  }

  return require('./ssuboard/mock/board-manager')
}

module.exports = Brain<|MERGE_RESOLUTION|>--- conflicted
+++ resolved
@@ -3129,13 +3129,10 @@
     return
   }
 
-<<<<<<< HEAD
-  const amount = fiatBeforeBills.add(currentBills)
-=======
   if (!_.isNull(this.probeLnHardLimit)) {
-    const remainingFiatToProbeLimit = BN(this.probeLnHardLimit).sub(fiatBeforeBill)
-
-    if (remainingFiatToProbeLimit.lt(currentBill)) {
+    const remainingFiatToProbeLimit = BN(this.probeLnHardLimit).sub(fiatBeforeBills)
+
+    if (remainingFiatToProbeLimit.lt(currentBills)) {
       billValidator.reject()
 
       const highestBill = billValidator.highestBill(remainingFiatToProbeLimit)
@@ -3160,8 +3157,7 @@
     }
   }
 
-  const amount = fiatBeforeBill.add(currentBill)
->>>>>>> d42e3d3e
+  const amount = fiatBeforeBills.add(currentBills)
   const triggerTx = { fiat: amount, direction: this.tx.direction }
 
   const nonCompliantTiers = this.nonCompliantTiers(this.trader.triggers, this.customerTxHistory, triggerTx)
