--- conflicted
+++ resolved
@@ -2723,12 +2723,8 @@
 
 Brain.prototype._invalidAddress = function _invalidAddress (lnInvoiceTypeError) {
   this._timedState('invalidAddress', {
-<<<<<<< HEAD
     timeout: INVALID_ADDRESS_TIMEOUT
-=======
-    timeout: this.config.invalidAddressTimeout,
     data: { lnInvoiceTypeError }
->>>>>>> 124e472a
   })
 }
 
