const fs = require('fs')
const cp = require('child_process')
const os = require('os')
const path = require('path')
const net = require('net')
const semver = require('semver')
const _ = require('lodash/fp')
const minimist = require('minimist')
const Rx = require('rxjs/Rx')
const pify = require('pify')
const pDelay = require('delay')
const pAny = require('p-any')
const pSettle = require('p-settle')
const { utils: coinUtils } = require('lamassu-coins')

const uuid = require('uuid');
const commandLine = minimist(process.argv.slice(2))

const operatorInfo = require('./operator-info')
const sms = require('./compliance/flows/sms')
const pairing = require('./pairing')
const Tx = require('./tx')
const BN = require('./bn')
const usbreset = require('./usbreset')
const version = require('../package.json').version
const db = require('./db')
const actionEmitter = require('./action-emitter')
const optimizeDispense = require('./dispense-optimizer')
const ping = require('./ping')

const deviceConfig = require('../device_config.json')

const boardManager = pickBoardManager()

const E = require('./error')
const complianceTiers = require('./compliance/compliance-tiers')
const idCardData = require('./compliance/flows/id-card-data')
const idCardPhoto = require('./compliance/flows/id-card-photo')
const facephoto = require('./compliance/flows/facephoto')
const sanctions = require('./compliance/flows/sanctions')
const usSsn = require('./compliance/flows/US-SSN')
const customTier = require('./compliance/flows/custom-info-request')

const { getLowestAmountPerRequirement, getAmountToHardLimit, getTriggered } = require('./compliance/triggers/triggers')
const { ORDERED_REQUIREMENTS, REQUIREMENTS } = require('./compliance/triggers/consts')

const printerLoader = require('./printer/loader')
const BigNumber = BN.klass

let transitionTime

const AUTOMATABLE_REQUIREMENTS = ['idCardData', 'sanctions', 'idCardPhoto', 'facephoto', 'usSSn']
const MANUAL = 'Manual'
const COMPLIANCE_VERIFICATION_STATES = ['smsVerification', 'permission_id', 'permission_face_photo', 'usSsnPermission']
const COMPLIANCE_REJECTED_STATES = ['registerUsSsn']
const BILL_ACCEPTING_STATES = ['billInserted', 'billRead', 'acceptingBills',
  'acceptingFirstBill', 'maintenance']
const NON_TX_STATES = ['networkDown', 'connecting', 'wifiConnected', 'pairing',
  'initializing', 'booting']
const ARE_YOU_SURE_ACTIONS = ['cancelTransaction', 'continueTransaction']
const ARE_YOU_SURE_HANDLED = ['depositCancel']
const ARE_YOU_SURE_SMS_HANDLED = ['cancelPhoneNumber', 'cancelSecurityCode']
const ARE_YOU_SURE_HANDLED_SMS_COMPLIANCE = ['deposit_timeout', 'rejected_zero_conf']
const INITIAL_STATE = 'start'
const MIN_SCREEN_TIME = 1000
const POLL_INTERVAL = commandLine.pollTime || 5000
const INSUFFICIENT_FUNDS_CODE = 570
const NETWORK_TIMEOUT_INTERVAL = 20000
const MIN_WAITING = 500
const STATUS_QUERY_TIMEOUT = 2000
const DEFAULT_NUMBER_OF_CASSETTES = 2

const Brain = function (config) {
  if (!(this instanceof Brain)) return new Brain(config)

  this.rootConfig = config
  this.config = config.brain

  this.devBoard = config.devBoard

  this.bootTime = Date.now()

  this.dataPath = path.resolve(__dirname, '..', this.config.dataPath)
  this.certPath = {
    cert: path.resolve(this.dataPath, this.config.certs.certFile),
    key: path.resolve(this.dataPath, this.config.certs.keyFile)
  }

  this.connectionInfoPath = path.resolve(this.dataPath, 'connection_info.json')
  this.dbRoot = path.resolve(this.dataPath, 'tx-db')

  const wifiConfig = config.wifi
  wifiConfig.wpaConfigPath = wifiConfig.wpaConfigPath &&
  path.resolve(this.dataPath, wifiConfig.wpaConfigPath)
  if (config.mockWifi) {
    this.wifi = require('./mocks/wifi')(wifiConfig)
  } else if (config.wifiDisabled) {
    this.wifi = require('./wifi-none')()
  } else {
    this.wifi = require('./wifi')(wifiConfig)
  }

  this.scanner = config.mockCam
    ? require('./mocks/scanner')
    : require('./scanner')
  this.scanner.config(config)

  config.billValidator.rs232.device = determineDevicePath(config.billValidator.rs232.device)
  if (config.billDispenser) {
    config.billDispenser.device = determineDevicePath(config.billDispenser.device)
  }

  this.billValidator = this.loadBillValidator()

  printerLoader.load().then(printer => {
    this.printer = printer
  }).catch(console.log)

  this.setBrowser(require('./browser')())
  this._setState(INITIAL_STATE)
  this.tx = null
  this.permissionsGiven = {}
  this.requirementAmountTriggered = {}
  this.pk = null
  this.currentScreenTimeout = null
  this.locked = true
  this.wifis = null
  this.screenTimeout = null
  this.lastPowerUp = Date.now()
  this.networkDown = true
  this.hasConnected = false
  this.localeInfo = this.config.locale.localeInfo
  this.dirtyScreen = false
  this.billValidatorErrorFlag = false
  this.startDisabled = false
  this.testModeOn = false
  this.uiCassettes = null
  this.powerDown = false
  this.beforeIdleState = true
  this.scannerTimeout = null
<<<<<<< HEAD
  this.pingInterval = null
  this.speedtestInterval = null

  this.pingInterval = setInterval(() => {
    ping.pingRepository()
      .then(res => this.trader.networkHeartbeat(_.filter(x => x.isAlive)(res)))
  }, this.config.pingInterval)

  this.speedtestInterval = setInterval(() => {
    ping.checkDownloadSpeed(10)
      .then(res => this.trader.networkPerformance(res))
  }, this.config.speedtestInterval)

  this.manualTriggersDataProvided = _.zipObject(AUTOMATABLE_REQUIREMENTS, Array(AUTOMATABLE_REQUIREMENTS.length).fill(false))
  this.txBlockedByManualTrigger = false
=======
  this.numberOfCassettes = _.isFinite(parseInt(deviceConfig.billDispenser.cassettes))
    ? deviceConfig.billDispenser.cassettes
    : DEFAULT_NUMBER_OF_CASSETTES

  this.pingInterval = setInterval(() => {
    ping.pingRepository(this.trader.urlsToPing)
      .then(res => this.trader.networkHeartbeat(_.filter(x => x.isAlive, res)))
  }, this.config.pingInterval)

  this.speedtestInterval = setInterval(() => {
    ping.checkDownloadSpeed(this.trader.speedtestFiles)
      .then(res => this.trader.networkPerformance(res))
  }, this.config.speedtestInterval)
>>>>>>> 23e59d66
}

const EventEmitter = require('events').EventEmitter
const util = require('util')
util.inherits(Brain, EventEmitter)

function osPlatform () {
  switch (os.platform()) {
    case 'darwin': return 'MacOS'
    case 'linux': return 'Linux'
    case 'win32': return 'Windows'
    default: return 'Unknown'
  }
}

Brain.prototype.determinePlatform = function determinePlatform () {
  if (fs.existsSync('/etc/inittab')) return 'N7G1'
  if (fs.existsSync('/etc/init/lamassu-machine.conf')) return 'AAEON'
  return 'SSUBOARD'
}

function platformDisplay (code) {
  if (code === 'N7G1') return 'Trofa'
  if (code === 'AAEON') return 'Douro'
  return osPlatform()
}

Brain.prototype.checkDownloadSpeed = function checkDownloadSpeed () {
  ping.checkDownloadSpeed()
    .then(res => {
      if (!res) return
      const filteredResults = _.filter(x => {
        if (_.isNil(x.speed)) return false
        return _.isFinite(_.toNumber(x.speedValue))
      })(res)
      if (_.isEmpty(filteredResults)) return
      this.trader.networkPerformance(filteredResults)
    })
    .catch(console.error)
}

Brain.prototype.networkHeartbeat = function networkHeartbeat () {
  ping.pingRepository()
    .then(res => {
      if (!res) return
      const filteredResults = _.filter(x => x.isAlive)(res)
      if (_.isEmpty(filteredResults)) return
      this.trader.networkHeartbeat(filteredResults)
    })
    .catch(console.error)
}

Brain.prototype.traderRun = function traderRun () {
  this.pollHandle = setInterval(() => {
    if (this.state === 'networkDown') this.trader.clearConfigVersion()
    this.trader.poll()
  }, POLL_INTERVAL)

  this.networkHeartbeat()
  this.checkDownloadSpeed()

  this.pingInterval = setInterval(() => {
    return this.networkHeartbeat()
  }, this.config.pingInterval)

  this.speedtestInterval = setInterval(() => {
    return this.checkDownloadSpeed()
  }, this.config.speedtestInterval)

  return this.trader.poll()
}

Brain.prototype.stop = function stop () {
  clearInterval(this.pollHandle)
  clearInterval(this.pingInterval)
  clearInterval(this.speedtestInterval)
}

Brain.prototype.prunePending = function prunePending (txs) {
  const pendingTxs = _.filter('dirty', txs)

  if (_.isEmpty(pendingTxs)) return 0

  const modifier = tx => tx.direction === 'cashIn'
    ? Tx.update(tx, { send: true, timedout: true })
    : Tx.update(tx, { timedout: true })

  const postTx = tx => {
    return this.postTx(modifier(tx))
      .catch(err => {
        if (err instanceof E.RatchetError) return
        throw err
      })
  }

  // Since it's pending we want to send and not wait for more bills
  const promises = _.map(postTx, pendingTxs)

  return Promise.all(promises)
    .then(() => pendingTxs.length)
}

Brain.prototype.selectBillValidatorClass = function selectBillValidatorClass () {
  if (commandLine.mockBillValidator) return require('./mocks/id003')

  if (this.rootConfig.billValidator.deviceType === 'cashflowSc') {
    return require('./mei/cashflow_sc')
  }

  if (this.rootConfig.billValidator.deviceType === 'ccnet') {
    return require('./ccnet/ccnet')
  }

  return require('./id003/id003')
}

Brain.prototype.loadBillValidator = function loadBillValidator () {
  const billValidatorClass = this.selectBillValidatorClass()
  return billValidatorClass.factory(this.rootConfig.billValidator)
}

Brain.prototype.processPending = function processPending () {
  console.log('Processing pending txs...')
  return db.prune(this.dbRoot, txs => this.prunePending(txs))
    .catch(err => console.log(err.stack))
}

Brain.prototype.run = function run () {
  console.log('crypto Machine software initialized.')
  const self = this
  this._init()
  boardManager.run()
  this.browser().listen(this.config.wsHost, this.config.wsPort)
  if (!this.devBoard) this.setupHardware()
  usbreset.reset(this.config.resetBasePath, this.determinePlatform())
  this._periodicLog()

  const callback = function () {
    self._transitionState('restart')
    console.log('Scheduled restart after idle time.')
    process.exit()
  }

  this.hasFrontFacingCamera = this.scanner.hasCamera('facephoto')
  if (!this.hasFrontFacingCamera) console.log('Warning: no front facing camera detected.')

  this._executeCallbackAfterASufficientIdlePeriod(callback)

  this.clientCert = pairing.getCert(this.certPath)

  if (!this.clientCert) {
    return this._transitionState('virgin', { version })
  }

  return this.checkWifiStatus()
}

Brain.prototype.epipeLog = function epipeLog () {
  if (this.trader) {
    this.trader.epipeLog()
  }
}

Brain.prototype._executeCallbackAfterASufficientIdlePeriod =
function _executeCallbackAfterASufficientIdlePeriod (callback) {
  const self = this
  const config = this.config
  const exitTime = config.exitTime
  const exitOnIdle = exitTime + config.idleTime

  setInterval(function () {
    if (self.isStaticState()) {
      const date = new Date()
      const elapsed = (date.getTime()) - self.bootTime
      if (exitOnIdle && elapsed > exitOnIdle) {
        callback()
      }
    }
  }, this.config.checkIdle)
}

Brain.prototype._periodicLog = function _periodicLog () {
  const self = this
  const batteryCapacityPath = this.config.batteryCapacityPath
  const tempSensorPath = this.config.tempSensorPath
  const readFile = pify(fs.readFile)
  const tempSensorPaths = _.compact(_.castArray(tempSensorPath))
  const batteryCapacityPaths = _.compact(_.castArray(batteryCapacityPath))

  function reporting () {
    const clauses = ['version: %s, cpuLoad: %s, memUse: %s, memFree: %s\n  nodeUptime: %s, ' +
    'osUptime: %s']

    const batteryPromises = _.map(path => readFile(path, { encoding: 'utf8' }), batteryCapacityPaths)
    const tempPromises = _.map(path => readFile(path, { encoding: 'utf8' }), tempSensorPaths)
    const tempReading = pAny(tempPromises)
    const batteryReading = pAny(batteryPromises)

    return pSettle([tempReading, batteryReading])
      .then(([temperature, battery]) => {
        if (battery.value) {
          clauses.push('battery: ' + battery.value.trim() + '%')
        }

        if (temperature.value) {
          clauses.push('CPU temperature: ' + (temperature.value.trim() / 1000) + '° C')
        }

        const cpuLoad = os.loadavg()[1].toFixed(2)
        const memUse = (process.memoryUsage().rss / Math.pow(1000, 2)).toFixed(1) +
      ' MB'
        const memFree = (os.freemem() * 100 / os.totalmem()).toFixed(1) + '%'
        const nodeUptimeMs = Date.now() - self.bootTime
        const nodeUptime = (nodeUptimeMs / 3600000).toFixed(2) + 'h'
        const osUptime = (os.uptime() / 3600).toFixed(2) + 'h'
        const format = clauses.join(', ')
        console.log(format, version, cpuLoad, memUse, memFree, nodeUptime, osUptime)
      })
  }
  reporting()
  setInterval(reporting, this.config.periodicLogInterval)
}

Brain.prototype.initialize = function initialize () {
  this.clientCert = pairing.getCert(this.certPath)

  if (!this.clientCert) this._transitionState('initializing')

  pairing.init(this.certPath)
    .then(clientCert => {
      this.clientCert = clientCert
      this.checkWifiStatus()
    })
}

Brain.prototype.checkWifiStatus = function checkWifiStatus () {
  const self = this

  this._transitionState('booting')

  this.wifi.status(function (err, status, ip) {
    if (err || status === 'pending') {
      if (err) console.log(err.stack)
      if (self.state !== 'wifiConnecting') {
        self._wifiConnecting()
      }

      self.wifi.waitConnection(function (err, ip) {
        if (err) {
          self.wifi.startScanning()
          self._wifiList()
          return
        }
        self.config.ip = ip
        self._wifiConnected()
      })

      return
    }

    if (status === 'disconnected') {
      self.wifi.startScanning()
      self._wifiList()
      return
    }

    if (status === 'connected') {
      self.config.ip = ip
      self._wifiConnected()
    }
  })
}

Brain.prototype._init = function init () {
  this._initHearbeat()
  this._initWifiEvents()
  this._initBrowserEvents()
  this._initBillValidatorEvents()
  this._initBrainEvents()
  this._initActionEvents()
}

Brain.prototype._initHearbeat = function _initHeartbeat () {
  let pingIntervalPtr

  const heartbeatServer = net.createServer(function (c) {
    console.log('heartbeat client connected')
    c.on('end', function () {
      clearInterval(pingIntervalPtr)
      console.log('heartbeat client disconnected')
    })

    c.on('error', function (err) {
      console.log('hearbeat server error: %s', err)
    })

    pingIntervalPtr = setInterval(function () {
      c.write('ping')
    }, 5000)
  })

  try { fs.unlinkSync('/tmp/heartbeat.sock') } catch (ex) {}
  heartbeatServer.listen('/tmp/heartbeat.sock', function () {
    console.log('server bound')
  })
}

Brain.prototype._initWifiEvents = function _initWifiEvents () {
  const self = this

  this.wifi.on('scan', function (res) {
    self.wifis = res
    self.browser().send({ wifiList: res })
  })

  this.wifi.on('connected', function () {
    if (self.state === 'wifiList') {
      self.wifi.stopScanning()
      self._wifiConnected()
    }
  })
}

Brain.prototype._initTraderEvents = function _initTraderEvents () {
  const self = this
  this.trader.on('pollUpdate', needsRefresh => this._pollUpdate(needsRefresh))
  this.trader.on('networkDown', function () { self._networkDown() })
  this.trader.on('networkUp', function () { self._networkUp() })
  this.trader.on('error', function (err) { console.log(err.stack) })
  this.trader.on('unpair', function () { self._unpair() })
  this.trader.on('reboot', function () { self._reboot() })
  this.trader.on('shutdown', function () { self._shutdown() })
  this.trader.on('restartServices', function () { self._restartServices('Remote restart services', true) })
}

Brain.prototype._initBrowserEvents = function _initBrowserEvents () {
  const self = this
  const browser = this.browser()

  browser.on('connected', function () { self._connectedBrowser() })
  browser.on('message', function (req) { self._processRequest(req) })
  browser.on('closed', function () { self._closedBrowser() })
  browser.on('messageError', function (err) {
    console.log('Browser error: ' + err.message)
  })
  browser.on('error', function (err) {
    console.log('Browser connect error: ' + err.message)
    console.log('Likely that two instances are running.')
  })
}

Brain.prototype._initBillValidatorEvents = function _initBillValidatorEvents () {
  const self = this
  const billValidator = this.billValidator

  billValidator.on('error', function (err) { self._billValidatorErr(err) })
  billValidator.on('disconnected', function () { self._billValidatorErr() })
  billValidator.on('billAccepted', function () { self._billInserted() })
  billValidator.on('billRead', function (data) { self._billRead(data) })
  billValidator.on('billValid', function () { self.updateBillScreen() })
  billValidator.on('billRejected', function () { self._billRejected() })
  billValidator.on('timeout', function () { self._billTimeout() })
  billValidator.on('standby', function () { self._billStandby() })
  billValidator.on('jam', function () { self._billJam() })
  billValidator.on('stackerOpen', function () { self._stackerOpen() })
  billValidator.on('enabled', function (data) { self._billsEnabled(data) })
}

Brain.prototype._initBrainEvents = function _initBrainEvents () {
  this.on('newState', function (state) {
    console.log('new brain state:', state)
  })
}

Brain.prototype._initActionEvents = function _initActionEvents () {
  actionEmitter.on('action', (...args) => this.processAction.apply(this, args))
  actionEmitter.on('brain', (...args) => this.processBrainAction.apply(this, args))
}

Brain.prototype.oldScanBayLightOn = function oldScanBayLightOn () {
  if (this.hasNewScanBay()) return
  this.billValidator.lightOn()
}

Brain.prototype.oldScanBayLightOff = function oldScanBayLightOff () {
  if (this.hasNewScanBay()) return
  this.billValidator.lightOff()
}

Brain.prototype.processBrainAction = function processBrainAction (action) {
  switch (action.action) {
    case 'scanBayLightOn': return this.oldScanBayLightOn()
    case 'scanBayLightOff': return this.oldScanBayLightOff()
  }
}

Brain.prototype.processAction = function processAction (action, stateMachine) {
  switch (action) {
    // idCardData actions
    case 'scanPDF':
      this.scanPDF()
      break
    case 'authorizeIdCardData':
      this.authorizeIdCardData()
      break
    // idCardPhoto actions
    case 'scanPhotoCard':
      this.scanPhotoCard()
      break
    case 'authorizePhotoCardData':
      this.authorizePhotoCardData()
      break
    // facephoto actions
    case 'retryTakeFacephoto':
    case 'takeFacephoto':
      this.takeFacephoto()
      break
    case 'authorizeFacephotoData':
      this.authorizeFacephotoData()
      break
    // generic actions
    case 'timeoutToScannerCancel':
      this.timeoutToScannerCancel(stateMachine)
      break
    case 'transitionScreen':
      this.transitionScreen()
      break
    case 'timeoutToFail':
      setTimeout(() => stateMachine.dispatch('FAIL'), _.get('scanner.timeout', this.rootConfig))
      break
    case 'success':
      this.smsFlowHandleReturnState()
      break
    case 'failure':
      this.failedCompliance = stateMachine.key
      this.failedComplianceValue = this.requirementAmountTriggered[this.failedCompliance]
      this.smsFlowHandleReturnState()
      break
    // sanctions
    case 'triggerSanctions':
      this.triggerSanctions()
      break
    case 'sanctionsFailure':
      this._timedState('sanctionsFailure')
      break
    // suspend
    case 'triggerSuspend':
      this.triggerSuspend()
      break
    // block
    case 'triggerBlock':
      this.triggerBlock()
      break
    // us ssn
    case 'saveUsSsn':
      this.saveUsSsn()
      break
    // custom info request data saving
    case 'saveCustomInfoRequestData':
      this.saveCustomInfoRequestData()
      break
  }
}

Brain.prototype.transitionScreen = function transitionScreen () {
  let appState = null

  // check idCardData state
  let machineState = idCardData.getState()
  switch (machineState) {
    case 'scanId':
      appState = 'scan_id_data'
      break
    case 'authorizing':
      appState = 'verifying_id_data'
      break
    case 'idScanFailed':
      appState = 'failed_scan_id_data'
      break
    case 'idVerificationFailed':
      appState = 'failed_permission_id'
      break
  }

  if (!appState) {
    // otherwise check idCardPhoto state
    machineState = idCardPhoto.getState()
    switch (machineState) {
      case 'scanPhotoCard':
        appState = 'scan_id_photo'
        break
      case 'scanPhotoCardManual':
        appState = 'scan_manual_id_photo'
        break
      case 'authorizing':
        appState = 'verifying_id_photo'
        break
      case 'photoCardScanFailed':
        appState = 'failed_scan_id_photo'
        break
      case 'photoCardVerificationFailed':
        appState = 'failed_verifying_id_photo'
        break
    }
  }

  if (!appState) {
    // otherwise check facephoto state
    machineState = facephoto.getState()
    switch (machineState) {
      case 'takeFacephoto':
        appState = 'scan_face_photo'
        break
      case 'retryTakeFacephoto':
        appState = 'retry_scan_face_photo'
        break
      case 'authorizing':
        appState = 'verifying_face_photo'
        break
      case 'facephotoFailed':
        appState = 'failed_scan_face_photo'
        break
      case 'facephotoVerificationFailed':
        appState = 'failed_permission_id'
        break
    }

    if (!appState) {
      // sanctions state
      machineState = sanctions.getState()
      switch (machineState) {
        case 'triggerSanctions':
          appState = 'waiting'
          break
      }
    }

    if (!appState) {
      // usSsn state
      machineState = usSsn.getState()
      switch (machineState) {
        case 'askForSsn':
          appState = 'registerUsSsn'
          break
        case 'authorizing':
          appState = 'waiting'
          break
      }
    }

    if (!appState) {
      // custom info request state
      machineState = customTier.getState()
      switch (machineState) {
        case 'customInfoRequestScreen2':
          appState = 'customInfoRequestScreen2'
          break
        case 'saveData':
          appState = 'waiting'
          break
      }
    }
  }

  if (!appState) { return }
  const customInfoRequest = appState === 'customInfoRequestScreen2'
    ? {
      customInfoRequest: _.get('customInfoRequest.customRequest')(_.find(trigger => trigger.customInfoRequestId === this.customInfoRequestId)(this.triggers))
    }
    : null
  this._transitionState(appState, { context: 'compliance', ...customInfoRequest })
}

Brain.prototype.clearTimeoutToScannerCancel = function clearTimeoutToScannerCancel () {
  if (!this.scannerTimeout) { return }

  clearTimeout(this.scannerTimeout)
  this.scannerTimeout = null
}

Brain.prototype.timeoutToScannerCancel = function timeoutToScannerCancel (stateMachine) {
  this.clearTimeoutToScannerCancel()
  this.scannerTimeout = setTimeout(() => {
    this.scanner.cancel()
    stateMachine.dispatch('SCAN_ERROR')
  }, _.get('scanner.timeout', this.rootConfig))
}

Brain.prototype.idCardStillsCallback = function idCardStillsCallback (photo) {
  idCardData.addIdDataPhoto(photo.toString('base64'))
}

Brain.prototype.scanPDF = function scanPDF () {
  const customer = this.customer
  this.scanBayLightOn()
  this.scanner.scanPDF417((err, result) => {
    this.scanBayLightOff()
    this.startDisabled = false

    if (err || !result) {
      const photos = idCardData.getIdDataPhotos()
      this.trader.updateIdCardPhotos(customer.id, { photos })
        .then(() => console.log('Successfully saved ', photos.length, ' id data photos'))
        .catch(err => {
          console.log('Error saving id card photos', err)
        })
    }

    if (err) {
      console.log(err)
      return idCardData.dispatch('SCAN_ERROR')
    }

    if (!result) {
      console.log('No PDF417 result')
      return
    }

    if (this.hasExpired(result)) {
      console.log('Expired ID card')
      return idCardData.dispatch('SCAN_ERROR')
    }

    idCardData.setData(result)
    this.setManualTrigger('idCardData')
    return idCardData.dispatch('SCANNED')
  }, this.idCardStillsCallback)
}

Brain.prototype.hasExpired = function hasExpired (cardData) {
  // TODO: ZA cards currently do not have an expiration date to confirm against
  if (cardData.country === 'ZA') return false

  // In case the expiration date field is not found. Prevents l-m from bailing
  if (_.isNil(cardData.expirationDate)) return false

  const expirationYear = cardData.expirationDate.substring(0, 4)
  const expirationMonth = cardData.expirationDate.substring(4, 6)
  const expirationDay = cardData.expirationDate.substring(6, 8)
  const expirationDate = new Date(expirationYear, expirationMonth, expirationDay)

  const now = Date.now()
  return expirationDate < now
}

Brain.prototype.triggerSanctions = function triggerSanctions () {
  const dispatchBySanctions = customerSanction => {
    const action = customerSanction ? 'SUCCESS' : 'FAILURE'
    sanctions.dispatch(action)
  }

  const customer = this.customer

  // explictly test false since sanctions can be empty
  if (customer.sanctions === false) return dispatchBySanctions(false)

  // BACKWARDS_COMPATIBLITY 7.5
  // older server can't use "trigger sanctions" request
  const serverVersion = this.trader.serverVersion
  if (!serverVersion || semver.lt(serverVersion, '7.5.0-beta.0')) {
    dispatchBySanctions(customer.sanctions)
  }

  return this.trader.triggerSanctions(customer.id)
    .then(result => {
      this.customer = result.customer
      dispatchBySanctions(result.customer.sanctions)
    })
    .catch(err => {
      console.log('sanction error', err)
      dispatchBySanctions(false)
    })
}

Brain.prototype.triggerSuspend = function triggerSuspend () {
  const customer = this.customer
  const now = new Date()
  return this.trader.triggerSuspend(customer.id, this.suspendTriggerId)
    .then(result => {
      this.customer = result.customer
    })
    .catch(err => {
      console.log('block error', err)
    })
    .then(() => {
      return this.showSuspendedCustomer(this.customer, now)
    })
}

Brain.prototype.triggerBlock = function triggerBlock () {
  const customer = this.customer

  return this.trader.triggerBlock(customer.id)
    .then(result => {
      this.customer = result.customer
    })
    .catch(err => {
      console.log('block error', err)
    })
    .then(() => {
      return this.showBlockedCustomer()
    })
}

Brain.prototype.registerCustomInfoRequestData = function registerCustomInfoRequestData (data) {
  customTier.setData(data)
  customTier.dispatch('SEND')
}

Brain.prototype.saveCustomInfoRequestData = function saveCustomInfoRequestData () {
  const customer = this.customer
  const customerData = {
    customRequestPatch: true,
    dataToSave: { data: customTier.getData(), info_request_id: this.customInfoRequestId }
  }

  return this.trader.updateCustomer(customer.id, customerData, this.tx.id)
    .then(result => {
      this.customer = result.customer
      customTier.dispatch('SUCCESS')
    })
    .catch(err => {
      console.error('failure saving custom request data', err)
      customTier.dispatch('FAILURE')
    })
}

Brain.prototype.registerUsSsn = function registerUsSsn (ssn) {
  usSsn.setData(ssn)
  usSsn.dispatch('SEND')
}

Brain.prototype.saveUsSsn = function saveUsSsn () {
  const customer = this.customer

  return this.trader.updateCustomer(customer.id, { usSsn: usSsn.getData() }, this.tx.id)
    .then(result => {
      this.customer = result.customer
      this.setManualTrigger('usSsn')
      usSsn.dispatch('SUCCESS')
    })
    .catch(err => {
      console.log('failure saving us ssn error', err)
      usSsn.dispatch('FAILURE')
    })
}

Brain.prototype.fromYYYYMMDD = function (string) {
  let year = string.substring(0, 4)
  let month = string.substring(4, 6)
  let day = string.substring(6, 8)

  return new Date(year, month - 1, day)
}

Brain.prototype.authorizeIdCardData = function authorizeIdCardData () {
  return Promise.resolve()
    .then(() => {
      this.clearTimeoutToScannerCancel()

      const customer = this.customer
      const data = idCardData.getData()
      const idCardDataExpiration = data.expirationDate ? this.fromYYYYMMDD(data.expirationDate) : null

      // BACKWARDS_COMPATIBLITY 7.5.0-beta.2
      // older server does not have id_card_data_raw
      const serverVersion = this.trader.serverVersion
      if (!serverVersion || semver.lt(serverVersion, '7.5.0-beta.2')) {
        return this.trader.updateCustomer(customer.id, {
          idCardData: data,
          idCardDataNumber: data.documentNumber,
          idCardDataExpiration
        }, this.tx.id)
      }
      return this.trader.updateCustomer(customer.id, {
        idCardData: _.omit(['raw'], data),
        idCardDataRaw: JSON.stringify(data.raw),
        idCardDataNumber: data.documentNumber,
        idCardDataExpiration
      }, this.tx.id)
    })
    .then(result => {
      this.customer = result.customer
      idCardData.dispatch('AUTHORIZED')
    }, err => {
      this._fiatError(err)
    })
    .catch(err => {
      console.log('authorizeIdCardData error', err)
      idCardData.dispatch('BLOCKED_ID')
    })
}

Brain.prototype.scanPhotoCard = function scanPhotoCard () {
  this.scanBayLightOn()
  this.scanner.scanPhotoCard((err, result) => {
    this.scanBayLightOff()
    this.startDisabled = false

    if (err) {
      console.log(err)
      return idCardPhoto.dispatch('SCAN_ERROR')
    }

    if (!result) {
      console.log('No card photo result')
      return
    }

    idCardPhoto.setData(result.toString('base64'))
    this.setManualTrigger('idCardPhoto')
    return idCardPhoto.dispatch('SCANNED')
  })
}

Brain.prototype.authorizePhotoCardData = function authorizePhotoCardData () {
  return Promise.resolve()
    .then(() => {
      this.clearTimeoutToScannerCancel()

      const customer = this.customer
      const data = idCardPhoto.getData()
      return this.trader.updateCustomer(customer.id, {
        idCardPhotoData: data
      }, this.tx.id)
    })
    .then(result => {
      this.customer = result.customer
      idCardPhoto.dispatch('AUTHORIZED')
    }, err => {
      this._fiatError(err)
    })
    .catch(err => {
      console.log('authorizePhotoCardData error', err)
      idCardPhoto.dispatch('BLOCKED_ID')
    })
}

Brain.prototype.retryFacephoto = function retryFacephoto () {
  facephoto.dispatch('RETRY')
}

Brain.prototype.takeFacephoto = function takeFacephoto () {
  this.scanner.takeFacephoto((err, result) => {
    this.startDisabled = false

    if (err) {
      console.log(err)
      return facephoto.dispatch('SCAN_ERROR')
    }

    if (!result) {
      console.log('No photo result')
      return
    }

    facephoto.setData(result.toString('base64'))
    this.setManualTrigger('facephoto')
    return facephoto.dispatch('PHOTO_TAKEN')
  })
}

Brain.prototype.takeFacePhotoTC = function takeFacePhotoTC () {
  this.scanner.takeFacePhotoTC((err, result) => {
    if (err) {
      console.log(err)
      return
    }

    facephoto.setTCData(result.toString('base64'))
  })
}

Brain.prototype.authorizeFacephotoData = function authorizeFacephotoData () {
  return Promise.resolve()
    .then(() => {
      this.clearTimeoutToScannerCancel()

      const customer = this.customer
      const data = facephoto.getData()
      return this.trader.updateCustomer(customer.id, {
        frontCameraData: data
      }, this.tx.id)
    })
    .then(result => {
      this.customer = result.customer
      facephoto.dispatch('AUTHORIZED')
    }, err => {
      this._fiatError(err)
    })
    .catch(err => {
      console.log('facephoto error', err)
      facephoto.dispatch('BLOCKED_ID')
    })
}

// TODO: abstract this
Brain.prototype._setupWebcam = function _setupWebcam () {
  const rootPath = '/sys/bus/usb/devices/2-1'

  if (!fs.existsSync(rootPath)) return

  const subdirs = fs.readdirSync(rootPath)
  subdirs.forEach(function (dir) {
    if (dir.indexOf('2-1') === 0) {
      const autosuspendPath = rootPath + '/' + dir + '/power/autosuspend'
      try {
        fs.writeFileSync(autosuspendPath, '-1')
      } catch (ex) {
        // File doesn't exist, that's ok.
      }
    }
  })
}

Brain.prototype.setupHardware = function setupHardware () {
  const hardware = this.determinePlatform()

  switch (hardware) {
    case 'N7G1':
      return this.setupN7()
    case 'AAEON':
      return this.setupAaeon()
  }
}

Brain.prototype.setupAaeon = function setupAaeon () {
  const timeResyncPath = path.resolve(__dirname, '../exec/time-resync.sh')
  cp.exec(timeResyncPath, {}, err => {
    if (err) console.log(err)
  })
}

Brain.prototype.setupN7 = function setupN7 () {
  const backlightPath = '/sys/class/backlight/pwm-backlight/brightness'
  if (fs.existsSync(backlightPath)) fs.writeFileSync(backlightPath, '160\n')

  cp.exec('busybox ntpd -p time.nist.gov', {}, err => {
    if (err) console.log(err)
  })

  this._setupWebcam()
  this._setupCheckPower()
}

Brain.prototype.mapCryptoUnitsDisplay = function mapCryptoUnitsDisplay (coins) {
  return _.map(coin => {
    const coinSettings = coinUtils.getCryptoCurrency(coin.cryptoCode)
    const defaultUnit = _.head(_.keys(coinSettings.units))
    const unitSelected = _.get('cryptoUnits')(coin)
    const { displayScale, displayCode } = unitSelected
      ? _.get(`units.${unitSelected}`)(coinSettings)
      : _.get(`units.${defaultUnit}`)(coinSettings)
    return {
      displayCode: displayCode,
      displayScale: displayScale,
      unitScale: coinSettings.unitScale,
      ...coin
    }
  })(coins)
}

Brain.prototype._connectedBrowser = function _connectedBrowser () {
  //  TODO: have to work on this: console.assert(this.state === State.IDLE)
  console.log('connected to browser')
  const cryptomatModel = this.rootConfig.cryptomatModel || 'sintra'

  const wifiList = this.state === 'wifiList' && this.wifis
    ? this.wifis
    : []

  if (!this.trader || !this.trader.coins) {
    const rec = {
      action: this.state,
      wifiList,
      locale: 'en-US',
      cryptomatModel,
      version,
      operatorInfo: this.trader ? this.trader.operatorInfo : operatorInfo.load(this.dataPath)
    }

    return this.browser().send(rec)
  }

  const cryptoCode = this.singleCrypto()
    ? this.trader.coins[0].cryptoCode
    : null

  const _rates = {
    rates: this.trader.rates(cryptoCode),
    cryptoCode: cryptoCode,
    coins: coinUtils.cryptoCurrencies()
  }

  const rates = cryptoCode
    ? _rates
    : undefined

  const fullRec = {
    action: this.state,
    localeInfo: this.localeInfo,
    fiatCode: this.fiatCode,
    cryptoCode: cryptoCode,
    cassettes: this.uiCassettes,
    coins: this.trader.coins,
    twoWayMode: this.twoWayMode(),
    wifiList: wifiList,
    rates,
    version,
    operatorInfo: this.trader.operatorInfo,
    cryptomatModel,
    areThereAvailablePromoCodes: this.trader.areThereAvailablePromoCodes,
    supportedCoins: this.mapCryptoUnitsDisplay(this.trader.coins)
  }

  this.browser().send(fullRec)
}

Brain.prototype._processRequest = function _processRequest (req) {
  if (this.areYouSureHandled(req.button)) {
    return this.areYouSure()
  }

  if (_.includes(req.button, ARE_YOU_SURE_ACTIONS)) {
    return this._processAreYouSure(req)
  }

  if (this.flow) {
    return this.flow.handle(req.button, req.data)
  }

  this._processReal(req)
}

Brain.prototype._processAreYouSure = function _processAreYouSure (req) {
  switch (req.button) {
    case 'continueTransaction':
      this.continueTransaction(req.data)
      break
    case 'cancelTransaction':
      this.cancelTransaction(req.data)
      break
  }
}

Brain.prototype._processReal = function _processReal (req) {
  const model = deviceConfig.cryptomatModel || 'sintra'

  switch (req.button) {
    case 'locked':
      this._locked()
      break
    case 'unlock':
      this._unlock(req.data)
      break
    case 'cancelLockPass':
      this._cancelLockPass()
      break
    case 'wifiSelect':
      this._wifiPass(req.data)
      break
    case 'wifiConnect':
      this._wifiConnect(req.data)
      break
    case 'cancelWifiList':
      this._cancelWifiList()
      break
    case 'cancelWifiPass':
      this._cancelWifiPass()
      break
    case 'initialize':
      this.initialize()
      break
    case 'pairingScan':
      this._pairingScan()
      break
    case 'pairingScanCancel':
      this.scanner.cancel()
      break
    case 'pairingErrorOk':
      this._unpaired()
      break
    case 'testMode':
      this._testMode()
      break
    case 'start':
      this._chooseCoin(req.data)
      break
    case 'idDataActionCancel':
      this._scanActionCancel(idCardData)
      break
    case 'idPhotoActionCancel':
      this._scanActionCancel(idCardPhoto)
      break
    case 'cancelIdScan':
      this._cancelIdScan()
      break
    case 'cancelUsSsn':
      this.failedCompliance = 'usSsn'
      this.failedComplianceValue = this.requirementAmountTriggered[this.failedCompliance]

      if (this.returnState && !_.includes(this.complianceReason, ARE_YOU_SURE_HANDLED_SMS_COMPLIANCE)) {
        return this.smsFlowHandleReturnState()
      }

      this._idle()
      break
    case 'idCodeFailedRetry':
      idCardData.start()
      break
    case 'idVerificationFailedOk':
      idCardData.dispatch('FAIL')
      break
    case 'photoScanVerificationCancel':
      idCardPhoto.dispatch('FAIL')
      break
    case 'cancelScan':
      this._cancelScan()
      break
    case 'bye':
      this._bye()
      break
    case 'retryPhotoScan':
      idCardPhoto.start(model)
      break
    case 'fiatReceipt':
      this._fiatReceipt()
      break
    case 'cancelInsertBill':
      this._cancelInsertBill()
      break
    case 'sendCoins':
      this._sendCoins()
      break

    /**
     * User clicked finish button before completing sms compliance.
     * If the user has inserted any bills, set the sendCoins state
     * else redirect user to chooseCoin state
     */
    case 'finishBeforeSms':
      if (this.tx.direction === 'cashOut') this._idle()
      if (this.tx.fiat.gt(0)) return this._sendCoins()
      this._idle()
      break
    case 'completed':
      this._completed()
      break
    case 'machine':
      this._machine()
      break
    case 'cancelMachine':
      this._cancelMachine()
      break
    case 'powerOff':
      this._powerOffButton()
      break
    case 'cam':
      this._cam()
      break
    case 'fixTransaction':
      this._fixTransaction()
      break
    case 'abortTransaction':
      this._abortTransaction()
      break
    case 'chooseFiatCancel':
      this._chooseFiatCancel()
      break
    case 'fiatButton':
      this._fiatButton(req.data)
      break
    case 'clearFiat':
      this._clearFiat()
      break
    case 'depositTimeout':
      this._depositTimeout()
      break
    case 'depositTimeoutNotSent':
      this.depositTimeoutNotSent()
      break
    case 'cashOut':
      this._cashOut()
      break
    case 'redeem':
      this._redeem()
      break
    case 'changeLanguage':
      this._timedState('changeLanguage')
      break
    case 'setLocale':
      this._setLocale(req.data)
      break
    case 'idle':
      this._idle()
      break
    case 'chooseCoin':
      this._chooseCoin(req.data)
      break
    case 'retryFacephoto':
      this.retryFacephoto()
      break
    case 'scanIdCardPhoto':
      idCardPhoto.dispatch('READY_TO_SCAN')
      break
    case 'permissionIdCompliance':
      this.permissionsGiven.id = true
      this._continueSmsCompliance()
      break
    case 'permissionSmsCompliance':
      this.permissionsGiven.sms = true
      this._continueSmsCompliance()
      break
    case 'permissionPhotoCompliance':
      this.permissionsGiven.photo = true
      this._continueSmsCompliance()
      break
    case 'permissionUsSsnCompliance':
      this.permissionsGiven.usSsn = true
      this._continueSmsCompliance()
      break
    case 'blockedCustomerOk':
      this._idle()
      break
    case 'termsAccepted':
      this.acceptTerms()
      break
    case 'invalidAddressTryAgain':
      this._startAddressScan()
      break
    case 'printAgain':
      this._privateWalletPrinting()
      break
    case 'printerScanAgain':
      this._startPrintedWalletScan()
      break
    case 'usSsn':
      this.registerUsSsn(req.data)
      break
    case 'insertPromoCode':
      this._insertPromoCode()
      break
    case 'cancelPromoCode':
      this._cancelPromoCode()
      break
    case 'submitPromoCode':
      this._submitPromoCode(req.data)
      break
    case 'customInfoRequestPermission':
      this.permissionsGiven[this.customInfoRequestId] = true
      this._continueSmsCompliance()
      break
    case 'cancelCustomInfoRequest':
      this.failedCompliance = this.customInfoRequestId
      this.failedComplianceValue = this.requirementAmountTriggered[this.failedCompliance]

      if (this.returnState && !_.includes(this.complianceReason, ARE_YOU_SURE_HANDLED_SMS_COMPLIANCE)) {
        return this.smsFlowHandleReturnState()
      }
      this._idle()
      break
    case 'customInfoRequestSubmit':
      return this.registerCustomInfoRequestData(req.data)
    default:
      break
    case 'sendSmsReceipt':
      this._sendSmsReceipt()
      break
  }
}

Brain.prototype._continueSmsCompliance = function () {
  if (this.tx.direction === 'cashOut' || !this.tx.toAddress) {
    return this.smsCompliance({ returnState: this.returnState })
  }

  const returnState = this.tx.fiat.eq(0)
    ? 'acceptingFirstBill'
    : 'acceptingBills'
  this.smsCompliance({ returnState })
}

Brain.prototype._setState = function _setState (state, oldState) {
  if (this.state === state) return false

  if (oldState) this._assertState(oldState)

  if (this.currentScreenTimeout) {
    clearTimeout(this.currentScreenTimeout)
    this.currentScreenTimeout = null
  }

  // Starting a transaction
  if (this.isIdleState()) this.trader.setConfigVersion()

  this.state = state

  this.emit(state)
  this.emit('newState', state)
  if (this.trader) this.trader.stateChange(state, this.isIdleState())

  return true
}

Brain.prototype._locked = function _locked () {
  this._setState('lockedPass', 'locked')
  this.browser().send({ action: 'lockedPass' })
}

Brain.prototype._unlock = function _unlock () {
  this._wifiList()
}

Brain.prototype._cancelLockPass = function _cancelLockPass () {
  this._setState('locked', 'lockedPass')
  this.browser().send({ action: 'locked' })
}

Brain.prototype._wifiList = function _wifiList () {
  this._setState('wifiList')
  this.browser().send({ action: 'wifiList' })
}

Brain.prototype._wifiPass = function _wifiPass (data) {
  this.browser().send({ action: 'wifiPass', wifiSsid: data })
  this.wifi.stopScanning()
  this._setState('wifiPass')
  console.log('connecting to %s', data.ssid)
}

Brain.prototype._wifiConnect = function _wifiConnect (data) {
  this._setState('wifiConnecting', 'wifiPass')
  this.browser().send({ action: 'wifiConnecting' })
  const rawSsid = data.rawSsid
  const ssid = data.ssid
  const self = this
  this.wifi.connect(rawSsid, ssid, data.pass, function (err, ip) {
    if (err) {
      // TODO: error screen
      console.log(err.stack)
      const ssidData = {
        ssid: ssid,
        displaySsid: self.wifi.displaySsid(ssid)
      }
      self._wifiPass(ssidData)
    } else {
      self.config.ip = ip
      self._wifiConnected()
    }
  })
}

Brain.prototype._cancelWifiList = function _cancelWifiList () {
  //  this._setState('locked', 'wifiList')
  //  this.browser().send({action: 'locked'})
}

Brain.prototype._cancelWifiPass = function _cancelWifiPass () {
  this.browser().send({ action: 'wifiList' })
  this.wifi.startScanning()
  this._setState('wifiList', 'wifiPass')
}

Brain.prototype._wifiConnecting = function _wifiConnecting () {
  this._setState('wifiConnecting')
  this.browser().send({ action: 'wifiConnecting' })
}

Brain.prototype._wifiConnected = function _wifiConnected () {
  if (this.state === 'maintenance') return
  this._setState('wifiConnected')
  this.initTrader()
}

Brain.prototype._unpaired = function _unpaired () {
  this._setState('unpaired')
  this.browser().send({ action: 'unpaired', version })
  db.clean(this.dbRoot)
}

Brain.prototype._pairingScan = function _pairingScan () {
  this._setState('pairingScan')
  this.browser().send({ action: 'pairingScan' })

  this.scanner.scanPairingCode((err, totem) => {
    if (err) return this._pairingError(err)
    if (!totem) return this.initTrader()

    this._pair(totem)
  })
}

Brain.prototype.activate = function activate () {
  const connectionInfo = pairing.connectionInfo(this.connectionInfoPath)
  const config = this.rootConfig
  const protocol = config.http ? 'http:' : 'https:'

  this._transitionState('booting')

  if (config.mockTrader) {
    this.trader = require('./mocks/trader')(protocol, this.clientCert, connectionInfo, this.dataPath, deviceConfig.cryptomatModel)
  } else {
    this.trader = require('./trader')(protocol, this.clientCert, connectionInfo, this.dataPath, deviceConfig.cryptomatModel)
  }

  this.idVerify = require('./compliance/id_verify').factory({ trader: this.trader })

  this._initTraderEvents()

  return this.traderRun()
    .then(() => this.initValidator())
}

Brain.prototype._pair = function _pair (totem) {
  const self = this
  this._transitionState('pairing')

  const model = platformDisplay(this.determinePlatform())
  return pairing.pair(totem, this.clientCert, this.connectionInfoPath, model, this.numberOfCassettes)
    .then(() => this.activate())
    .catch(err => {
      console.log(err.stack)
      self._pairingError(err)
    })
}

Brain.prototype._pairingError = function _pairingError (err) {
  this._setState('pairingError')
  this.browser().send({ action: 'pairingError', err: err.message })
}

Brain.prototype._isTestMode = function _isTestMode () {
  return this.testModeOn
}

Brain.prototype._testMode = function _testMode () {
  const self = this
  this.testModeOn = true
  this.traderOld = this.trader
  this.trader.removeAllListeners()
  this.trader = require('./mocks/trader')()
  this._initTraderEvents()
  this.networkDown = false
  this.billValidator.run(function () {
    self.trader.run()
    self._idle()
  })
}

Brain.prototype._testModeOff = function _testModeOff () {
  const self = this
  this.billValidator.close(function () {
    self.testModeOn = false
    self.trader.removeAllListeners()
    self.trader = self.traderOld
    self._initTraderEvents()
    self._transitionState('virgin', { version })
  })
}

function buildUiCassettes (cassettes, virtualCassettes) {
  const result = _.cloneDeep(cassettes)

<<<<<<< HEAD
  // TODO: Generalize, if we ever need more than 1 virtual cassette
  result.push({ denomination: virtualCassettes[0], count: null })
=======
  _.each(it => result.push({denomination: it, count: null}), virtualCassettes)
>>>>>>> 23e59d66
  const sortedDenominations =
    _.sortBy(el => parseInt(el.denomination, 10), result)

  return sortedDenominations
}

Brain.prototype._isPendingScreen = function _isPendingScreen () {
  return _.includes(this.state, ['goodbye'])
}

Brain.prototype.initTrader = function initTrader () {
  const connectionInfo = pairing.connectionInfo(this.connectionInfoPath)
  const config = this.rootConfig

  if (!connectionInfo && !config.mockTrader) {
    this._unpaired()
    return false
  }

  this.activate()

  return true
}

Brain.prototype.initValidator = function initValidator () {
  console.log('Waiting for server...')
  const h = setInterval(() => {
    if (_.isNil(this.fiatCode)) return

    clearInterval(h)

    this.billValidator.setFiatCode(this.fiatCode)

    return this.billValidator.run(err => {
      if (err) return this._billValidatorErr(err)
      console.log('Bill validator connected.')
    })
  }, 200)
}

Brain.prototype._idle = function _idle (locale) {
  const self = this
  const delay = transitionTime
    ? MIN_SCREEN_TIME - (Date.now() - transitionTime)
    : 0

  if (delay > 0 && self._isPendingScreen()) {
    setTimeout(function () { self._idle(locale) }, delay)
    return
  }

  emit('ledsOff')

  this.disableBillValidator()

  if (this.networkDown) return this._forceNetworkDown()

  const pollPromise = this.trader.poll()
  this.idVerify.reset()
  this.currentPhoneNumber = null
  this.currentSecurityCode = null
  this.numCoins = this.trader.coins.length
  this.tx = Tx.newTx()
  this.pk = null
  this.bill = null
  this.lastRejectedBillFiat = BN(0)
  this.failedCompliance = null
  this.failedComplianceValue = null
  this.redeem = false
  this.returnState = null
  this.complianceReason = null
  this.flow = null
  this.permissionsGiven = {}
  this.requirementAmountTriggered = {}
  this.suspendTriggerId = null

  /**
   * Clear any data from previously
   * validated customers (id & dailyVolume)
   */
  this.customer = null
  this.customerTxHistory = []

  this._setState('pendingIdle')

  // We've got our first contact with server

  const localeInfo = _.cloneDeep(this.localeInfo)
  locale = locale || localeInfo.primaryLocale
  localeInfo.primaryLocale = locale

  this.localeInfo = localeInfo

  this.beforeIdleState = false
  this.trader.clearConfigVersion()
  this.trader.cancelDispense()
  this.scanner.cancel()

  this.tx = Tx.update(this.tx, { fiatCode: this.fiatCode })

  pollPromise
    .then(() => this._idleByMode(this.localeInfo))
    .catch(console.log)
}

Brain.prototype._idleByMode = function _idleByMode (localeInfo) {
  if (this.trader.twoWayMode) {
    this._idleTwoWay(localeInfo)
  } else {
    this._idleOneWay(localeInfo)
  }
}

Brain.prototype.singleCrypto = function singleCrypto () {
  return this.trader.coins.length === 1
}

Brain.prototype.twoWayMode = function twoWayMode () {
  return this.trader.twoWayMode
}

/**
 * Check if the customer is suspended
 *
 * That happens if the customer has reached
 * one of the enabled compliance tier thresholds
 *
 * @name isSuspended
 * @function
 *
 * @param {object} customer Acting customer
 * @param {date} now Current date
 * @returns {bool} Whether customer is suspended or not
 */
Brain.prototype.isSuspended = function isSuspended (customer, now) {
  return customer && customer.suspendedUntil && new Date(customer.suspendedUntil) > now
}

/**
 * Display the suspended screens for customer
 * If the customer hasn't inserted bills yet,
 * the suspendedCustomer screen will displayed with ok button,
 * else the bill screen will be displayed with the relative error message
 *
 * @name showSuspendedCustomer
 * @function
 *
 * @param {object} customer Acting customer
 * @param {date} now Current date
 *
 */
Brain.prototype.showSuspendedCustomer = function showSuspendedCustomer (customer, now) {
  const data = this.getHardLimitReachedData(customer, now)

  /*
   * When doing cashOut just show the hardLimitReached screen
   */
  if (this.tx.direction === 'cashOut') {
    return this._timedState('hardLimitReached', { data })
  }

  /*
   * Current transaction's fiat not including current bill
   */

  const insertedBills = this.tx.fiat.gt(0)
  if (!insertedBills) {
    return this._timedState('hardLimitReached', { data })
  }

  /*
   * Set acceptingBills first as transition (in updateBillScreen) so that sendOnly
   * reason message would be displayed on that screen
   */
  this.updateBillScreen(true)
    .then(() => {
      this.browser().send({
        sendOnly: true,
        reason: 'blockedCustomer',
        cryptoCode: this.tx.cryptoCode
      })
    })
}

/*
* Calculates the time difference between the
* current date and the suspension time
*
* @name hardLimitReached
* @function
*
* @param {object} customer Acting customer
* @param {date} now Current date
* @returns {object} hard limit
*/
Brain.prototype.getHardLimitReachedData = function getHardLimitReachedData (customer, now) {
  const diff = new Date(customer.suspendedUntil).valueOf() - now.valueOf()

  const diffInWeeks = _.floor(diff / 1000 / 60 / 60 / 24 / 7)
  const diffInDays = _.floor((diff / 1000 / 60 / 60 / 24) - (diffInWeeks * 7))
  const diffInHours = _.ceil((diff / 1000 / 60 / 60) - (diffInDays * 24) - (diffInWeeks * 7))

  return {
    hardLimit: {
      hardLimitWeeks: diffInWeeks,
      hardLimitDays: diffInDays,
      hardLimitHours: diffInHours
    }
  }
}

/**
 * Check if the customer is blocked
 *
 * That happens if the customer has reached
 * one of the enabled compliance tier thresholds
 * and has the relevant override status to blocked
 *
 * @name isBlocked
 * @function
 *
 * @param {object} customer Acting customer
 * @returns {bool} Whether customer is blocked or not
 */
Brain.prototype.isBlocked = function isBlocked (customer) {
  return customer.authorizedOverride === 'blocked'
}

/**
 * Display the blocked screens for customer
 * If the customer hasn't inserted bills yet,
 * the blockedCustomer screen will displayed with ok button,
 * else the bill screen will be displayed with the relative error message
 *
 * @name showBlockedCustomer
 * @function
 *
 * @param {object} customer Acting customers
 */
Brain.prototype.showBlockedCustomer = function showBlockedCustomer () {
  /*
   * When doing cashOut just show the blockCustomer screen
   */
  if (this.tx.direction === 'cashOut') {
    return this._transitionState('blockedCustomer')
  }

  /*
   * Current transaction's fiat not including current bill
   */

  const insertedBills = this.tx.fiat.gt(0)
  if (!insertedBills) {
    return this._transitionState('blockedCustomer', { insertedBills })
  }

  /*
   * Set acceptingBills first as transition (in updateBillScreen) so that sendOnly
   * reason message would be displayed on that screen
   */
  this.updateBillScreen(true)
    .then(() => {
      this.browser().send({
        sendOnly: true,
        reason: 'blockedCustomer',
        cryptoCode: this.tx.cryptoCode
      })
    })
}

Brain.prototype.smsCompliance = function smsCompliance (opts = {}) {
  this.returnState = opts.returnState
  this.complianceReason = opts.reason

  /**
   * If the phone is already verified
   * proceeed with the next compliance tier
   */
  if (this.tx.phone) {
    return this.smsFlowHandleReturnState()
  }

  const flow = new sms.Flow({ noCode: opts.noCode })
  this.flow = flow

  flow.on('screen', rec => {
    this._transitionState(rec.screen, { context: 'compliance' })
  })

  flow.on('idle', () => {
    this._idle()
  })

  flow.on('sendCode', phone => {
    this.trader.phoneCode(phone.phone)
      .then(result => {
        this.customer = result.customer

        // BACKWARDS_COMPATIBLITY 7.5
        // Old servers don't send txHistory
        const serverVersion = this.trader.serverVersion
        if (!serverVersion || semver.lt(serverVersion, '7.5.0-beta.0')) {
          this.customerTxHistory = []
        } else {
          this.customerTxHistory = result.customer.txHistory.filter(it => it.id !== this.tx.id)
        }

        this.tx = Tx.update(this.tx, { customerId: result.customer.id })

        /*
         * Check to see if customer is blocked
         * and show the relevant screen
         */
        if (this.isBlocked(this.customer)) {
          this.flow = null
          return this.showBlockedCustomer()
        }
        const now = new Date()

        /*
         * Check to see if customer is suspended
         * and show the relevant screen
         */
        if (this.isSuspended(this.customer, now)) {
          this.flow = null
          return this.showSuspendedCustomer(this.customer, now)
        }

        /*
         * Check to see if customer has individual discounts assigned
         * and apply them
         */
        this.verifyCustomerDiscounts(this.customer.discount, 'individualDiscount')

        return flow.handle('requiredSecurityCode', result.code)
      })
      .catch(err => {
        if (err.name === 'BadNumberError') {
          return flow.handle('badPhoneNumber')
        }

        /**
         * In case of API error throw
         */
        if (err.statusCode === 500) {
          throw err
        }

        /**
         * In case the returnState is acceptingBills,
         * display the acceptingBills screen with
         * networkDown reason and sendOnly flag to true
         * instead of a networkDown screen before user
         * returns to acceptingBills
         *
         * If returnState is not  acceptingBills this flag
         * will be ignored. Brain will handle the networkDown
         *
         */
        this.networkDown = true
        this.smsFlowHandleReturnState()
      })
      .catch(err => {
        this.flow = null
        this._fiatError(err)
      })
  })

  flow.on('success', () => {
    const phone = flow.phone
    this.flow = null

    const txPromise = this.redeem
      ? this.trader.fetchPhoneTx(phone)
      : Promise.resolve(Tx.update(this.tx, { phone }))

    return txPromise
      .then(tx => {
        this.tx = tx
        return this.smsFlowHandleReturnState()
      })
      .catch(err => {
        if (err.statusCode === 404) {
          return this._timedState('unknownPhoneNumber')
        }

        if (err.statusCode === 411) {
        // Transaction not seen on the blockchain
          this.tx = null
          return this._timedState('txNotSeen')
        }

        if (err.statusCode === 412) {
        // There are unconfirmed transactions
          this.tx = null
          return this._timedState('unconfirmedDeposit')
        }

        this._fiatError(err)
        throw err
      })
  })

  flow.on('fail', () => {
    this.flow = null
    this.failedCompliance = 'sms'
    this.failedComplianceValue = this.requirementAmountTriggered[this.failedCompliance]

    if (this.returnState && !_.includes(this.complianceReason, ARE_YOU_SURE_HANDLED_SMS_COMPLIANCE)) {
      return this.smsFlowHandleReturnState()
    }

    this._idle()
  })

  flow.handle('start')
}

Brain.prototype.validateTier = function validateTier (tier, triggerTx, customerTier) {
  const requiredTiers = this.requiredTiers(this.trader.triggers, this.customerTxHistory, triggerTx)
  const requiredManualTiers = _.filter(tier => _.get(tier)(this.trader.triggersAutomation) === MANUAL)(requiredTiers)
  const scannedManualTiers = _.filter(tier => _.get(tier)(this.manualTriggersDataProvided))(requiredManualTiers)

  if (!_.includes(tier, requiredManualTiers)) return !_.isEmpty(customerTier)
  this.txBlockedByManualTrigger = true
  return _.includes(tier, scannedManualTiers)
}

Brain.prototype.setManualTrigger = function setManualTrigger (code) {
  if (_.get(code)(this.trader.triggersAutomation) === MANUAL) {
    this.manualTriggersDataProvided[code] = true
  }
}

Brain.prototype.isTierCompliant = function isTierCompliant (tier, triggerTx) {
  const tx = this.tx
  const customer = this.customer || {}

  // custom requests have uuid
  const tierOrCustom = uuid.validate(tier) ? 'custom' : tier

  switch (tierOrCustom) {
    case 'sms':
      return !_.isNil(tx.phone)
    case 'idCardData':
      if (customer.idCardDataOverride === 'verified') return true
      if (customer.idCardDataOverride === 'blocked') return false
      return this.validateTier(tier, triggerTx, customer.idCardData)
    case 'idCardPhoto':
      if (customer.idCardPhotoOverride === 'verified') return true
      if (customer.idCardPhotoOverride === 'blocked') return false
      return this.validateTier(tier, triggerTx, customer.idCardPhotoPath)
    case 'sanctions':
      return customer.sanctions
    case 'facephoto':
      if (customer.frontCameraOverride === 'verified') return true
      if (customer.frontCameraOverride === 'blocked') return false
      return this.validateTier(tier, triggerTx, customer.frontCameraPath)
    case 'usSsn':
      if (customer.usSsnOverride === 'verified') return true
      if (customer.usSsnOverride === 'blocked') return false
      return this.validateTier(tier, triggerTx, customer.usSsn)
    case 'block':
    case 'suspend':
      return false
    case 'custom':
      const customInfoRequestId = tier
      const customerData = _.find(['info_request_id', customInfoRequestId])(customer.customInfoRequestData)
      
      return !!customerData && customerData.approved !== false
  
    default:
      throw new Error(`Unsupported tier: ${tier}`)
  }
}

Brain.prototype.minimumFiat = function minimumFiat () {
  return _.head(this.trader.cassettes).denomination
}

Brain.prototype.smsFlowHandleReturnState = function smsFlowHandleReturnState () {
  this.browser().send({ smsReceiptStatus: this.trader.smsReceiptActive ? 'available' : 'disabled' })

  /**
   * No need to check compliance on redeem,
   * since tx was already checked.
   */
  if (this.redeem) {
    return this._dispenseUpdate(this.tx)
  }

  const returnState = this.returnState
  const tx = this.tx

  const amount = this.complianceAmount()
  const triggerTx = { fiat: amount, direction: tx.direction }

  const nonCompliantTiers = this.nonCompliantTiers(this.trader.triggers, this.customerTxHistory, triggerTx)
  const isCompliant = _.isEmpty(nonCompliantTiers)
  const otherTiers = _.isNil(this.failedCompliance) && !isCompliant

  /**
   * Are there any other compliance tier to run?
   */
  if (otherTiers) {
    return this.runComplianceTiers(nonCompliantTiers)
  }

  // verify if any non compliant manual trigger was scanned and end tx
  if (this.txBlockedByManualTrigger) {
    this.txBlockedByManualTrigger = false
    return this.showBlockedCustomer()
  }
  const isStartOfTx = BN(0).eq(this.tx.fiat)
  const now = new Date()

  if (isStartOfTx && this.isSuspended(this.customer, now)) {
    const data = this.getHardLimitReachedData(this.customer, now)

    return this._timedState('hardLimitReached', { data })
  }

  if (!returnState) {
    /**
     * Return to startScreen
     * to continue cashOut procedure
     */
    if (tx.direction === 'cashOut' && isCompliant) {
      return this.startScreen()
    }

    /**
     * Return to startScreen
     * to continue cashIn procedure
     */
    if (tx.direction === 'cashIn' && isCompliant) {
      return this.startScreen()
    }

    return this._idle()
  }

  /**
   * Return to idle state only if the pre-sms flow state was
   * acceptingFirstBill and sms flow failed at some point.
   * Otherwise if sms registration was successfull,
   * redirect user to insert the first bill (see below on transition)
   */
  if (returnState === 'acceptingFirstBill' && !isCompliant) {
    return this._idle()
  }

  if (returnState === 'chooseFiat') {
    const failedZeroConf = this.exceedsZeroConf(tx) && _.isNil(tx.phone)
    const failedRegistration = failedZeroConf || !isCompliant

    if (failedRegistration) return this._idle()

    // Phone validation succeeded
    return this.toDeposit()
  }

  if (returnState === 'acceptingBills') {
    /**
     * If a network error occured during sms compliance authorization,
     * return to acceptingBills first, and then call _networkDown()
     * to display the networkDown reason instantly,
     * instead of showing networkDown screen
     */
    const hasFailedCompliance = !_.isNil(this.failedCompliance)

    this.updateBillScreen(hasFailedCompliance)
    if (this.networkDown) this._networkDown()
    return
  }

  if (returnState === 'redeemLater') {
    return this._redeemLater()
  }

  if (_.includes(returnState, BILL_ACCEPTING_STATES) && isCompliant) {
    const cb = this.tx.fiat.eq(0)
      ? this._idle.bind(this)
      : this._sendCoins.bind(this)
    this._transitionState(returnState, { tx: this.tx })
    return this._screenTimeout(cb, this.config.billTimeout)
  }

  this._transitionState(returnState)
}

/**
 * Returns the daily volume taking into consideration the compliance restrictions
 * At the start of the tx we add the minimum value for the tx to the volume
 *
 * @returns {BigNumber}
 */
Brain.prototype.complianceAmount = function complianceAmount () {
  const tx = this.tx
  const amount = tx.fiat

  const isStartOfTx = BN(0).eq(amount)

  if (tx.direction === 'cashOut') {
    return isStartOfTx ? this.minimumFiat() : amount
  }

  const lastRejectedBill = _.defaultTo(BN(0), this.lastRejectedBillFiat)

  // We can either have no bill inserted or first bill rejected
  // Grab the higher value to add into the daily volume
  if (isStartOfTx) {
    const coin = _.find(['cryptoCode', tx.cryptoCode], this.trader.coins)
    return amount.add(
      BigNumber.max(
        this.billValidator.lowestBill(coin.minimumTx),
        lastRejectedBill
      )
    )
  }

  // On cash in we always have to take lastRejectedBill into account
  return amount.add(lastRejectedBill)
}

/**
 * Handler to show in screen whether or not the user
 * is allowed to proceed inserting bills or forced to
 * click the send button.
 *
 * Two reasons provided:
 *
 *  1. Transaction limit
 *  2. Low balance
 *
 */
Brain.prototype.completeBillHandling = function completeBillHandling (blockedCustomer) {
  // Available cryptocurrency balance expressed in fiat
  const availableCryptoAsFiat = this.balance().sub(this.tx.fiat)
  const highestBill = this.billValidator.highestBill(availableCryptoAsFiat)
  const hasLowBalance = highestBill.lte(0)

  if (hasLowBalance || blockedCustomer) {
    this.disableBillValidator()
  }

  this.browser().send({
    credit: this._uiCredit(),
    sendOnly: hasLowBalance || blockedCustomer,
    reason: blockedCustomer ? 'blockedCustomer' : false,
    cryptoCode: this.tx.cryptoCode
  })
}

Brain.prototype.startScreen = function startScreen () {
  const direction = this.tx.direction

  // check if terms screen is enabled
  // and user still need to accept terms
  if (this.mustAcceptTerms()) {
    this.takeFacePhotoTC()
    return this._transitionState('termsScreen', {
      delay: this.trader.termsDelay,
      delayTimer: this.config.termsDelay
    })
  }

  if (direction === 'cashOut') return this._chooseFiat()
  if (direction === 'cashIn') return this._start()

  throw new Error(`No such direction ${direction}`)
}

Brain.prototype.mustAcceptTerms = function mustAcceptTerms () {
  return (
    // check if terms screen is enabled
    this.trader.terms &&
    this.trader.terms.active &&
    // and user still need to accept terms
    !this.tx.termsAccepted
  )
}

Brain.prototype.acceptTerms = function acceptTerms () {
  if (this.scanner.isOpened()) this.scanner.cancel()
  // timeout is a safety net to ensure that we close
  // the camera before opening it for another task
  setTimeout(() => {
    // mark terms as accepted
    // and redirect user to start screen
    this.tx = Tx.update(this.tx, { termsAccepted: true })
    this.startScreen()
  }, 100)
}

function chooseBillDispenser (config) {
  const billDispenserConfig = config.billDispenser
  const billDispenser = billDispenserConfig.model
  const isMockedDispenser = config.mockBillDispenser

  if (isMockedDispenser) {
    return require('./mocks/billdispenser').factory(billDispenserConfig)
  }

  return billDispenser === 'f56'
    ? require('./f56/f56-dispenser').factory(billDispenserConfig)
    : require('./puloon/puloon-dispenser').factory(billDispenserConfig)
}

Brain.prototype._idleTwoWay = function _idleTwoWay (localeInfo) {
  const cassettes = this.trader.cassettes
  const virtualCassettes = this.trader.virtualCassettes
  const uiCassettes = buildUiCassettes(cassettes, virtualCassettes)
  this.uiCassettes = uiCassettes

  if (!this.billDispenser) {
    this.billDispenser = chooseBillDispenser(this.rootConfig)
  }

  if (!this.billDispenser.initialized) this._transitionState('booting')
  if (this.billDispenser.initializing) return

  return this.billDispenser.init({
    cassettes,
    fiatCode: this.trader.locale.fiatCode
  })
    .then(() => this._chooseCoinScreen(localeInfo, uiCassettes))
    .catch(console.log)
}

Brain.prototype._idleOneWay = function _idleOneWay (localeInfo) {
  this._chooseCoinScreen(localeInfo)
}

Brain.prototype._chooseCoinScreen = function _chooseCoinsScreen (localeInfo, cassettes) {
  this._transitionState('chooseCoin', {
    localeInfo: localeInfo,
    cassettes: cassettes,
    coins: this.trader.coins,
    twoWayMode: this.twoWayMode()
  })
}

Brain.prototype._chooseCoin = function _chooseCoin (data) {
  this.manualTriggersDataProvided = _.mapValues(this.manualTriggersDataProvided, () => false)
  this.txBlockedByManualTrigger = false
  this.tx = Tx.update(this.tx, data)
  this.browser().send({ cryptoCode: data.cryptoCode })
  this.sendRates()
  this.startScreen()
}

Brain.prototype.isIdleState = function isIdleState () {
  return this.state === 'chooseCoin'
}

Brain.prototype._setLocale = function _setLocale (data) {
  const self = this
  this._idle(data.locale)
  this._screenTimeout(function () { self._idle() }, 30000)
}

Brain.prototype.isLowBalance = function isLowBalance () {
  const fiatBalance = this.balance()
  const highestBill = this.billValidator.highestBill(fiatBalance)

  return highestBill.lt(0)
}

Brain.prototype.requiredTiers = function requiredTiers (triggers, history, triggerTx) {
  const triggered = getTriggered(triggers, history, triggerTx)
  const triggeredFormatted = _.map(o => o.customInfoRequestId ? { ...o, requirement: o.customInfoRequestId } : o, triggered)
  const getHighestSuspend = _.compose(_.get('id'), _.maxBy('suspensionDays'), _.filter({ requirement: REQUIREMENTS.SUSPEND }))

  this.suspendTriggerId = getHighestSuspend(triggeredFormatted)
  this.triggers = triggeredFormatted

  const requirements = _.uniq(_.map(_.get('requirement'))(triggeredFormatted))
  const unorderedTiers = _.isEmpty(requirements) ? [] : _.union(requirements, ['sms'])

  // Custom trigger is identified by its uuid and should be pushed to last
  const requiredTiers = _.sortBy(name => uuid.validate(name) ? Infinity : _.indexOf(name, ORDERED_REQUIREMENTS))(unorderedTiers)

  this.requirementAmountTriggered = getLowestAmountPerRequirement(triggeredFormatted)
  return _.filter(tier => !this.isTierCompliant(tier), requiredTiers)
}

Brain.prototype.nonCompliantTiers = function nonCompliantTiers (triggers, history, triggerTx) {
  return _.filter(tier => !this.isTierCompliant(tier, triggerTx), this.requiredTiers(triggers, history, triggerTx))
}

Brain.prototype._start = function _start () {
  if (this.startDisabled) return
  if (this.isLowBalance()) return this._timedState('balanceLow')

  const cryptoCode = this.tx.cryptoCode
  const coin = _.find(['cryptoCode', cryptoCode], this.trader.coins)

  const updateRec = {
    direction: 'cashIn',
    cashInFee: coin.cashInFee,
    commissionPercentage: BN(coin.cashInCommission).div(100),
    rawTickerPrice: BN(coin.rates.ask),
    minimumTx: this.billValidator.lowestBill(coin.minimumTx),
    cryptoNetwork: coin.cryptoNetwork
  }

  const update = _.assignAll([this.tx, updateRec])
  this.tx = Tx.update(this.tx, update)

  const amount = this.complianceAmount()
  const triggerTx = { fiat: amount, direction: this.tx.direction }

  const nonCompliantTiers = this.nonCompliantTiers(this.trader.triggers, this.customerTxHistory, triggerTx)
  const isCompliant = _.isEmpty(nonCompliantTiers)

  if (!isCompliant) {
    return this.smsCompliance()
  }

  const printPaperWallet = _.get('compliance.paperWallet')(deviceConfig) &&
    deviceConfig.kioskPrinter

  if (printPaperWallet) {
    if (this.tx.cryptoCode !== 'BTC') {
      // Only BTC supported for now
      return this._idle()
    }
    return this._privateWalletPrinting()
  }

  this._startAddressScan()

  this.browser().send({
    tx: this.tx,
    receiptStatus: this.trader.receiptPrintingActive ? 'available' : 'disabled',
  })
}

Brain.prototype._privateWalletPrinting = function _privateWalletPrinting () {
  this._transitionState('cashInWaiting')

  if (!this.printer) {
    console.log('[ERROR]: The kiosk printer was not loaded.')
    return this._timedState('printerError')
  }

  return this.printer.checkStatus(deviceConfig.kioskPrinter, STATUS_QUERY_TIMEOUT)
    .then((printerStatus) => {
      console.log('Kiosk printer status: ', printerStatus)
      if (printerStatus.hasErrors) throw new Error()

      const wallet = coinUtils.createWallet(this.tx.cryptoCode)
      const printerCfg = deviceConfig.kioskPrinter
      this.pk = wallet.privateKey
      return this.printer.printWallet(wallet, printerCfg)
        .then(() => {
          this.tx = Tx.update(this.tx, { isPaperWallet: true, toAddress: wallet.publicAddress })
          this._startPrintedWalletScan(this.tx.toAddress)
        })
    })
    .catch((err) => {
      console.log('[ERROR]: The kiosk printer is in an invalid state.', err)
      return this._timedState('printerError')
    })
}

Brain.prototype._startPrintedWalletScan = function _startPrintedWalletScan () {
  this._transitionState('printerScanAddress')
  const txId = this.tx.id

  if (this.hasNewScanBay()) this.scanBayLightOn()

  this.scanner.scanPK((err, pk) => {
    this.scanBayLightOff()
    clearTimeout(this.screenTimeout)
    this.startDisabled = false

    if (err) this.emit('error', err)
    const startState = _.includes(this.state, ['printerScanAddress', 'goodbye'])
    const freshState = this.tx.id === txId && startState

    if (!freshState) return
    if (!pk) return this._idle()
    if ((err && err.message === 'Invalid address') || this.pk !== pk) {
      return this._timedState('printerScanningError')
    }

    this.browser().send({ tx: this.tx })
    this._handleScan(this.tx.toAddress)
  })

  this.screenTimeout = setTimeout(() => {
    if (this.state !== 'printerScanAddress') return
    this.scanner.cancel()
  }, this.config.qrTimeout)
}

Brain.prototype.scanBayLightOn = function scanBayLightOn () {
  emit('scanBayLightOn')
}

Brain.prototype.scanBayLightOff = function scanBayLightOff () {
  emit('scanBayLightOff')
}

Brain.prototype.handleUnresponsiveCamera = function handleUnresponsiveCamera () {
  if (!this.scanner.isOpened()) return this._idle()

  this._transitionState('maintenance')

  let handle = setInterval(() => {
    if (this.scanner.isOpened()) return
    clearInterval(handle)
    this._idle()
  }, 200)
}

Brain.prototype._scanActionCancel = function _scanActionCancel (fsm) {
  this.clearTimeoutToScannerCancel()
  this.scanner.cancel()
  fsm.dispatch('FAIL')
}

Brain.prototype._cancelIdScan = function _cancelIdScan () {
  this.clearTimeoutToScannerCancel()
  this.startDisabled = true
  this._bye({ timeoutHandler: () => { this.handleUnresponsiveCamera() } })
  this.scanner.cancel()
}

Brain.prototype.hasNewScanBay = function hasNewScanBay () {
  const model = deviceConfig.cryptomatModel
  return model === 'sintra' || model === 'gaia' || model === 'tejo'
}

Brain.prototype._startAddressScan = function _startAddressScan () {
  if (this.billValidatorErrorFlag) {
    this._transitionState('cashInDisabled')
    return
  }
  this._transitionState('scanAddress')
  const txId = this.tx.id

  if (this.hasNewScanBay()) this.scanBayLightOn()

  this.scanner.scanMainQR(this.tx.cryptoCode, (err, address) => {
    this.scanBayLightOff()
    clearTimeout(this.screenTimeout)
    this.startDisabled = false

    if (err && err.message === 'Invalid address') return this._invalidAddress()
    if (err) this.emit('error', err)
    const startState = _.includes(this.state, ['scanAddress', 'goodbye'])
    const freshState = this.tx.id === txId && startState

    if (!freshState) return
    if (!address) return this._idle()
    this._handleScan(address)
  })

  this.screenTimeout = setTimeout(() => {
    if (this.state !== 'scanAddress') return
    this.scanner.cancel()
  }, this.config.qrTimeout)
}

Brain.prototype._bye = function _bye (opts) {
  this._timedState('goodbye', opts)
}

Brain.prototype._invalidAddress = function _invalidAddress () {
  this._timedState('invalidAddress', {
    timeout: this.config.invalidAddressTimeout
  })
}

Brain.prototype._cancelScan = function _cancelScan () {
  this.startDisabled = true
  // TODO new-admin
  this._bye({ timeoutHandler: () => { this.handleUnresponsiveCamera() } })
  this.scanner.cancel()
}

Brain.prototype._cancelInsertBill = function _cancelInsertBill () {
  this._idle()
  this.disableBillValidator()
}

Brain.prototype.isStaticState = function isStaticState () {
  const staticStates = ['chooseCoin', 'idle', 'pendingIdle', 'dualIdle',
    'networkDown', 'unpaired', 'maintenance', 'virgin', 'wifiList']

  return _.includes(this.state, staticStates)
}

Brain.prototype.balance = function balance () {
  const cryptoCode = this.tx.cryptoCode
  if (!cryptoCode) throw new Error('No cryptoCode, this shouldn\'t happen')

  return this.trader.balances[cryptoCode]
}

Brain.prototype.sendRates = function sendRates () {
  const cryptoCode = this.tx.cryptoCode
  if (!cryptoCode) return

  const rec = {
    fiatCode: this.fiatCode,
    rates: {
      rates: this.trader.rates(cryptoCode),
      cryptoCode: cryptoCode,
      coins: coinUtils.cryptoCurrencies()
    },
    coins: this.trader.coins,
    twoWayMode: this.twoWayMode(),
    terms: this.trader.terms,
    operatorInfo: this.trader.operatorInfo,
    areThereAvailablePromoCodes: this.trader.areThereAvailablePromoCodes,
    supportedCoins: this.mapCryptoUnitsDisplay(this.trader.coins)
  }

  this.browser().send(rec)
}

Brain.prototype._pollUpdate = function _pollUpdate (needsRefresh) {
  const locale = this.trader.locale
  this.fiatCode = locale.fiatCode
  this.localeInfo = locale.localeInfo

  if (!this.isIdleState()) return

  this.sendRates()
  if (needsRefresh) this._idle()
}

Brain.prototype._networkDown = function _networkDown () {
  if (this.state === 'networkDown') return

  if (_.isEmpty(this.trader.coins)) {
    console.log('No active cryptocurrencies.')
  }

  this.networkDown = true

  const tx = this.tx

  const doForceDown = !tx ||
    !tx.direction ||
    (tx.direction === 'cashIn' && _.isEmpty(tx.bills)) ||
    (tx.direction === 'cashOut' && !tx.toAddress)

  if (doForceDown) return this._forceNetworkDown()

  if (tx.direction !== 'cashIn') return
}

Brain.prototype._forceNetworkDown = function _forceNetworkDown () {
  const self = this

  this.trader.clearConfigVersion()

  if (!this.hasConnected && this.state !== 'connecting') {
    this._transitionState('connecting')
    setTimeout(function () {
      self.hasConnected = true
      if (self.state === 'connecting') self._idle()
    }, self.config.connectingTimeout)
    return
  }

  if (this.hasConnected) this._transitionState('networkDown')
}

const isNonTx = state => _.includes(state, NON_TX_STATES)

let firstUp = true
Brain.prototype._networkUp = function _networkUp () {
  // Don't go to start screen yet
  if (!this.billValidator.hasDenominations()) return

  this.networkDown = false
  this.hasConnected = true

  if (firstUp) {
    firstUp = false
    this.processPending()
  }

  if (isNonTx(this.state)) return this._idle()
}

Brain.prototype._timedState = function _timedState (state, opts) {
  const self = this
  opts = opts || {}

  if (this.state === state) {
    // console.trace('WARNING: Trying to set to same state: %s', state)
    return
  }
  const timeout = opts.timeout || 30000
  const handler = opts.timeoutHandler
    ? opts.timeoutHandler
    : opts.revertState
      ? function () { self._transitionState(opts.revertState) }
      : function () { self._idle() }

  this._transitionState(state, opts.data)
  this._screenTimeout(handler, timeout)
}

Brain.prototype._transitionState = function _transitionState (state, auxData) {
  // TODO refactor code to use this
  // If we're in maintenance state, we stay there till we die
  if (this.state === state || this.state === 'maintenance') return false
  const rec = { action: state, direction: this.tx && this.tx.direction }
  transitionTime = Date.now()
  this._setState(state)
  this.browser().send(_.merge(auxData, rec))
  return true
}

Brain.prototype._cryptoFractionalDigits = function _cryptoFractionalDigits (amount) {
  const log = Math.floor(Math.log(amount) / Math.log(10))
  return (log > 0) ? 2 : 2 - log
}

Brain.prototype._assertState = function _assertState (expected) {
  const actual = this.state
  console.assert(actual === expected,
    'State should be ' + expected + ', is ' + actual)
}

Brain.prototype._handleScan = function _handleScan (address) {
  const waitingTimeout = setTimeout(() => {
    this._transitionState('cashInWaiting')
  }, MIN_WAITING)

  const t0 = Date.now()

  return this.updateTx({ toAddress: address })
    .then(it => {
      this.updateTxCustomerPhoto(it).catch(console.log)
      clearTimeout(waitingTimeout)

      const elapsed = Date.now() - t0
      const extraTime = MIN_WAITING * 2 - elapsed
      const remaining = this.state === 'cashInWaiting'
        ? Math.max(0, extraTime)
        : 0

      if (it.addressReuse) {
        return setTimeout(() => {
          this._timedState('addressReuse')
        }, remaining)
      }

      if (it.blacklisted || it.failedWalletScore) {
        return setTimeout(() => {
          this._timedState('suspiciousAddress')
        }, remaining)
      }

      setTimeout(() => {
        return this._firstBill()
      }, remaining)
    })
}

function emit (_event) {
  const event = _.isString(_event)
    ? { action: _event }
    : _event

  actionEmitter.emit('brain', event)
}

Brain.prototype._firstBill = function _firstBill () {
  this._setState('acceptingFirstBill')
  this.browser().send({
    action: 'scanned',
    buyerAddress: coinUtils.formatAddress(this.tx.cryptoCode, this.tx.toAddress)
  })
  this.enableBillValidator()
  this._screenTimeout(() => this._idle(), this.config.billTimeout)
}

// Bill validating states

Brain.prototype._billInserted = function _billInserted () {
  emit('billValidatorAccepting')
  this.browser().send({ action: 'acceptingBill' })
  this._setState('billInserted')
}

Brain.prototype.enableBillValidator = function enableBillValidator () {
  emit('billValidatorPending')
  this.billValidator.enable()
}

Brain.prototype.disableBillValidator = function disableBillValidator () {
  emit('billValidatorOff')
  this.billValidator.disable()
}

Brain.prototype._billRead = function _billRead (data) {
  const billValidator = this.billValidator

  if (!_.includes(this.state, BILL_ACCEPTING_STATES)) {
    console.trace('Attempting to reject, not in bill accepting state.')
    return billValidator.reject()
  }

  this.insertBill(data.denomination)

  // Current inserting bill
  const currentBill = this.bill.fiat

  // Current transaction's fiat not including current bill
  const fiatBeforeBill = this.tx.fiat

  // Total fiat inserted including current bill
  const fiatAfterBill = fiatBeforeBill.add(currentBill)

  // Limit next bills by failed compliance value
  // if value is null it was triggered by velocity or consecutive days
  const failedTierThreshold = _.isNil(this.failedCompliance) ? BN(Infinity) : BN(this.failedComplianceValue || 0)

  // Available cryptocurrency balance expressed in fiat not including current bill
  const remainingFiatToInsert = BN.klass.min(this.balance(), failedTierThreshold).sub(fiatBeforeBill)

  // Minimum allowed transaction
  const minimumAllowedTx = this.tx.minimumTx

  if (remainingFiatToInsert.lt(currentBill)) {
    billValidator.reject()

    const highestBill = billValidator.highestBill(remainingFiatToInsert)

    if (highestBill.lte(0)) {
      console.log('DEBUG: low balance, attempting disable')
      this.disableBillValidator()
      this.browser().send({
        sendOnly: true,
        cryptoCode: this.tx.cryptoCode
      })

      return
    }

    this.browser().send({
      action: 'highBill',
      highestBill: highestBill.toNumber(),
      reason: 'lowBalance'
    })

    return
  }

  if (fiatAfterBill.lt(minimumAllowedTx)) {
    billValidator.reject()

    const lowestBill = billValidator.lowestBill(minimumAllowedTx)

    this.browser().send({
      action: 'minimumTx',
      lowestBill: lowestBill.toNumber()
    })

    return
  }

  const amount = fiatBeforeBill.add(currentBill)
  const triggerTx = { fiat: amount, direction: this.tx.direction }

  const nonCompliantTiers = this.nonCompliantTiers(this.trader.triggers, this.customerTxHistory, triggerTx)
  const isCompliant = _.isEmpty(nonCompliantTiers)

  // If threshold is 0,
  // the sms verification is being handled at the beginning of this.startScreen.
  if (!isCompliant) {
    // Cancel current bill
    this.billValidator.reject()

    // If id tier force another verification screen
    const nonCompliantTier = _.head(nonCompliantTiers)
    const idTier = nonCompliantTier === 'idCardData' || nonCompliantTier === 'idCardPhoto'
    if (idTier) return this.transitionToVerificationScreen(nonCompliantTier)

    return this.runComplianceTiers(nonCompliantTiers)
  }

  // verify if any non compliant manual trigger was scanned and end tx
  if (this.txBlockedByManualTrigger) {
    this.txBlockedByManualTrigger = false
    return this.showBlockedCustomer()
  }

  this.browser().send({
    action: 'acceptingBill',
    readingBill: currentBill.toNumber()
  })

  this._setState('billRead')

  billValidator.stack()
}

Brain.prototype.runComplianceTiers = function (nonCompliantTiers) {
  const tier = _.head(nonCompliantTiers)

  const isCashIn = this.tx.direction === 'cashIn'
  const idTier = tier === 'idCardData' || tier === 'idCardPhoto'
  const smsTier = tier === 'sms'
  const cameraTier = tier === 'facephoto'
  const usSsnTier = tier === 'usSsn'
  const customTier = uuid.validate(tier)

  const smsScreen = smsTier && isCashIn && !_.get('sms')(this.permissionsGiven)
  const idScreen = idTier && isCashIn && !_.get('id')(this.permissionsGiven)
  const photoScreen = cameraTier && !_.get('photo')(this.permissionsGiven)
  const usSsnScreen = usSsnTier && !_.get('usSsn')(this.permissionsGiven)
  const customScreen = customTier && !_.get(tier)(this.permissionsGiven)
  if (photoScreen && !this.hasFrontFacingCamera) {
    this.suspendTriggerId = 'no-ff-camera'
    return complianceTiers.run('suspend', null, null)
  }

  if (customScreen) {
    this.customInfoRequestId = tier
  }

  if (smsScreen || idScreen || photoScreen || usSsnScreen || customScreen) {
    return this.transitionToVerificationScreen(tier)
  }

  complianceTiers.run(tier, this.rootConfig.cryptomatModel || 'sintra', _.find(['requirement', tier])(this.triggers))
}

Brain.prototype.transitionToVerificationScreen = function (tier) {
  const formattedTier = uuid.validate(tier) ? 'custom' : tier
  switch (formattedTier) {
    case 'idCardData':
    case 'idCardPhoto':
      this._transitionState('permission_id', {
        tx: this.tx
      })
      break
    case 'facephoto':
      this.scanner.prepareForCapture('facephoto')
      this._transitionState('permission_face_photo', {
        tx: this.tx
      })
      break
    case 'usSsn':
      this._transitionState('usSsnPermission', {
        tx: this.tx
      })
      break
    case 'custom':
      this._transitionState('customInfoRequest', {
        tx: this.tx,
        customInfoRequest: _.get('customInfoRequest.customRequest')(_.find(trigger => trigger.customInfoRequestId === this.customInfoRequestId)(this.triggers))
      })
      break
    default:
      this._transitionState('smsVerification', {
        threshold: this.trader.smsVerificationThreshold,
        tx: this.tx
      })
  }
}

Brain.prototype.saveTx = function saveTx (tx) {
  return db.save(this.dbRoot, tx)
}

Brain.prototype.postTx = function postTx (tx) {
  const postTxF = timedout => {
    const updatedTx = _.assign(tx, { timedout })

    return this.trader.postTx(updatedTx)
      .then(serverTx => ({ tx: serverTx }))
  }

  const timeout$ = Rx.Observable.timer(NETWORK_TIMEOUT_INTERVAL)
    .mapTo({ timedout: true })
    .startWith({ timedout: false })
    .share()

  const source$ = Rx.Observable.interval(POLL_INTERVAL)
    .startWith(-1)
    .combineLatest(timeout$, (x, r) => r.timedout)
    .mergeMap(postTxF)
    .share()

  // Keep trying in background forever until success
  source$.first(r => r.tx).subscribe(r => this.saveTx(r.tx), _ => {})

  return source$
    .merge(timeout$)
    .first(r => r.tx || r.timedout)
    .toPromise()
    .then(r => {
      if (r.tx) return r.tx
      throw new Error('timeout')
    })
}

Brain.prototype.updateTx = function updateTx (updateTx) {
  const newTx = Tx.update(this.tx, updateTx)
  this.tx = newTx

  return this.saveTx(newTx)
    .then(() => this.postTx(newTx))
    .then(tx => {
      this.tx = tx
      return tx
    })
}

Brain.prototype.updateTxCustomerPhoto = function updateTxCustomerPhoto ({ customerId, id, direction }) {
  const tcPhotoData = facephoto.getTCData()
  if (!tcPhotoData) return Promise.resolve()
  return this.trader.updateTxCustomerPhoto(id, customerId, { tcPhotoData: tcPhotoData, direction: direction })
}

// Don't wait for server response
Brain.prototype.fastUpdateTx = function fastUpdateTx (updateTx) {
  console.log('fastUpdateTx', updateTx)
  const newTx = Tx.update(this.tx, updateTx)
  this.tx = newTx

  this.postTx(newTx)
    .catch(err => console.log(err))

  return this.saveTx(newTx)
}

Brain.prototype.commitCashOutTx = function commitCashOutTx () {
  return this.updateTx({})
    .then(tx => {
      this.updateTxCustomerPhoto(tx).catch(console.log)
      const amountStr = this.toCryptoUnits(tx.cryptoAtoms, tx.cryptoCode).toString()
      const depositUrl = coinUtils.depositUrl(tx.cryptoCode, tx.toAddress, amountStr)
      const layer2Url = coinUtils.depositUrl(tx.cryptoCode, tx.layer2Address, amountStr)
      const toAddress = coinUtils.formatAddress(tx.cryptoCode, tx.toAddress)
      const layer2Address = coinUtils.formatAddress(tx.cryptoCode, tx.layer2Address)

      const depositInfo = {
        toAddress,
        layer2Address,
        depositUrl,
        layer2Url
      }

      this._waitForDispense('notSeen')

      return this.browser().send({ depositInfo })
    })
    .catch(err => this._fiatError(err))
}

Brain.prototype.updateBillScreen = function updateBillScreen (blockedCustomer) {
  const bill = this.bill

  // No going back
  this.clearBill()
  this.lastRejectedBillFiat = BN(0)

  emit('billValidatorPending')

  var billUpdate
  // BACKWARDS_COMPATIBILITY 7.5.0-beta.1
  const serverVersion = this.trader.serverVersion
  if (!serverVersion || semver.lt(serverVersion, '7.5.0-beta.1')) {
    billUpdate = Tx.billUpdateDeprecated(bill)
  } else {
    billUpdate = Tx.billUpdate(bill)
  }

  return this.fastUpdateTx(billUpdate)
    .then(() => {
      this._transitionState('acceptingBills', { tx: this.tx })
      this._screenTimeout(() => this._sendCoins(), this.config.billTimeout)
    })
    .then(() => this.completeBillHandling(blockedCustomer))
}

// TODO: clean this up
Brain.prototype._billRejected = function _billRejected () {
  const self = this
  if (!_.includes(this.state, BILL_ACCEPTING_STATES) && !_.includes(this.state, COMPLIANCE_VERIFICATION_STATES)) return

  this.clearBill()

  const returnState = this.tx.fiat.eq(0)
    ? 'acceptingFirstBill'
    : 'acceptingBills'

  this._transitionState(returnState)

  this._screenTimeout(function () {
    returnState === 'acceptingFirstBill'
      ? self._idle()
      : self._sendCoins()
  }, this.config.billTimeout)

  const response = {
    action: 'rejectedBill',
    credit: this._uiCredit()
  }

  this.browser().send(response)
}

Brain.prototype._billStandby = function _billStandby () {
  if (this.state === 'acceptingBills' || this.state === 'acceptingFirstBill') {
    this.enableBillValidator()
  }
}

Brain.prototype._billJam = function _billJam () {
  // TODO FIX: special screen and state for this
  this.browser().send({ action: 'networkDown' })
}

Brain.prototype._billsEnabled = function _billsEnabled (data) {
  console.log('Bills enabled codes: 0x%s, 0x%s', data.data1.toString(16),
    data.data2.toString(16))
}

Brain.prototype._stackerOpen = function _stackerOpen () {
  return this.trader.notifyCashboxRemoval()
}

Brain.prototype._uiCredit = function _uiCredit () {
  var updatedBill
  // BACKWARDS_COMPATIBILITY 7.5.0-beta.1
  const serverVersion = this.trader.serverVersion
  if (!serverVersion || semver.lt(serverVersion, '7.5.0-beta.1')) {
    updatedBill = Tx.billUpdateDeprecated(this.bill)
  } else {
    updatedBill = Tx.billUpdate(this.bill)
  }
  const tx = Tx.update(this.tx, updatedBill)

  return {
    cryptoCode: tx.cryptoCode,
    fiat: tx.fiat.toNumber(),
    cryptoAtoms: tx.cryptoAtoms.toNumber(),
    lastBill: _.last(tx.bills.map(bill => bill.fiat.toNumber()))
  }
}

/**
 * Clear the rejected bill and keep it's
 * amount as the lastRejectedBillFiat
 *
 * @name clearBill
 * @function
 *
 */
Brain.prototype.clearBill = function clearBill () {
  this.lastRejectedBillFiat = this.bill ? this.bill.fiat : BN(0)
  this.bill = null
}

Brain.prototype.insertBill = function insertBill (bill) {
  console.assert(!this.bill || this.bill.fiat.eq(0), "bill fiat is positive, can't start tx")
  const cryptoCode = this.tx.cryptoCode

  // BACKWARDS_COMPATIBILITY 7.5.1
  const serverVersion = this.trader.serverVersion
  if (!serverVersion || semver.lt(serverVersion, '7.5.1-beta.0')) {
    const exchangeRate = this.trader.rates(cryptoCode).cashIn
    this.bill = Tx.createBillDeprecated(bill, exchangeRate, this.tx)
  } else {
    this.bill = Tx.createBill(bill, this.tx)
  }
}

Brain.prototype._insertPromoCode = function _insertPromoCode () {
  this._transitionState('insertPromoCode')
}

Brain.prototype._cancelPromoCode = function _cancelPromoCode () {
  if (this.tx.direction === 'cashIn') this.returnToCashInState()
  if (this.tx.direction === 'cashOut') this.returnToCashOutState()
}

Brain.prototype._submitPromoCode = function _submitPromoCode (data) {
  const promoCode = data.input

  this.trader.verifyPromoCode(promoCode, this.tx).then(res => {
    /*
      * It's possible for a customer to insert a promo code before inserting the phone data, leading to two possible discounts.
      * In that case, use the bigger discount.
      * See: verifyCustomerDiscounts()
      */
    this.tx = Tx.update(this.tx, { promoCodeApplied: true })

    this.verifyCustomerDiscounts(res.promoCode, 'promoCode')

    const rec = {
      rates: {
        rates: Tx.getRates(this.tx)[this.tx.cryptoCode],
        cryptoCode: this.tx.cryptoCode,
        coins: Tx.coins
      },
      credit: this._uiCredit()
    }

    this.browser().send(rec)

    this.tx.direction === 'cashIn'
      ? this.returnToCashInState()
      : this.returnToCashOutState()
  }).catch(err => {
    console.log('Promo code not found: Error ' + err)
    this._transitionState('invalidPromoCode')
    this._screenTimeout(() => {
      this._cancelPromoCode()
    }, this.config.promoCodeTimeout)
  })
}

Brain.prototype.returnToScanState = function returnToScanState () {
  const callback = this._start.bind(this)
  this._screenTimeout(callback, this.config.qrTimeout)
}

Brain.prototype.returnToCashInState = function returnToCashInState () {
  if (!this.tx.toAddress) return this.returnToScanState()
  const returnState = this.tx.fiat.eq(0)
    ? 'acceptingFirstBill'
    : 'acceptingBills'

  const callback = returnState === 'acceptingFirstBill'
    ? this._idle.bind(this)
    : this._sendCoins.bind(this)

  this._transitionState(returnState, { tx: this.tx })
  this._screenTimeout(callback, this.config.billTimeout)
}

Brain.prototype.returnToCashOutState = function returnToCashOutState () {
  this._transitionState('chooseFiat', {
    chooseFiat: this._getFiatButtonResponse(),
    tx: this.tx
  })
  this._screenTimeout(this._chooseFiatCancel.bind(this), 120000)
}

Brain.prototype.verifyCustomerDiscounts = function verifyCustomerDiscounts (discount, source) {
  if (!_.isNil(discount)) {
    /*
      * It's possible for a customer to insert a promo code before inserting the phone data, leading to two possible discounts.
      * In that case, use the bigger discount.
      */
    const currentDiscount = this.tx.discount || 0
    if (discount.discount > currentDiscount) {
      this.tx = Tx.update(this.tx, { discount: discount.discount, discountSource: source })
    }
  }
}

Brain.prototype._sendCoins = function _sendCoins () {
  this.browser().send({
    action: 'cryptoTransferPending',
    buyerAddress: coinUtils.formatAddress(this.tx.cryptoCode, this.tx.toAddress)
  })

  this._doSendCoins()
}

Brain.prototype._doSendCoins = function _doSendCoins () {
  const complianceStates = _.concat(COMPLIANCE_VERIFICATION_STATES, COMPLIANCE_REJECTED_STATES)
  if (this.state !== 'acceptingBills' && !_.includes(this.state, complianceStates)) return
  return this._executeSendCoins()
}

// This keeps trying until success
Brain.prototype._executeSendCoins = function _executeSendCoins () {
  emit('billValidatorPendingOff')
  this.disableBillValidator()

  this._verifyTransaction()

  return this.updateTx({ send: true })
    .then(tx => this._cashInComplete(tx))
    .catch(err => {
      this._sendCoinsError(err)
      this.tx = _.set('timedout', true, this.tx)
      this.saveTx(this.tx)
    })
}

// Giving up, go to special screens asking user to contact operator
Brain.prototype._sendCoinsError = function _sendCoinsError (err) {
  console.log('Error sending cryptos: %s', err.message)

  const withdrawFailureRec = {
    credit: this._uiCredit(),
    txId: this.tx.id
  }

  const self = this
  if (err.statusCode === INSUFFICIENT_FUNDS_CODE) {
    setTimeout(function () { self._idle() }, self.config.insufficientFundsTimeout)
    return this._transitionState('insufficientFunds', withdrawFailureRec)
  }
  
  this._transitionState('withdrawFailure', withdrawFailureRec)
  this._timeoutToIdle(60000)
}

// And... we're done!
Brain.prototype._cashInComplete = function _cashInComplete () {
  this._setState('completed')

  this.browser().send({
    action: 'cryptoTransferComplete',
    txId: this.tx.id
  })

  this._screenTimeout(this._completed.bind(this), this.config.completedTimeout)
}

Brain.prototype._sendSmsReceipt = function _sendSmsReceipt () {
  const customer = this.customer
  const data = {
    session: this.tx.id,
    txClass: this.tx.direction
  }

  this.browser().send({ smsReceiptStatus: 'printing' })
  this.trader.smsReceipt(data, customer.id)
    .then(() => this.browser().send({ smsReceiptStatus: 'success' }))
    .catch(() => {
      this.browser().send({ smsReceiptStatus: 'failed' })
      setTimeout(() => {
        this.browser().send({ smsReceiptStatus: 'available' })
      }, 2500)
    })
}

Brain.prototype._startPrintReceipt = function _startPrintReceipt () {
  this.browser().send({ receiptStatus: 'printing' })
  this._printReceipt()
    .then(() => this.browser().send({ receiptStatus: 'success' }))
    .catch(() => {
      this.browser().send({ receiptStatus: 'failed' })
      setTimeout(() => {
        this.browser().send({ receiptStatus: 'available' })
      }, 2500)
    })
}

Brain.prototype._printReceipt = function _printReceipt () {
  if (!this.printer) {
    console.log('[ERROR]: The kiosk printer is not loaded')
    return
  }

  const cashInCommission = BN(1).add(BN(this.tx.commissionPercentage))

  const rate = BN(this.tx.rawTickerPrice).mul(cashInCommission).round(2)
  const date = new Date()
  const offset = this.trader.timezone.dstOffset
  date.setMinutes(date.getMinutes() + parseInt(offset))

  const dateString = `${date.toISOString().replace('T', ' ').slice(0, 19)}`

  const data = {
    operatorInfo: this.trader.operatorInfo,
    location: deviceConfig.machineLocation,
    customer: this.customer ? this.customer.phone : 'Anonymous',
    session: this.tx.id,
    time: dateString,
    direction: this.tx.direction === 'cashIn' ? 'Cash-in' : 'Cash-out',
    fiat: `${this.tx.fiat.toString()} ${this.tx.fiatCode}`,
    crypto: `${this.toCryptoUnits(this.tx.cryptoAtoms, this.tx.cryptoCode)} ${this.tx.cryptoCode}`,
    rate: `1 ${this.tx.cryptoCode} = ${rate} ${this.tx.fiatCode}`,
    address: this.tx.toAddress,
    txId: this.tx.txHash
  }

  return this.printer.checkStatus(deviceConfig.kioskPrinter, STATUS_QUERY_TIMEOUT)
    .then(() => this.printer.printReceipt(data, deviceConfig.kioskPrinter, this.trader.receiptOptions))
    .catch((err) => {
      console.log('[ERROR]: The kiosk printer is in an invalid state.', err)
      throw err
    })
}

Brain.prototype._verifyTransaction = function _verifyTransaction () {
  if (!this.idVerify.inProgress()) return

  this.idVerify.addTransaction(this.tx)
  this.idVerify.verifyTransaction(function (err) { console.log(err) })
}

Brain.prototype._screenTimeoutHandler = function _screenTimeoutHandler (callback) {
  this.currentScreenTimeout = null
  callback()
}

Brain.prototype._screenTimeout = function _screenTimeout (callback, timeout) {
  const self = this

  if (this.currentScreenTimeout) {
    clearTimeout(this.currentScreenTimeout)
    this.currentScreenTimeout = null
  }

  this.currentScreenTimeout =
    setTimeout(function () { self._screenTimeoutHandler(callback) }, timeout)
}

Brain.prototype._timeoutToIdle = function _timeoutToIdle (timeout) {
  const self = this
  this._screenTimeout(function () { self._idle() }, timeout)
}

Brain.prototype._completed = function _completed () {
  if (this.state === 'goodbye' || this.state === 'maintenance') return
  if (this._isTestMode()) return this._testModeOff()

  emit('ledsOff')

  this._transitionState('goodbye')

  const elapsed = Date.now() - this.bootTime
  if (elapsed > this.config.exitTime) {
    console.log('Scheduled restart.')
    process.exit()
  }

  if (this.billValidatorErrorFlag) {
    this.emit('error', new Error('Bill validator error, exiting post transaction.'))
  }

  this._screenTimeout(() => this._idle(), this.config.goodbyeTimeout)
}

Brain.prototype._machine = function _machine () {
  this.browser().send({ action: 'machine', machineInfo: this.config.unit })
  this._setState('machine')
}

Brain.prototype._cancelMachine = function _cancelMachine () {
  this._idle()
}

Brain.prototype._powerOffButton = function _powerOffButton () {
  const self = this
  this.wifi.clearConfig(function () {
    self._powerOff()
  })
}

Brain.prototype._powerOff = function _powerOff () {
  this._setState('powerOff')
  console.log('powering off')
  cp.execFile('poweroff', ['-d', '2'], {}, function () {
    process.exit(0)
  })
}

Brain.prototype._reboot = function _reboot () {
  console.log('Remote reboot')
  cp.execFile('shutdown', ['-r', 'now'], {}, function () {
    process.exit(0)
  })
}

Brain.prototype._shutdown = function _shutdown () {
  // can only run if machine is no in the middle of a transaction
  if (!this.isStaticState()) {
    console.log('In the middle of a transaction. Will shutdown when it is done...')
    return
  }
  console.log('Remote shutdown')
  cp.execFile('shutdown', ['now'], {}, function () {
    process.exit(0)
  })
}

Brain.prototype._abortTransaction = function _abortTransaction () {
  this._idle()
}

Brain.prototype._setupCheckPower = function _setupCheckPower () {
  const self = this
  setInterval(function () {
    self._checkPower()
  }, this.config.checkPowerTime)
}

// This can only get called when we're not in a transaction
Brain.prototype._checkPower = function _checkPower () {
  if (!this.isStaticState()) return

  // TODO: factor this out to a device-specific module
  const powerStatusPath = this.config.powerStatus
  if (!powerStatusPath) return

  const self = this
  fs.readFile(powerStatusPath, { encoding: 'utf8' }, function (err, res) {
    if (err) {
      console.log(err.stack)
      return
    }
    if (res.match(/^Discharging/)) {
      console.log('Sensed power down.')
      self.powerDown = true
      const elapsed = Date.now() - self.lastPowerUp > self.config.checkPowerTimeout
      if (!elapsed) return
      console.log('Device unplugged. Powering down. Forgetting WiFi.')
      self._setState('powerDown')
      self.wifi.clearConfig(function () {
        self._powerOff()
      })
    }
    self.powerDown = false
    self.lastPowerUp = Date.now()
  })
}

Brain.prototype._restartServices = function _restartServices (reason, restartBrowser) {
  console.log('Going down [%s]...', reason)
  if (!restartBrowser) {
    return process.exit(0)
  }

  const command = this.determinePlatform === 'AAEON'
    ? 'killall chromium-browser' : 'supervisorctl restart lamassu-browser'

  cp.execFile(command, [], {}, function (msg) {
    console.log(msg)
    return process.exit(0)
  })
}

Brain.prototype._unpair = function _unpair () {
  if (!pairing.isPaired(this.connectionInfoPath)) return

  console.log('Unpairing')
  this.stop()
  pairing.unpair(this.connectionInfoPath)

  console.log('Unpaired. Rebooting...')
  this._setState('unpaired')
  this.browser().send({ action: 'unpaired' })
  db.clean(this.dbRoot)
  setTimeout(() => this._restartServices('Unpair'), 2000)
}

Brain.prototype._billValidatorErr = function _billValidatorErr (err) {
  if (!err) err = new Error('Bill Validator error')

  if (this.billValidatorErrorFlag) return // Already being handled

  if (this.tx && this.tx.bills.length > 0) {
    this.billValidatorErrorFlag = true
    this.disableBillValidator() // Just in case. If error, will get throttled.
    this.browser().send({ credit: this._uiCredit(), sendOnly: true, reason: 'validatorError' })
    return
  }

  if (this.powerDown) return

  this.billValidatorErrorFlag = true
}

Brain.prototype._getFiatButtonResponse = function _getFiatButtonResponse () {
  const tx = this.tx
  const cassettes = this.trader.cassettes
  const virtualCassettes = this.trader.virtualCassettes

  const txLimit = getAmountToHardLimit(this.trader.triggers, this.customerTxHistory, tx)
  const activeDenominations = Tx.computeCashOut(tx, cassettes, virtualCassettes, txLimit)

  return { tx, activeDenominations }
}

Brain.prototype._chooseFiat = function _chooseFiat () {
  const amount = this.complianceAmount()
  const triggerTx = { fiat: amount, direction: 'cashOut' }

  const response = this._getFiatButtonResponse()
  if (response.activeDenominations.isEmpty) return this._timedState('outOfCash')

  const nonCompliantTiers = this.nonCompliantTiers(this.trader.triggers, this.customerTxHistory, triggerTx)
  const isCompliant = _.isEmpty(nonCompliantTiers)

  if (!isCompliant) {
    return this.smsCompliance()
  }

  const txId = this.tx.id
  const cryptoCode = this.tx.cryptoCode
  const coin = _.find(['cryptoCode', cryptoCode], this.trader.coins)

  const updateRec = {
    direction: 'cashOut',
    fiatCode: this.fiatCode,
    commissionPercentage: BN(coin.cashOutCommission).div(100),
    rawTickerPrice: BN(coin.rates.bid)
  }

  const update = _.assignAll([this.tx, updateRec])

  this.tx = Tx.update(this.tx, update)

  this._transitionState('chooseFiat', {
    chooseFiat: response,
    receiptStatus: this.trader.receiptPrintingActive ? 'available' : 'disabled'
  })
  const self = this
  this.dirtyScreen = false
  const interval = setInterval(function () {
    const doClear = self.state !== 'chooseFiat' ||
      self.tx.id !== txId
    if (doClear) return clearInterval(interval)

    const isDirty = self.dirtyScreen
    self.dirtyScreen = false
    if (isDirty) return
    clearInterval(interval)
    self._idle()
  }, 120000)
}

Brain.prototype._chooseFiatCancel = function _chooseFiatCancel () {
  this._idle()
}

Brain.prototype._fiatButtonResponse = function _fiatButtonResponse () {
  this.dirtyScreen = true
  const response = this._getFiatButtonResponse()
  this.browser().send({ fiatCredit: response })
}

Brain.prototype._fiatButton = function _fiatButton (data) {
  const denomination = parseInt(data.denomination, 10)
  const tx = this.tx

  const buttons = this._getFiatButtonResponse()
  const cryptoCode = tx.cryptoCode

  // We should always have enough available if the button could be pressed,
  // just double-checking

  if (buttons.activeDenominations.activeMap[denomination]) {
    // BACKWARDS_COMPATIBILITY 7.5.1
    const serverVersion = this.trader.serverVersion
    if (!serverVersion || semver.lt(serverVersion, '7.5.1-beta.0')) {
      const rate = this.trader.rates(cryptoCode).cashOut
      this.tx = Tx.addCashDeprecated(denomination, rate, this.tx)
    } else {
      this.tx = Tx.addCash(denomination, this.tx)
    }
  }

  this._fiatButtonResponse()
}

Brain.prototype._clearFiat = function _clearFiat () {
  const tx = this.tx

  tx.fiat = BN(0)
  tx.cryptoAtoms = BN(0)

  this._fiatButtonResponse()
}

Brain.prototype._sendSecurityCode = function _sendSecurityCode (number) {
  const self = this

  return this.trader.phoneCode(number)
    .then(result => {
      this.currentPhoneNumber = number
      this.currentSecurityCode = result.code
    })
    .catch(err => {
      if (err.name === 'BadNumberError') {
        return self._timedState('badPhoneNumber')
      }

      console.log(err.stack)
      return this._fiatError(err)
    })
}

Brain.prototype.exceedsZeroConf = function exceedsZeroConf (tx) {
  // ETH zeroConfLimit should always be 0, and as such always exceeds
  if (tx.cryptoCode === 'ETH') return true
  const coin = coinUtils.getCryptoCurrency(tx.cryptoCode)

  if (!coin) throw new Error('Fatal: unsupported coin: ' + tx.cryptoCode)
  return coin.zeroConf && tx.fiat.gte(this.trader.zeroConfLimits[tx.cryptoCode])
}

Brain.prototype._cashOut = function _cashOut () {
  const tx = this.tx
  const amount = tx.fiat
  const triggerTx = { fiat: amount, direction: tx.direction }

  const nonCompliantTiers = this.nonCompliantTiers(this.trader.triggers, this.customerTxHistory, triggerTx)
  const isCompliant = _.isEmpty(nonCompliantTiers)
  const doCompliance = this.exceedsZeroConf(tx) || !isCompliant

  if (doCompliance) {
    return this.smsCompliance({ returnState: this.state })
  }

  return this.toDeposit()
}

Brain.prototype.toDeposit = function toDeposit () {
  const tx = this.tx
  this._transitionState('deposit', { tx })
  return this.commitCashOutTx()
}

Brain.prototype.toCryptoUnits = function toCryptoUnits (cryptoAtoms, cryptoCode) {
  const unitScale = coinUtils.getCryptoCurrency(cryptoCode).unitScale
  return cryptoAtoms.shift(-unitScale)
}

// User has deposited cryptos but we haven't received them after waiting
Brain.prototype._depositTimeout = function _depositTimeout () {
  this.tx.started = true

  if (this.tx.phone) {
    return this._redeemLater()
  }

  this.smsCompliance({ returnState: 'redeemLater', noCode: this.networkDown, reason: 'deposit_timeout' })
}

Brain.prototype.depositTimeoutNotSent = function depositTimeoutNotSent () {
  if (this.networkDown) return this._timedState('depositNetworkDown')
  this._cashOut()
}

Brain.prototype._redeemLater = function _redeemLater () {
  const updateP = this.networkDown
    ? this.fastUpdateTx({ redeem: true })
    : this.updateTx({ redeem: true })

  return updateP
    .then(() => this._timedState('redeemLater'))
    .catch(e => this._fiatError(e))
}

Brain.prototype._waitForDispense = function _waitForDispense (status) {
  const originalTx = this.tx
  return this.trader.waitForDispense(this.tx, status)
    .then(tx => {
      if (!tx) return
      if (this.tx.id !== tx.id) return

      return this._dispenseUpdate(tx)
    })
    .catch(err => {
      if (err.networkDown) this._networkDown()

      // prevent doing a fastupdateTx of the wrong tx
      if (originalTx.id !== this.tx.id) {
        return this._timedState('depositTimeout')
      }

<<<<<<< HEAD
      return this.fastUpdateTx({ timedout: true })
        .then(() => this._timedState('depositTimeout'))
=======
      return this.fastUpdateTx({timedout: true})
        .then(() => {
          if (this.state !== 'areYouSure')
            this._timedState('depositTimeout')
        })
>>>>>>> 23e59d66
    })
}

Brain.prototype._fiatError = function _fiatError (err) {
  console.log('fiatError', err)
  const state = this.tx.started ? 'fiatTransactionError' : 'fiatError'
  this._timedState(state)
  return Promise.reject(err)
}

Brain.prototype._dispense = function _dispense () {
  return Promise.resolve()
    .then(() => {
      // safeguard against dispensing a broken tx record
      if (this.tx.cryptoAtoms.lte(0)) {
        throw new Error('Tried to dispense with 0 cryptoAtoms')
      }

      // check if dispense was already done
      if (this.tx.dispense || this.tx.dispenseConfirmed) {
        throw new Error('Already dispensed')
      }

      // mark this tx as dispense started
      return this.updateTx({ dispense: true })
    })

    // actual dispense
    .then(() => this._physicalDispense())

    // shit happens
    .catch(err => {
      console.log('_dispense error', err.stack)
      if (!this.billDispenser.initialized) {
        const cassettes = this.trader.cassettes

        // puloonrs232 port closing code waits 100ms before closing
        setTimeout(() => {
          return this.billDispenser.init({
            cassettes,
            fiatCode: this.trader.locale.fiatCode
          })
        }, 200)
      }
      if (err.statusCode === INSUFFICIENT_FUNDS_CODE) return this._timedState('outOfCash')
      return this._fiatError(err)
    })
}

Brain.prototype._batchDispense = function _batchDispense (notesToDispense, { batchAmount, dispenseRecords, currentBatch, error }) {
  // short circuit out if a error is found
  if (error) {
    return { dispenseRecords, error }
  }

  this.browser().send({ action: 'dispensing', dispenseBatch: { current: currentBatch, of: batchAmount } })
  const addDispensed = _.zipWith((a, b) => ({ dispensed: _.sumBy('dispensed', [a, b]), rejected: _.sumBy('rejected', [a, b]) }))

  return this.billDispenser.dispense(notesToDispense, currentBatch, batchAmount)
    .then(({ value, error }) => {
      const response = {
        batchAmount,
        batch: value,
        dispenseRecords: addDispensed(value, dispenseRecords),
        error,
        currentBatch: currentBatch + 1
      }

      // single batch dispense or error don't need to deal with other screens
      if (batchAmount === 1 || error) {
        return response
      }

      const screen = currentBatch === batchAmount ? 'dispensingCollect' : 'dispensingPartialCollect'
      this.browser().send({ action: screen, dispenseBatch: { current: currentBatch, of: batchAmount } })

      return this.billDispenser.waitForBillsRemoved()
        .then(() => response)
        .catch(error => _.assign(response, { error }))
    })
    .catch(error => ({ dispenseRecords, error }))
}

// handler that runs after all batches are dispensed
Brain.prototype._batchesFinished = function _batchesFinished ({ dispenseRecords, error }) {
  const tx = this.tx
  const bills = _.toArray(_.merge(tx.bills, dispenseRecords))

  const dispenseConfirmed = tx.fiat.eq(_.sumBy(it => it.denomination * it.dispensed, bills))
  if (dispenseConfirmed) emit({ action: 'billDispenserDispensed' })

  const fastUpdateTxEventDataErr = {
    error: error && _.join(' ', _.reject(_.isEmpty, [error.name, error.message, error.err, error.error, error.statusCode]))
  }

  const fastUpdateTxEventData = _.extend({ bills, dispenseConfirmed }, !dispenseConfirmed ? fastUpdateTxEventDataErr : {})
  this.fastUpdateTx(fastUpdateTxEventData)

  if (!dispenseConfirmed) {
    return this._timedState('outOfCash')
  }

  const toAddress = coinUtils.formatAddress(tx.cryptoCode, tx.toAddress)
  const displayTx = _.assign({ toAddress }, tx)

  this._transitionState('fiatComplete', { tx: displayTx, smsReceiptStatus: this.trader.smsReceiptActive ? 'available' : 'disabled' })

  pDelay(this.config.completedTimeout).then(() => {
    emit({ action: 'billDispenserCollected' })
    if (tx.id !== _.get('id')(this.tx)) {
      return
    }
    return this._completed(tx.id)
  })
}

Brain.prototype._physicalDispense = function _physicalDispense () {
  const fiatCode = this.tx.fiatCode

  const notes = []
  _.forEach(it => notes.push(this.tx.bills[it].provisioned), _.times(_.identity(), this.numberOfCassettes))

  if (fiatCode !== this.billDispenser.fiatCode) {
    console.log('Wrong dispenser currency; dispenser: %s, tx: %s',
      this.billDispenser.fiatCode, fiatCode)
    return this._timedState('wrongDispenserCurrency')
  }

  this._transitionState('dispensing')
  emit('billDispenserDispensing')

  const notesToDispense = optimizeDispense(notes, this.billDispenser.dispenseLimit)
  const batchAmount = notesToDispense.length

  const initialParams = {
    notesToDispense,
    batchAmount,
    currentBatch: 1,
    dispenseRecords: _.map(() => ({ dispensed: 0, rejected: 0 }), _.times(_.identity(), this.numberOfCassettes))
  }

  // creates a promise array that runs in waterfall mode (sequentially passing response down)
  // batchAmount of dispenses (batchDispense) plus a final handler (batchesFinished)
  const batches = notesToDispense.reduce((acc, notes) => acc.then(it => this._batchDispense(notes, it)), Promise.resolve(initialParams))

  // use anonymous function to pass down scope
  batches.then(it => this._batchesFinished(it))
    .catch(err => {
      console.log(err)
      return this._idle()
    })
}

Brain.prototype._dispenseUpdate = function _dispenseUpdate (tx) {
  const overZeroConf = this.exceedsZeroConf(tx)
  const status = tx.status
  const needToRedeem = !_.includes(status, ['instant', 'confirmed']) && overZeroConf

  if (needToRedeem && tx.phone) return this._redeemLater()

  if (needToRedeem) {
    console.log('WARNING: This shouldn\'t happen; over zero-conf limit and not secured')
    return this._idle()
  }

  switch (status) {
    case 'rejected':
      this.smsCompliance({ returnState: 'redeemLater', reason: 'rejected_zero_conf' })
      break
    case 'published':
      this._transitionState('pendingDeposit')
      this._waitForDispense('published')
      break
    case 'authorized':
    case 'instant':
    case 'confirmed':
      this._dispense()
      break
  }
}

Brain.prototype._redeem = function _redeem () {
  this.redeem = true
  this.smsCompliance()
}

Brain.prototype._fiatReceipt = function _fiatReceipt () {
  const tx = this.tx
  const toAddress = coinUtils.formatAddress(tx.cryptoCode, tx.toAddress)
  const displayTx = _.set('toAddress', toAddress, tx)

  this._timedState('fiatReceipt', {
    data: { tx: displayTx },
    timeout: 120000
  })
}

Brain.prototype.areYouSureHandled = function areYouSureHandled (action) {
  return _.includes(action, ARE_YOU_SURE_HANDLED) ||
    (_.includes(action, ARE_YOU_SURE_SMS_HANDLED) &&
      _.includes(this.complianceReason, ARE_YOU_SURE_HANDLED_SMS_COMPLIANCE))
}

Brain.prototype.areYouSure = function areYouSure () {
  const currentState = this.state
  const timeoutHandler = () => this.cancelTransaction(currentState)
  this._timedState('areYouSure', { timeoutHandler })
}

Brain.prototype.continueTransaction = function continueTransaction (previousState) {
  if (previousState === 'deposit') return this.toDeposit()
  this._timedState(previousState)
}

Brain.prototype.cancelTransaction = function cancelTransaction (previousState) {
  switch (previousState) {
    case 'deposit':
      this.trader.cancelDispense(this.tx)
      this._idle()
      break
    case 'security_code':
    case 'register_phone':
      if (this.flow) {
        this.returnState = null
        this.flow.handle('cancelPhoneNumber')
      }
      break
    default :
      this.trader.cancelDispense(this.tx)
      this._idle()
  }
}

Brain.prototype.browser = function browser () {
  return this.browserObj
}

Brain.prototype.setBrowser = function setBrowser (obj) {
  this.browserObj = obj
}

function startsWithUSB (file) {
  return file.indexOf('ttyUSB') === 0
}

// This maps /sys style paths from USB hub positions to actual device paths
// Device paths are arbitrary, so we want to go by fixed hub positions, but
// node-serialport only takes device paths.
function determineDevicePath (path) {
  if (!path || path.indexOf('/sys/') !== 0) return path
  try {
    const files = fs.readdirSync(path)
    const device = _.find(startsWithUSB, files)
    return device ? '/dev/' + device : null
  } catch (e) {
    console.log('hub path not connected: ' + path)
    return null
  }
}

function pickBoardManager () {
  if (deviceConfig.cryptomatModel === 'sintra' && !deviceConfig.brain.hasSsuboard) {
    return require('./upboard/sintra/board-manager')
  }

  if (deviceConfig.cryptomatModel === 'tejo') {
    return require('./upboard/tejo/board-manager')
  }

  if (deviceConfig.brain.hasSsuboard) {
    return require('./ssuboard/board-manager')
  }

  if (deviceConfig.cryptomatModel === 'gaia') {
    return require('./upboard/gaia/board-manager')
  }

  return require('./ssuboard/mock/board-manager')
}

module.exports = Brain<|MERGE_RESOLUTION|>--- conflicted
+++ resolved
@@ -138,23 +138,9 @@
   this.powerDown = false
   this.beforeIdleState = true
   this.scannerTimeout = null
-<<<<<<< HEAD
-  this.pingInterval = null
-  this.speedtestInterval = null
-
-  this.pingInterval = setInterval(() => {
-    ping.pingRepository()
-      .then(res => this.trader.networkHeartbeat(_.filter(x => x.isAlive)(res)))
-  }, this.config.pingInterval)
-
-  this.speedtestInterval = setInterval(() => {
-    ping.checkDownloadSpeed(10)
-      .then(res => this.trader.networkPerformance(res))
-  }, this.config.speedtestInterval)
-
   this.manualTriggersDataProvided = _.zipObject(AUTOMATABLE_REQUIREMENTS, Array(AUTOMATABLE_REQUIREMENTS.length).fill(false))
   this.txBlockedByManualTrigger = false
-=======
+
   this.numberOfCassettes = _.isFinite(parseInt(deviceConfig.billDispenser.cassettes))
     ? deviceConfig.billDispenser.cassettes
     : DEFAULT_NUMBER_OF_CASSETTES
@@ -168,7 +154,6 @@
     ping.checkDownloadSpeed(this.trader.speedtestFiles)
       .then(res => this.trader.networkPerformance(res))
   }, this.config.speedtestInterval)
->>>>>>> 23e59d66
 }
 
 const EventEmitter = require('events').EventEmitter
@@ -1632,12 +1617,7 @@
 function buildUiCassettes (cassettes, virtualCassettes) {
   const result = _.cloneDeep(cassettes)
 
-<<<<<<< HEAD
-  // TODO: Generalize, if we ever need more than 1 virtual cassette
-  result.push({ denomination: virtualCassettes[0], count: null })
-=======
   _.each(it => result.push({denomination: it, count: null}), virtualCassettes)
->>>>>>> 23e59d66
   const sortedDenominations =
     _.sortBy(el => parseInt(el.denomination, 10), result)
 
@@ -3813,16 +3793,11 @@
         return this._timedState('depositTimeout')
       }
 
-<<<<<<< HEAD
-      return this.fastUpdateTx({ timedout: true })
-        .then(() => this._timedState('depositTimeout'))
-=======
       return this.fastUpdateTx({timedout: true})
         .then(() => {
           if (this.state !== 'areYouSure')
             this._timedState('depositTimeout')
         })
->>>>>>> 23e59d66
     })
 }
 
