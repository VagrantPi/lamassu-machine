--- conflicted
+++ resolved
@@ -331,11 +331,7 @@
   return this.billValidator.hasShutter
 }
 
-<<<<<<< HEAD
-Brain.prototype.isCashRecycler = function isCashRecycler (hardware) {
-=======
 Brain.prototype.isCashRecycler = function isCashRecycler () {
->>>>>>> 81a8a42a
   return this.billValidator.isCashRecycler
 }
 
@@ -1552,7 +1548,7 @@
     return this.smsCompliance({ returnState: this.returnState })
   }
 
-  const returnState = this.billValidatorHasShutter(this.billValidator)
+  const returnState = this.billValidatorHasShutter()
     ? this.tx.fiat.eq(0)
       ? 'acceptingFirstRecyclerBills'
       : 'acceptingRecyclerBills'
@@ -2519,11 +2515,11 @@
 
 Brain.prototype._idleTwoWay = function _idleTwoWay (localeInfo) {
   const cassettes = this.trader.cassettes
-  const stackers = this.trader.stackers ?? []
+  const stackers = this.trader.stackers
   const originalCassettes = this.trader.originalCassettes
-  const originalStackers = this.trader.originalStackers ?? []
+  const originalStackers = this.trader.originalStackers
   const virtualCassettes = this.trader.virtualCassettes
-  const virtualStackers = this.trader.virtualStackers ?? []
+  const virtualStackers = this.trader.virtualStackers
 
   const units = [...cassettes, ...stackers]
   const virtualUnits = [...virtualCassettes, ...virtualStackers]
@@ -3011,7 +3007,7 @@
 }
 
 Brain.prototype._firstBill = function _firstBill () {
-  this.billValidatorHasShutter(this.billValidator)
+  this.billValidatorHasShutter()
     ? this._setState('acceptingFirstRecyclerBills')
     : this._setState('acceptingFirstBill')
   this.browser().send({
@@ -3340,7 +3336,7 @@
     billUpdate = Tx.billUpdate(bills)
   }
 
-  const state = this.billValidatorHasShutter(this.billValidator)
+  const state = this.billValidatorHasShutter()
     ? 'acceptingRecyclerBills'
     : 'acceptingBills'
 
