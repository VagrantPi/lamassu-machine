const fs = require('fs')
const cp = require('child_process')
const os = require('os')
const path = require('path')
const net = require('net')
const semver = require('semver')
const _ = require('lodash/fp')
const minimist = require('minimist')
const Rx = require('rxjs/Rx')
const pify = require('pify')
const pDelay = require('delay')
const pAny = require('p-any')
const pSettle = require('p-settle')
const { utils: coinUtils } = require('@lamassu/coins')

const uuid4 = require('@fczbkk/uuid4');
const commandLine = minimist(process.argv.slice(2))

const operatorInfo = require('./operator-info')
const sms = require('./compliance/flows/sms')
const pairing = require('./pairing')
const Tx = require('./tx')
const BN = require('./bn')
const usbreset = require('./usbreset')
const version = require('../package.json').version
const db = require('./db')
const actionEmitter = require('./action-emitter')
const optimizeDispense = require('./dispense-optimizer')
const ping = require('./ping')
const { setVariableInterval, clearVariableInterval } = require('./variable-interval.js')

const deviceConfig = require('../device_config.json')

const boardManager = pickBoardManager()

const E = require('./error')
const complianceTiers = require('./compliance/compliance-tiers')
const idCardData = require('./compliance/flows/id-card-data')
const idCardPhoto = require('./compliance/flows/id-card-photo')
const facephoto = require('./compliance/flows/facephoto')
const sanctions = require('./compliance/flows/sanctions')
const usSsn = require('./compliance/flows/US-SSN')
const customTier = require('./compliance/flows/custom-info-request')

const { getLowestAmountPerRequirement, getAmountToHardLimit, getTriggered } = require('./compliance/triggers/triggers')
const { ORDERED_REQUIREMENTS, REQUIREMENTS } = require('./compliance/triggers/consts')

const printerLoader = require('./printer/loader')
const BigNumber = BN.klass

let transitionTime

const AUTOMATABLE_REQUIREMENTS = ['idCardData', 'sanctions', 'idCardPhoto', 'facephoto', 'usSSn']
const COMPLIANCE_VERIFICATION_STATES = ['smsVerification', 'permission_id', 'permission_face_photo', 'usSsnPermission', 'customInfoRequestPermission']
const COMPLIANCE_REJECTED_STATES = ['registerUsSsn', 'inputCustomInfoRequest']
const BILL_ACCEPTING_STATES = ['billInserted', 'billsRead', 'acceptingBills', 'acceptingFirstRecyclerBills', 'acceptingRecyclerBills',
  'acceptingFirstBill', 'maintenance']
const NON_TX_STATES = ['networkDown', 'connecting', 'wifiConnected', 'pairing',
  'initializing', 'booting']
const ARE_YOU_SURE_ACTIONS = ['cancelTransaction', 'continueTransaction']
const ARE_YOU_SURE_HANDLED = ['depositCancel']
const ARE_YOU_SURE_SMS_HANDLED = ['cancelPhoneNumber', 'cancelSecurityCode']
const ARE_YOU_SURE_HANDLED_SMS_COMPLIANCE = ['deposit_timeout', 'rejected_zero_conf']
const INITIAL_STATE = 'start'
const MIN_SCREEN_TIME = 1000
const ACTIVE_POLL_INTERVAL = commandLine.pollTime || 5000
const IDLE_POLL_INTERVAL = 5 * 1000
const INSUFFICIENT_FUNDS_CODE = 570
const SCORE_THRESHOLD_REACHED_CODE = 571
const CIPHERTRACE_ERROR_CODE = 572
const NETWORK_TIMEOUT_INTERVAL = 20000
const MIN_WAITING = 500
const STATUS_QUERY_TIMEOUT = 2000
const DEFAULT_NUMBER_OF_CASSETTES = 2
const DEFAULT_NUMBER_OF_STACKERS = 0
const TRIGGER_AUTOMATION = {
  AUTOMATIC: 'Automatic',
  MANUAL: 'Manual'
}

const Brain = function (config) {
  if (!(this instanceof Brain)) return new Brain(config)

  this.rootConfig = config
  this.config = config.brain

  this.devBoard = config.devBoard

  this.bootTime = Date.now()

  this.dataPath = path.resolve(__dirname, '..', this.config.dataPath)
  this.certPath = {
    cert: path.resolve(this.dataPath, this.config.certs.certFile),
    key: path.resolve(this.dataPath, this.config.certs.keyFile)
  }

  this.connectionInfoPath = path.resolve(this.dataPath, 'connection_info.json')
  this.dbRoot = path.resolve(this.dataPath, 'tx-db')

  const wifiConfig = config.wifi
  wifiConfig.wpaConfigPath = wifiConfig.wpaConfigPath &&
  path.resolve(this.dataPath, wifiConfig.wpaConfigPath)
  if (config.mockWifi) {
    this.wifi = require('./mocks/wifi')(wifiConfig)
  } else if (config.wifiDisabled) {
    this.wifi = require('./wifi-none')()
  } else {
    this.wifi = require('./wifi')(wifiConfig)
  }

  this.isGenmegaMachine = config.cryptomatModel === 'genmega'

  this.scanner = config.mockCam
    ? require('./mocks/scanner')
    : require(`./${this.isGenmegaMachine ? 'scanner-genmega' : 'scanner'}`)

  this.scanner.config(config)

  if (!_.isNil(config.billValidator.rs232)) {
    config.billValidator.rs232.device = determineDevicePath(config.billValidator.rs232.device)
  }

  if (config.billDispenser) {
    config.billDispenser.device = determineDevicePath(config.billDispenser.device)
  }

  this.billValidator = this.loadBillValidator()

  printerLoader.load().then(printer => {
    this.printer = printer
  }).catch(console.log)

  this.setBrowser(require('./browser')())
  this._setState(INITIAL_STATE)
  this.tx = null
  this.permissionsGiven = {}
  this.requirementAmountTriggered = {}
  this.pk = null
  this.currentScreenTimeout = null
  this.locked = true
  this.wifis = null
  this.screenTimeout = null
  this.lastPowerUp = Date.now()
  this.networkDown = true
  this.hasConnected = false
  this.localeInfo = this.config.locale.localeInfo
  this.dirtyScreen = false
  this.billValidatorErrorFlag = false
  this.startDisabled = false
  this.testModeOn = false
  this.uiCassettes = null
  this.powerDown = false
  this.beforeIdleState = true
  this.scannerTimeout = null
  this.manualTriggersDataProvided = _.zipObject(AUTOMATABLE_REQUIREMENTS, Array(AUTOMATABLE_REQUIREMENTS.length).fill(false))
  this.txBlockedByManualTrigger = false
  this.termsAcceptButtonPressed = false

  this.numberOfCassettes = _.isFinite(parseInt(deviceConfig.billDispenser.cassettes))
    ? parseInt(deviceConfig.billDispenser.cassettes)
    : DEFAULT_NUMBER_OF_CASSETTES
  this.numberOfStackers = _.isFinite(parseInt(deviceConfig.billDispenser.stackers))
    ? parseInt(deviceConfig.billDispenser.stackers)
    : DEFAULT_NUMBER_OF_STACKERS
}

const EventEmitter = require('events').EventEmitter
const util = require('util')
util.inherits(Brain, EventEmitter)

function osPlatform () {
  switch (os.platform()) {
    case 'darwin': return 'MacOS'
    case 'linux': return 'Linux'
    case 'win32': return 'Windows'
    default: return 'Unknown'
  }
}

Brain.prototype.determinePlatform = function determinePlatform () {
  if (fs.existsSync('/etc/inittab')) return 'N7G1'
  if (fs.existsSync('/etc/init/lamassu-machine.conf')) return 'AAEON'
  return 'SSUBOARD'
}

function platformDisplay (code) {
  if (code === 'N7G1') return 'Trofa'
  if (code === 'AAEON') return 'Douro'
  return osPlatform()
}

Brain.prototype.checkDownloadSpeed = function checkDownloadSpeed (files) {
  ping.checkDownloadSpeed(files)
    .then(res => {
      if (!res) return
      const filteredResults = _.filter(x => {
        if (_.isNil(x.speed)) return false
        return _.isFinite(_.toNumber(x.speed))
      })(res)
      if (_.isEmpty(filteredResults)) return
      this.trader.networkPerformance(filteredResults)
    })
    .catch(console.error)
}

Brain.prototype.networkHeartbeat = function networkHeartbeat (urls) {
  ping.pingRepository(urls)
    .then(res => {
      if (!res) return
      const filteredResults = _.filter(x => x.isAlive)(res)
      if (_.isEmpty(filteredResults)) return
      this.trader.networkHeartbeat(filteredResults)
    })
    .catch(console.error)
}

Brain.prototype.initNetworkMeasurements = function initNetworkMeasurements () {
  this.networkHeartbeat(this.trader.urlsToPing)
  this.checkDownloadSpeed(this.trader.speedtestFiles)

  this.pingInterval = setInterval(() => {
    return this.networkHeartbeat(this.trader.urlsToPing)
  }, this.config.pingInterval)

  this.speedtestInterval = setInterval(() => {
    return this.checkDownloadSpeed(this.trader.speedtestFiles)
  }, this.config.speedtestInterval)
}

Brain.prototype.traderRun = function traderRun () {
  /*
   * TODO: Once the old poller is thrown away I believe we can change to a
   * "native" GraphQL polling mechanism.
   */
  this.pollHandle = setVariableInterval(() => {
    if (this.state === 'networkDown') this.trader.clearConfigVersion()
    return this.trader.poll()
  },
  ACTIVE_POLL_INTERVAL,
  res => (res || this.networkDown) ? ACTIVE_POLL_INTERVAL : IDLE_POLL_INTERVAL
  )

  this.networkHeartbeat()
  this.checkDownloadSpeed()

  this.pingInterval = setInterval(() => {
    return this.networkHeartbeat()
  }, this.config.pingInterval)

  this.speedtestInterval = setInterval(() => {
    return this.checkDownloadSpeed()
  }, this.config.speedtestInterval)

  return this.trader.poll()
}

Brain.prototype.stop = function stop () {
  clearVariableInterval(this.pollHandle)
  clearInterval(this.pingInterval)
  clearInterval(this.speedtestInterval)
}

Brain.prototype.prunePending = function prunePending (txs) {
  const pendingTxs = _.filter('dirty', txs)

  if (_.isEmpty(pendingTxs)) return 0

  const modifier = tx => tx.direction === 'cashIn'
    ? Tx.update(tx, { send: true, timedout: true })
    : Tx.update(tx, { timedout: true })

  const postTx = tx => {
    return this.postTx(modifier(tx))
      .catch(err => {
        if (err instanceof E.RatchetError) return
        if (err instanceof E.StaleError) return
        throw err
      })
  }

  // Since it's pending we want to send and not wait for more bills
  const promises = _.map(postTx, pendingTxs)

  return Promise.all(promises)
    .then(() => pendingTxs.length)
}

Brain.prototype.selectBillValidatorClass = function selectBillValidatorClass () {
  if (commandLine.mockCashRecycler && commandLine.mockCashRecycler === 'hcm2') return require('./mocks/hcm2/hcm2')

  if (commandLine.mockCashRecycler && commandLine.mockCashRecycler === 'gsr50') return require('./mocks/gsr50/gsr50')

  if (commandLine.mockBillValidator) return require('./mocks/id003')

  if (this.rootConfig.billValidator.deviceType === 'genmega') {
    return require('./genmega/genmega-validator/genmega-validator')
  }

  if (this.rootConfig.billValidator.deviceType === 'cashflowSc') {
    return require('./mei/cashflow_sc')
  }

  if (this.rootConfig.billValidator.deviceType === 'ccnet') {
    return require('./ccnet/ccnet')
  }

  if (this.rootConfig.billValidator.deviceType === 'hcm2') {
    return require('./hcm2/hcm2')
  }

  if (this.rootConfig.billValidator.deviceType === 'gsr50') {
    return require('./gsr50/gsr50')
  }

  return require('./id003/id003')
}

Brain.prototype.loadBillValidator = function loadBillValidator () {
  const billValidatorClass = this.selectBillValidatorClass()
  return billValidatorClass.factory(this.rootConfig.billValidator)
}

Brain.prototype.isCashRecycler = function isCashRecycler (hardware) {
  return hardware.name === 'HCM2' || hardware.name === 'GSR50'
}

Brain.prototype.processPending = function processPending () {
  const pending = [db.prune(this.dbRoot, txs => this.prunePending(txs))]

  if (fs.existsSync(path.resolve(this.dataPath, 'empty-unit'))) {
    console.log('Pending emptyUnit event queued for processing')
    pending.push(this._emptyUnit(true))
  }
  
  if (fs.existsSync(path.resolve(this.dataPath, 'refill-unit'))) {
    console.log('Pending refillUnit event queued for processing')
    pending.push(this._refillUnit(true))
  }

  console.log('Processing pending txs...')
  return Promise.all(pending)
    .catch(err => console.log(err.stack))
}

Brain.prototype.run = function run () {
  console.log('crypto Machine software initialized.')
  const self = this
  this._init()
  boardManager.run()
  this.browser().listen(this.config.wsHost, this.config.wsPort)
  if (!this.devBoard) this.setupHardware()
  usbreset.reset(this.config.resetBasePath, this.determinePlatform())
  this._periodicLog()

  const callback = function () {
    self._transitionState('restart')
    console.log('Scheduled restart after idle time.')
    process.exit()
  }

  this.scanner.hasCamera('facephoto')
    .catch(err => {
      console.log(err)
      return false
    })
    .then(hasFrontFacingCamera => {
      this.hasFrontFacingCamera = hasFrontFacingCamera
      if (!hasFrontFacingCamera) console.log('Warning: no front facing camera detected.')
    })

  this._executeCallbackAfterASufficientIdlePeriod(callback)

  this.clientCert = pairing.getCert(this.certPath)

  if (!this.clientCert) {
    return this._transitionState('virgin', { version })
  }

  return this.checkWifiStatus()
}

Brain.prototype.epipeLogs = function epipeLogs () {
  if (this.trader) {
    this.trader.epipeLogs()
  }
}

Brain.prototype._executeCallbackAfterASufficientIdlePeriod =
function _executeCallbackAfterASufficientIdlePeriod (callback) {
  const self = this
  const config = this.config
  const exitTime = config.exitTime
  const exitOnIdle = exitTime + config.idleTime

  setInterval(function () {
    if (self.isStaticState()) {
      const date = new Date()
      const elapsed = (date.getTime()) - self.bootTime
      if (exitOnIdle && elapsed > exitOnIdle) {
        callback()
      }
    }
  }, this.config.checkIdle)
}

Brain.prototype._periodicLog = function _periodicLog () {
  const self = this
  const batteryCapacityPath = this.config.batteryCapacityPath
  const tempSensorPath = this.config.tempSensorPath
  const readFile = pify(fs.readFile)
  const tempSensorPaths = _.compact(_.castArray(tempSensorPath))
  const batteryCapacityPaths = _.compact(_.castArray(batteryCapacityPath))
  const machine = this.rootConfig.cryptomatModel

  function reporting () {
    const clauses = ['machine: %s, version: %s, cpuLoad: %s, memUse: %s, memFree: %s\n  nodeUptime: %s, ' +
    'osUptime: %s']

    const batteryPromises = _.map(path => readFile(path, { encoding: 'utf8' }), batteryCapacityPaths)
    const tempPromises = _.map(path => readFile(path, { encoding: 'utf8' }), tempSensorPaths)
    const tempReading = pAny(tempPromises)
    const batteryReading = pAny(batteryPromises)

    return pSettle([tempReading, batteryReading])
      .then(([temperature, battery]) => {
        if (battery.value) {
          clauses.push('battery: ' + battery.value.trim() + '%')
        }

        if (temperature.value) {
          clauses.push('CPU temperature: ' + (temperature.value.trim() / 1000) + '° C')
        }

        const cpuLoad = os.loadavg()[1].toFixed(2)
        const memUse = (process.memoryUsage().rss / Math.pow(1000, 2)).toFixed(1) +
      ' MB'
        const memFree = (os.freemem() * 100 / os.totalmem()).toFixed(1) + '%'
        const nodeUptimeMs = Date.now() - self.bootTime
        const nodeUptime = (nodeUptimeMs / 3600000).toFixed(2) + 'h'
        const osUptime = (os.uptime() / 3600).toFixed(2) + 'h'
        const format = clauses.join(', ')
        console.log(format, machine, version, cpuLoad, memUse, memFree, nodeUptime, osUptime)
      })
  }
  reporting()
  setInterval(reporting, this.config.periodicLogInterval)
}

Brain.prototype.initialize = function initialize () {
  this.clientCert = pairing.getCert(this.certPath)

  if (!this.clientCert) this._transitionState('initializing')

  pairing.init(this.certPath)
    .then(clientCert => {
      this.clientCert = clientCert
      this.checkWifiStatus()
    })
}

Brain.prototype.checkWifiStatus = function checkWifiStatus () {
  const self = this

  this._transitionState('booting')

  this.wifi.status(function (err, status, ip) {
    if (err || status === 'pending') {
      if (err) console.log(err.stack)
      if (self.state !== 'wifiConnecting') {
        self._wifiConnecting()
      }

      self.wifi.waitConnection(function (err, ip) {
        if (err) {
          self.wifi.startScanning()
          self._wifiList()
          return
        }
        self.config.ip = ip
        self._wifiConnected()
      })

      return
    }

    if (status === 'disconnected') {
      self.wifi.startScanning()
      self._wifiList()
      return
    }

    if (status === 'connected') {
      self.config.ip = ip
      self._wifiConnected()
    }
  })
}

Brain.prototype._init = function init () {
  this._initHearbeat()
  this._initWifiEvents()
  this._initBrowserEvents()
  this._initBillValidatorEvents()
  this._initBrainEvents()
  this._initActionEvents()
}

Brain.prototype._initHearbeat = function _initHeartbeat () {
  let pingIntervalPtr

  const heartbeatServer = net.createServer(function (c) {
    console.log('heartbeat client connected')
    c.on('end', function () {
      clearInterval(pingIntervalPtr)
      console.log('heartbeat client disconnected')
    })

    c.on('error', function (err) {
      console.log('hearbeat server error: %s', err)
    })

    pingIntervalPtr = setInterval(function () {
      c.write('ping')
    }, 5000)
  })

  try { fs.unlinkSync('/tmp/heartbeat.sock') } catch (ex) {}
  heartbeatServer.listen('/tmp/heartbeat.sock', function () {
    console.log('server bound')
  })
}

Brain.prototype._initWifiEvents = function _initWifiEvents () {
  const self = this

  this.wifi.on('scan', function (res) {
    self.wifis = res
    self.browser().send({ wifiList: res })
  })

  this.wifi.on('connected', function () {
    if (self.state === 'wifiList') {
      self.wifi.stopScanning()
      self._wifiConnected()
    }
  })
}

Brain.prototype._initTraderEvents = function _initTraderEvents () {
  const self = this
  this.trader.on('pollUpdate', needsRefresh => this._pollUpdate(needsRefresh))
  this.trader.on('networkDown', function () { self._networkDown() })
  this.trader.on('networkUp', function () { self._networkUp() })
  this.trader.on('error', function (err) { console.log(err.stack) })
  this.trader.on('unpair', function () { self._unpair() })
  this.trader.on('reboot', function () { self._reboot() })
  this.trader.on('shutdown', function () { self._shutdown() })
  this.trader.on('restartServices', function () { self._restartServices('Remote restart services', true) })
  this.trader.on('emptyUnit', function () { self._emptyUnit() })
  this.trader.on('refillUnit', function () { self._refillUnit() })
}

Brain.prototype._initBrowserEvents = function _initBrowserEvents () {
  const self = this
  const browser = this.browser()

  browser.on('connected', function () { self._connectedBrowser() })
  browser.on('message', function (req) { self._processRequest(req) })
  browser.on('closed', function () { self._closedBrowser() })
  browser.on('messageError', function (err) {
    console.log('Browser error: ' + err.message)
  })
  browser.on('error', function (err) {
    console.log('Browser connect error: ' + err.message)
    console.log('Likely that two instances are running.')
  })
}

Brain.prototype._initBillValidatorEvents = function _initBillValidatorEvents () {
  const self = this
  const billValidator = this.billValidator

  billValidator.on('error', function (err) { self._billValidatorErr(err) })
  billValidator.on('disconnected', function () { self._billValidatorErr() })
  billValidator.on('billsAccepted', function () { self._billsInserted() })
  billValidator.on('billsRead', function (data) { self._billsRead(data) })
  billValidator.on('billsValid', function () { self.updateBillsScreen() })
  billValidator.on('billsRejected', function () { self._billsRejected() })
  billValidator.on('timeout', function () { self._billTimeout() })
  billValidator.on('standby', function () { self._billStandby() })
  billValidator.on('jam', function () { self._billJam() })
  billValidator.on('stackerOpen', function () { self._stackerOpen() })
  billValidator.on('stackerClosed', function () { self._idle() })
  billValidator.on('enabled', function (data) { self._billsEnabled(data) })
}

Brain.prototype._initBrainEvents = function _initBrainEvents () {
  this.on('newState', function (state) {
    console.log('new brain state:', state)
  })
}

Brain.prototype._initActionEvents = function _initActionEvents () {
  actionEmitter.on('action', (...args) => this.processAction.apply(this, args))
  actionEmitter.on('brain', (...args) => this.processBrainAction.apply(this, args))
}

Brain.prototype.oldScanBayLightOn = function oldScanBayLightOn () {
  if (this.hasNewScanBay()) return
  this.billValidator.lightOn()
}

Brain.prototype.oldScanBayLightOff = function oldScanBayLightOff () {
  if (this.hasNewScanBay()) return
  this.billValidator.lightOff()
}

Brain.prototype.processBrainAction = function processBrainAction (action) {
  switch (action.action) {
    case 'scanBayLightOn': return this.oldScanBayLightOn()
    case 'scanBayLightOff': return this.oldScanBayLightOff()
  }
}

Brain.prototype.processAction = function processAction (action, stateMachine) {
  switch (action) {
    // idCardData actions
    case 'scanPDF':
      this.scanPDF()
      break
    case 'authorizeIdCardData':
      this.authorizeIdCardData()
      break
    // idCardPhoto actions
    case 'scanPhotoCard':
      this.scanPhotoCard()
      break
    case 'authorizePhotoCardData':
      this.authorizePhotoCardData()
      break
    // facephoto actions
    case 'retryTakeFacephoto':
    case 'takeFacephoto':
      this.takeFacephoto()
      break
    case 'authorizeFacephotoData':
      this.authorizeFacephotoData()
      break
    // generic actions
    case 'timeoutToScannerCancel':
      this.timeoutToScannerCancel(stateMachine)
      break
    case 'transitionScreen':
      this.transitionScreen()
      break
    case 'timeoutToFail':
      setTimeout(() => stateMachine.dispatch('FAIL'), _.get('scanner.timeout', this.rootConfig))
      break
    case 'success':
      this.smsFlowHandleReturnState()
      break
    case 'failure':
      this.failedCompliance = stateMachine.key
      this.failedComplianceValue = this.requirementAmountTriggered[this.failedCompliance]
      this.smsFlowHandleReturnState()
      break
    // sanctions
    case 'triggerSanctions':
      this.triggerSanctions()
      break
    case 'sanctionsFailure':
      this._timedState('sanctionsFailure')
      break
    // suspend
    case 'triggerSuspend':
      this.triggerSuspend()
      break
    // block
    case 'triggerBlock':
      this.triggerBlock()
      break
    // us ssn
    case 'saveUsSsn':
      this.saveUsSsn()
      break
    // custom info request data saving
    case 'saveCustomInfoRequestData':
      this.saveCustomInfoRequestData()
      break
  }
}

Brain.prototype.transitionScreen = function transitionScreen () {
  let appState = null

  // check idCardData state
  let machineState = idCardData.getState()
  switch (machineState) {
    case 'scanId':
      appState = 'scan_id_data'
      break
    case 'authorizing':
      appState = 'verifying_id_data'
      break
    case 'idScanFailed':
      appState = 'failed_scan_id_data'
      break
    case 'idVerificationFailed':
      appState = 'failed_permission_id'
      break
  }

  if (!appState) {
    // otherwise check idCardPhoto state
    machineState = idCardPhoto.getState()
    switch (machineState) {
      case 'scanPhotoCard':
        appState = 'scan_id_photo'
        break
      case 'scanPhotoCardManual':
        appState = 'scan_manual_id_photo'
        break
      case 'authorizing':
        appState = 'verifying_id_photo'
        break
      case 'photoCardScanFailed':
        appState = 'failed_scan_id_photo'
        break
      case 'photoCardVerificationFailed':
        appState = 'failed_verifying_id_photo'
        break
    }
  }

  if (!appState) {
    // otherwise check facephoto state
    machineState = facephoto.getState()
    switch (machineState) {
      case 'takeFacephoto':
        appState = 'scan_face_photo'
        break
      case 'retryTakeFacephoto':
        appState = 'retry_scan_face_photo'
        break
      case 'authorizing':
        appState = 'verifying_face_photo'
        break
      case 'facephotoFailed':
        appState = 'failed_scan_face_photo'
        break
      case 'facephotoVerificationFailed':
        appState = 'failed_permission_id'
        break
    }

    if (!appState) {
      // sanctions state
      machineState = sanctions.getState()
      switch (machineState) {
        case 'triggerSanctions':
          appState = 'waiting'
          break
      }
    }

    if (!appState) {
      // usSsn state
      machineState = usSsn.getState()
      switch (machineState) {
        case 'askForSsn':
          appState = 'registerUsSsn'
          break
        case 'authorizing':
          appState = 'waiting'
          break
      }
    }

    if (!appState) {
      // custom info request state
      machineState = customTier.getState()
      switch (machineState) {
        case 'askForCustomInfoRequest':
          appState = 'inputCustomInfoRequest'
          break
        case 'saveData':
          appState = 'waiting'
          break
      }
    }
  }

  if (!appState) { return }
  const customInfoRequest = appState === 'inputCustomInfoRequest'
    ? {
      customInfoRequest: _.get('customInfoRequest.customRequest')(_.find(trigger => trigger.customInfoRequestId === this.customInfoRequestId)(this.triggers))
    }
    : null
  this._transitionState(appState, _.assign(customInfoRequest, { context: 'compliance' }))
}

Brain.prototype.clearTimeoutToScannerCancel = function clearTimeoutToScannerCancel () {
  if (!this.scannerTimeout) { return }

  clearTimeout(this.scannerTimeout)
  this.scannerTimeout = null
}

Brain.prototype.timeoutToScannerCancel = function timeoutToScannerCancel (stateMachine) {
  this.clearTimeoutToScannerCancel()
  this.scannerTimeout = setTimeout(() => {
    this.scanner.cancel()
    stateMachine.dispatch('SCAN_ERROR')
  }, _.get('scanner.timeout', this.rootConfig))
}

Brain.prototype.idCardStillsCallback = function idCardStillsCallback (photo) {
  idCardData.addIdDataPhoto(photo.toString('base64'))
}

Brain.prototype.scanPDF = function scanPDF () {
  const customer = this.customer
  // TODO: Change the LED code to support genmega
  this.scanBayLightOn()
  this.scanner.scanPDF417((err, result) => {
    this.scanBayLightOff()
    this.startDisabled = false
    if (!this.isGenmegaMachine) {
      if (err || !result) {
        const photos = idCardData.getIdDataPhotos()
        this.trader.updateIdCardPhotos(customer.id, { photos })
          .then(() => console.log('Successfully saved ', photos.length, ' id data photos'))
          .catch(err => {
            console.log('Error saving id card photos', err)
          })
      }
    }

    if (err) {
      console.log(err)
      return idCardData.dispatch('SCAN_ERROR')
    }

    if (!result) {
      console.log('No PDF417 result')
      return
    }

    if (this.hasExpired(result)) {
      console.log('Expired ID card')
      return idCardData.dispatch('SCAN_ERROR')
    }

    idCardData.setData(result)
    this.setManualTrigger('idCardData')
    return idCardData.dispatch('SCANNED')
  }, this.idCardStillsCallback)
}

Brain.prototype.hasExpired = function hasExpired (cardData) {
  // TODO: ZA cards currently do not have an expiration date to confirm against
  if (cardData.country === 'ZA') return false

  // In case the expiration date field is not found. Prevents l-m from bailing
  if (_.isNil(cardData.expirationDate)) return false

  const expirationYear = cardData.expirationDate.substring(0, 4)
  const expirationMonth = cardData.expirationDate.substring(4, 6)
  const expirationDay = cardData.expirationDate.substring(6, 8)
  const expirationDate = new Date(expirationYear, expirationMonth, expirationDay)

  const now = Date.now()
  return expirationDate < now
}

Brain.prototype.triggerSanctions = function triggerSanctions () {
  const dispatchBySanctions = customerSanction => {
    const action = customerSanction ? 'SUCCESS' : 'FAILURE'
    sanctions.dispatch(action)
  }

  const customer = this.customer

  // explictly test false since sanctions can be empty
  if (customer.sanctions === false) return dispatchBySanctions(false)

  // BACKWARDS_COMPATIBLITY 7.5
  // older server can't use "trigger sanctions" request
  const serverVersion = this.trader.serverVersion
  if (!serverVersion || semver.lt(serverVersion, '7.5.0-beta.0')) {
    dispatchBySanctions(customer.sanctions)
  }

  return this.trader.triggerSanctions(customer.id)
    .then(result => {
      this.customer = result.customer
      dispatchBySanctions(result.customer.sanctions)
    })
    .catch(err => {
      console.log('sanction error', err)
      dispatchBySanctions(false)
    })
}

Brain.prototype.triggerSuspend = function triggerSuspend () {
  const customer = this.customer
  const now = new Date()
  return this.trader.triggerSuspend(customer.id, this.suspendTriggerId)
    .then(result => {
      this.customer = result.customer
    })
    .catch(err => {
      console.log('block error', err)
    })
    .then(() => {
      return this.showSuspendedCustomer(this.customer, now)
    })
}

Brain.prototype.triggerBlock = function triggerBlock () {
  const customer = this.customer

  return this.trader.triggerBlock(customer.id)
    .then(result => {
      this.customer = result.customer
    })
    .catch(err => {
      console.log('block error', err)
    })
    .then(() => {
      return this.showBlockedCustomer()
    })
}

Brain.prototype.registerCustomInfoRequestData = function registerCustomInfoRequestData (data) {
  customTier.setData(data)
  customTier.dispatch('SEND')
}

Brain.prototype.saveCustomInfoRequestData = function saveCustomInfoRequestData () {
  const customer = this.customer
  const customerData = {
    customRequestPatch: { data: customTier.getData(), infoRequestId: this.customInfoRequestId }
  }

  return this.trader.updateCustomer(customer.id, customerData, this.tx.id)
    .then(result => {
      this.customer = result.customer
      this.setManualTrigger(this.customInfoRequestId)
      customTier.dispatch('SUCCESS')
    })
    .catch(err => {
      console.error('failure saving custom request data', err)
      customTier.dispatch('FAILURE')
    })
}

Brain.prototype.registerUsSsn = function registerUsSsn (ssn) {
  usSsn.setData(ssn)
  usSsn.dispatch('SEND')
}

Brain.prototype.saveUsSsn = function saveUsSsn () {
  const customer = this.customer

  return this.trader.updateCustomer(customer.id, { usSsn: usSsn.getData() }, this.tx.id)
    .then(result => {
      this.customer = result.customer
      this.setManualTrigger('usSsn')
      usSsn.dispatch('SUCCESS')
    })
    .catch(err => {
      console.log('failure saving us ssn error', err)
      usSsn.dispatch('FAILURE')
    })
}

Brain.prototype.fromYYYYMMDD = function (string) {
  let year = string.substring(0, 4)
  let month = string.substring(4, 6)
  let day = string.substring(6, 8)

  return new Date(year, month - 1, day)
}

Brain.prototype.authorizeIdCardData = function authorizeIdCardData () {
  return Promise.resolve()
    .then(() => {
      this.clearTimeoutToScannerCancel()

      const customer = this.customer
      const data = idCardData.getData()
      const idCardDataExpiration = data.expirationDate ? this.fromYYYYMMDD(data.expirationDate) : null

      // BACKWARDS_COMPATIBLITY 7.5.0-beta.2
      // older server does not have id_card_data_raw
      const serverVersion = this.trader.serverVersion
      if (!serverVersion || semver.lt(serverVersion, '7.5.0-beta.2')) {
        return this.trader.updateCustomer(customer.id, {
          idCardData: data,
          idCardDataNumber: data.documentNumber,
          idCardDataExpiration
        }, this.tx.id)
      }
      return this.trader.updateCustomer(customer.id, {
        idCardData: _.omit(['raw'], data),
        idCardDataRaw: JSON.stringify(data.raw),
        idCardDataNumber: data.documentNumber,
        idCardDataExpiration
      }, this.tx.id)
    })
    .then(result => {
      this.customer = result.customer
      idCardData.dispatch('AUTHORIZED')
    }, err => {
      this._fiatError(err)
    })
    .catch(err => {
      console.log('authorizeIdCardData error', err)
      idCardData.dispatch('BLOCKED_ID')
    })
}

Brain.prototype.scanPhotoCard = function scanPhotoCard () {
  this.scanBayLightOn()
  this.scanner.scanPhotoCard((err, result) => {
    this.scanBayLightOff()
    this.startDisabled = false

    if (err) {
      console.log(err)
      return idCardPhoto.dispatch('SCAN_ERROR')
    }

    if (!result) {
      console.log('No card photo result')
      return
    }

    idCardPhoto.setData(result.toString('base64'))
    this.setManualTrigger('idCardPhoto')
    return idCardPhoto.dispatch('SCANNED')
  })
}

Brain.prototype.authorizePhotoCardData = function authorizePhotoCardData () {
  return Promise.resolve()
    .then(() => {
      this.clearTimeoutToScannerCancel()

      const customer = this.customer
      const data = idCardPhoto.getData()
      return this.trader.updateCustomer(customer.id, {
        idCardPhotoData: data
      }, this.tx.id)
    })
    .then(result => {
      this.customer = result.customer
      idCardPhoto.dispatch('AUTHORIZED')
    }, err => {
      this._fiatError(err)
    })
    .catch(err => {
      console.log('authorizePhotoCardData error', err)
      idCardPhoto.dispatch('BLOCKED_ID')
    })
}

Brain.prototype.retryFacephoto = function retryFacephoto () {
  facephoto.dispatch('RETRY')
}

Brain.prototype.takeFacephoto = function takeFacephoto () {
  this.scanner.takeFacephoto((err, result) => {
    this.startDisabled = false

    if (err) {
      console.log(err)
      return facephoto.dispatch('SCAN_ERROR')
    }

    if (!result) {
      console.log('No photo result')
      return
    }

    console.log('DEBUG: ** Acceptable result, setting facephoto data! **')

    facephoto.setData(result.toString('base64'))
    this.setManualTrigger('facephoto')
    return facephoto.dispatch('PHOTO_TAKEN')
  })
}

Brain.prototype.takeFacePhotoTC = function takeFacePhotoTC () {
  this.scanner.takeFacePhotoTC((err, result) => {
    if (err) {
      console.log(err)
      return
    }

    facephoto.setTCData(result.toString('base64'))
  })
}

Brain.prototype.authorizeFacephotoData = function authorizeFacephotoData () {
  return Promise.resolve()
    .then(() => {
      this.clearTimeoutToScannerCancel()

      const customer = this.customer
      const data = facephoto.getData()
      return this.trader.updateCustomer(customer.id, {
        frontCameraData: data
      }, this.tx.id)
    })
    .then(result => {
      this.customer = result.customer
      facephoto.dispatch('AUTHORIZED')
    }, err => {
      this._fiatError(err)
    })
    .catch(err => {
      console.log('facephoto error', err)
      facephoto.dispatch('BLOCKED_ID')
    })
}

// TODO: abstract this
Brain.prototype._setupWebcam = function _setupWebcam () {
  const rootPath = '/sys/bus/usb/devices/2-1'

  if (!fs.existsSync(rootPath)) return

  const subdirs = fs.readdirSync(rootPath)
  subdirs.forEach(function (dir) {
    if (dir.indexOf('2-1') === 0) {
      const autosuspendPath = rootPath + '/' + dir + '/power/autosuspend'
      try {
        fs.writeFileSync(autosuspendPath, '-1')
      } catch (ex) {
        // File doesn't exist, that's ok.
      }
    }
  })
}

Brain.prototype.setupHardware = function setupHardware () {
  const hardware = this.determinePlatform()

  switch (hardware) {
    case 'N7G1':
      return this.setupN7()
    case 'AAEON':
      return this.setupAaeon()
  }
}

Brain.prototype.setupAaeon = function setupAaeon () {
  const timeResyncPath = path.resolve(__dirname, '../exec/time-resync.sh')
  cp.exec(timeResyncPath, {}, err => {
    if (err) console.log(err)
  })
}

Brain.prototype.setupN7 = function setupN7 () {
  const backlightPath = '/sys/class/backlight/pwm-backlight/brightness'
  if (fs.existsSync(backlightPath)) fs.writeFileSync(backlightPath, '160\n')

  cp.exec('busybox ntpd -p time.nist.gov', {}, err => {
    if (err) console.log(err)
  })

  this._setupWebcam()
  this._setupCheckPower()
}

Brain.prototype.mapCryptoUnitsDisplay = function mapCryptoUnitsDisplay (coins) {
  return _.map(coin => {
    const coinSettings = coinUtils.getCryptoCurrency(coin.cryptoCode)
    const defaultUnit = _.head(_.keys(coinSettings.units))
    const unitSelected = _.get('cryptoUnits')(coin)
    const unit = _.includes(unitSelected, _.keys(coinSettings.units)) ? unitSelected : defaultUnit

    const { displayScale, displayCode } = _.get(['units', unit])(coinSettings)
    return _.assign(coin, {
      displayCode: displayCode,
      displayScale: displayScale,
      unitScale: coinSettings.unitScale
    })
  })(coins)
}

Brain.prototype._connectedBrowser = function _connectedBrowser () {
  //  TODO: have to work on this: console.assert(this.state === State.IDLE)
  console.log('connected to browser')
  const cryptomatModel = this.rootConfig.cryptomatModel || 'sintra'

  const wifiList = this.state === 'wifiList' && this.wifis
    ? this.wifis
    : []

  if (!this.trader || !this.trader.coins) {
    const rec = {
      action: this.state,
      wifiList,
      locale: 'en-US',
      cryptomatModel,
      version,
      operatorInfo: this.trader ? this.trader.operatorInfo : operatorInfo.load(this.dataPath)
    }

    return this.browser().send(rec)
  }

  const cryptoCode = this.singleCrypto()
    ? this.trader.coins[0].cryptoCode
    : null

  const _rates = {
    rates: this.trader.rates(cryptoCode),
    cryptoCode: cryptoCode,
    coins: coinUtils.cryptoCurrencies()
  }

  const rates = cryptoCode
    ? _rates
    : undefined

  const fullRec = {
    action: this.state,
    localeInfo: this.localeInfo,
    fiatCode: this.fiatCode,
    cryptoCode: cryptoCode,
    cassettes: this.uiCassettes,
    coins: this.trader.coins,
    twoWayMode: this.twoWayMode(),
    wifiList: wifiList,
    rates,
    version,
    operatorInfo: this.trader.operatorInfo,
    cryptomatModel,
    areThereAvailablePromoCodes: this.trader.areThereAvailablePromoCodes,
    supportedCoins: this.mapCryptoUnitsDisplay(this.trader.coins)
  }

  this.browser().send(fullRec)
}

Brain.prototype._processRequest = function _processRequest (req) {
  if (this.areYouSureHandled(req.button)) {
    return this.areYouSure()
  }

  if (_.includes(req.button, ARE_YOU_SURE_ACTIONS)) {
    return this._processAreYouSure(req)
  }

  if (this.flow) {
    return this.flow.handle(req.button, req.data)
  }

  this._processReal(req)
}

Brain.prototype._processAreYouSure = function _processAreYouSure (req) {
  switch (req.button) {
    case 'continueTransaction':
      this.continueTransaction(req.data)
      break
    case 'cancelTransaction':
      this.cancelTransaction(req.data)
      break
  }
}

Brain.prototype._processReal = function _processReal (req) {
  const model = deviceConfig.cryptomatModel || 'sintra'

  switch (req.button) {
    case 'locked':
      this._locked()
      break
    case 'unlock':
      this._unlock(req.data)
      break
    case 'cancelLockPass':
      this._cancelLockPass()
      break
    case 'wifiSelect':
      this._wifiPass(req.data)
      break
    case 'wifiConnect':
      this._wifiConnect(req.data)
      break
    case 'cancelWifiList':
      this._cancelWifiList()
      break
    case 'cancelWifiPass':
      this._cancelWifiPass()
      break
    case 'initialize':
      this.initialize()
      break
    case 'pairingScan':
      this._pairingScan()
      break
    case 'pairingScanCancel':
      this.scanner.cancel()
      break
    case 'pairingErrorOk':
      this._unpaired()
      break
    case 'testMode':
      this._testMode()
      break
    case 'start':
      this._chooseCoin(req.data)
      break
    case 'idDataActionCancel':
      this._scanActionCancel(idCardData)
      break
    case 'idPhotoActionCancel':
      this._scanActionCancel(idCardPhoto)
      break
    case 'cancelIdScan':
      this._cancelIdScan()
      break
    case 'cancelUsSsn':
      this.failedCompliance = 'usSsn'
      this.failedComplianceValue = this.requirementAmountTriggered[this.failedCompliance]

      if (this.returnState && !_.includes(this.complianceReason, ARE_YOU_SURE_HANDLED_SMS_COMPLIANCE)) {
        return this.smsFlowHandleReturnState()
      }

      this._idle()
      break
    case 'idCodeFailedRetry':
      idCardData.start()
      break
    case 'idVerificationFailedOk':
      idCardData.dispatch('FAIL')
      break
    case 'photoScanVerificationCancel':
      idCardPhoto.dispatch('FAIL')
      break
    case 'cancelScan':
      this._cancelScan()
      break
    case 'bye':
      this._bye()
      break
    case 'retryPhotoScan':
      idCardPhoto.start(model)
      break
    case 'fiatReceipt':
      this._fiatReceipt()
      break
    case 'cancelInsertBill':
      this._cancelInsertBill()
      break
    case 'sendCoins':
      this._sendCoins()
      break

    /**
     * User clicked finish button before completing sms compliance.
     * If the user has inserted any bills, set the sendCoins state
     * else redirect user to chooseCoin state
     */
    case 'finishBeforeSms':
      if (this.tx.direction === 'cashOut') this._idle()
      if (this.tx.fiat.gt(0)) return this._sendCoins()
      this._idle()
      break
    case 'completed':
      this._completed()
      break
    case 'machine':
      this._machine()
      break
    case 'cancelMachine':
      this._cancelMachine()
      break
    case 'powerOff':
      this._powerOffButton()
      break
    case 'cam':
      this._cam()
      break
    case 'fixTransaction':
      this._fixTransaction()
      break
    case 'abortTransaction':
      this._abortTransaction()
      break
    case 'chooseFiatCancel':
      this._chooseFiatCancel()
      break
    case 'fiatButton':
      this._fiatButton(req.data)
      break
    case 'clearFiat':
      this._clearFiat()
      break
    case 'depositTimeout':
      this._depositTimeout()
      break
    case 'depositTimeoutNotSent':
      this.depositTimeoutNotSent()
      break
    case 'cashOut':
      this._cashOut()
      break
    case 'redeem':
      this._redeem()
      break
    case 'changeLanguage':
      this._timedState('changeLanguage')
      break
    case 'setLocale':
      this._setLocale(req.data)
      break
    case 'idle':
      this._idle()
      break
    case 'chooseCoin':
      this._chooseCoin(req.data)
      break
    case 'retryFacephoto':
      this.retryFacephoto()
      break
    case 'scanIdCardPhoto':
      idCardPhoto.dispatch('READY_TO_SCAN')
      break
    case 'permissionIdCompliance':
      this.permissionsGiven.id = true
      this._continueSmsCompliance()
      break
    case 'permissionSmsCompliance':
      this.permissionsGiven.sms = true
      this._continueSmsCompliance()
      break
    case 'permissionPhotoCompliance':
      this.permissionsGiven.photo = true
      this._continueSmsCompliance()
      break
    case 'permissionUsSsnCompliance':
      this.permissionsGiven.usSsn = true
      this._continueSmsCompliance()
      break
    case 'blockedCustomerOk':
      this._idle()
      break
    case 'termsAccepted':
      this.acceptTerms()
      break
    case 'invalidAddressTryAgain':
      this._startAddressScan()
      break
    case 'printAgain':
      this._privateWalletPrinting()
      break
    case 'printerScanAgain':
      this._startPrintedWalletScan()
      break
    case 'usSsn':
      this.registerUsSsn(req.data)
      break
    case 'insertPromoCode':
      this._insertPromoCode()
      break
    case 'cancelPromoCode':
      this._cancelPromoCode()
      break
    case 'submitPromoCode':
      this._submitPromoCode(req.data)
      break
    case 'permissionCustomInfoRequest':
      this.permissionsGiven[this.customInfoRequestId] = true
      this._continueSmsCompliance()
      break
    case 'cancelCustomInfoRequest':
      this.failedCompliance = this.customInfoRequestId
      this.failedComplianceValue = this.requirementAmountTriggered[this.failedCompliance]

      if (this.returnState && !_.includes(this.complianceReason, ARE_YOU_SURE_HANDLED_SMS_COMPLIANCE)) {
        return this.smsFlowHandleReturnState()
      }
      this._idle()
      break
    case 'customInfoRequestSubmit':
      return this.registerCustomInfoRequestData(req.data)
    case 'sendSmsReceipt':
      this._sendSmsReceipt()
      break
    case 'printReceipt':
      this._startPrintReceipt()
      break
    case 'recyclerContinue':
      this.recyclerContinue()
      break
    default:
      break
  }
}

Brain.prototype._continueSmsCompliance = function () {
  if (this.tx.direction === 'cashOut' || !this.tx.toAddress) {
    return this.smsCompliance({ returnState: this.returnState })
  }

  const returnState = this.isCashRecycler(this.billValidator)
    ? this.tx.fiat.eq(0)
      ? 'acceptingFirstRecyclerBills'
      : 'acceptingRecyclerBills'
    : this.tx.fiat.eq(0)
      ? 'acceptingFirstBill'
      : 'acceptingBills'
  this.smsCompliance({ returnState })
}

Brain.prototype._setState = function _setState (state, oldState) {
  if (this.state === state) return false

  if (oldState) this._assertState(oldState)

  if (this.currentScreenTimeout) {
    clearTimeout(this.currentScreenTimeout)
    this.currentScreenTimeout = null
  }

  // Starting a transaction
  if (this.isIdleState()) this.trader.setConfigVersion()

  this.state = state

  this.emit(state)
  this.emit('newState', state)
  if (this.trader) this.trader.stateChange(state, this.isIdleState())

  return true
}

Brain.prototype._locked = function _locked () {
  this._setState('lockedPass', 'locked')
  this.browser().send({ action: 'lockedPass' })
}

Brain.prototype._unlock = function _unlock () {
  this._wifiList()
}

Brain.prototype._cancelLockPass = function _cancelLockPass () {
  this._setState('locked', 'lockedPass')
  this.browser().send({ action: 'locked' })
}

Brain.prototype._wifiList = function _wifiList () {
  this._setState('wifiList')
  this.browser().send({ action: 'wifiList' })
}

Brain.prototype._wifiPass = function _wifiPass (data) {
  this.browser().send({ action: 'wifiPass', wifiSsid: data })
  this.wifi.stopScanning()
  this._setState('wifiPass')
  console.log('connecting to %s', data.ssid)
}

Brain.prototype._wifiConnect = function _wifiConnect (data) {
  this._setState('wifiConnecting', 'wifiPass')
  this.browser().send({ action: 'wifiConnecting' })
  const rawSsid = data.rawSsid
  const ssid = data.ssid
  const self = this
  this.wifi.connect(rawSsid, ssid, data.pass, function (err, ip) {
    if (err) {
      // TODO: error screen
      console.log(err.stack)
      const ssidData = {
        ssid: ssid,
        displaySsid: self.wifi.displaySsid(ssid)
      }
      self._wifiPass(ssidData)
    } else {
      self.config.ip = ip
      self._wifiConnected()
    }
  })
}

Brain.prototype._cancelWifiList = function _cancelWifiList () {
  //  this._setState('locked', 'wifiList')
  //  this.browser().send({action: 'locked'})
}

Brain.prototype._cancelWifiPass = function _cancelWifiPass () {
  this.browser().send({ action: 'wifiList' })
  this.wifi.startScanning()
  this._setState('wifiList', 'wifiPass')
}

Brain.prototype._wifiConnecting = function _wifiConnecting () {
  this._setState('wifiConnecting')
  this.browser().send({ action: 'wifiConnecting' })
}

Brain.prototype._wifiConnected = function _wifiConnected () {
  if (this.state === 'maintenance') return
  this._setState('wifiConnected')
  this.initTrader()
}

Brain.prototype._unpaired = function _unpaired () {
  this._setState('unpaired')
  this.browser().send({ action: 'unpaired', version })
  db.clean(this.dbRoot)
}

Brain.prototype._pairingScan = function _pairingScan () {
  this._setState('pairingScan')
  this.browser().send({ action: 'pairingScan' })

  this.scanner.scanPairingCode((err, totem) => {
    if (err) return this._pairingError(err)
    if (!totem) return this.initTrader()

    this._pair(totem)
  })
}

Brain.prototype.activate = function activate () {
  const connectionInfo = pairing.connectionInfo(this.connectionInfoPath)
  const config = this.rootConfig
  const protocol = config.http ? 'http:' : 'https:'

  this._transitionState('booting')

  if (config.mockTrader) {
    this.trader = require('./mocks/trader')(protocol, this.clientCert, connectionInfo, this.dataPath, deviceConfig.cryptomatModel)
  } else {
    this.trader = require('./trader')(protocol, this.clientCert, connectionInfo, this.dataPath, deviceConfig.cryptomatModel)
  }

  this.idVerify = require('./compliance/id_verify').factory({ trader: this.trader })

  this._initTraderEvents()

  return this.traderRun()
    .then(() => this.initNetworkMeasurements())
    .then(() => this.initValidator())
}

Brain.prototype._pair = function _pair (totem) {
  const self = this
  this._transitionState('pairing')

  const model = platformDisplay(this.determinePlatform())
  return pairing.pair(totem, this.clientCert, this.connectionInfoPath, model, this.numberOfCassettes, this.numberOfStackers)
    .then(() => this.activate())
    .catch(err => {
      console.log(err.stack)
      self._pairingError(err)
    })
}

Brain.prototype._pairingError = function _pairingError (err) {
  this._setState('pairingError')
  this.browser().send({ action: 'pairingError', err: err.message })
}

Brain.prototype._isTestMode = function _isTestMode () {
  return this.testModeOn
}

Brain.prototype._testMode = function _testMode () {
  const self = this
  this.testModeOn = true
  this.traderOld = this.trader
  this.trader.removeAllListeners()
  this.trader = require('./mocks/trader')()
  this._initTraderEvents()
  this.networkDown = false
  this.billValidator.run(function () {
    self.trader.run()
    self._idle()
  })
}

Brain.prototype._testModeOff = function _testModeOff () {
  const self = this
  this.billValidator.close(function () {
    self.testModeOn = false
    self.trader.removeAllListeners()
    self.trader = self.traderOld
    self._initTraderEvents()
    self._transitionState('virgin', { version })
  })
}

function buildUiCassettes (units, virtualUnits) {
  const result = _.cloneDeep(units)

  _.each(it => result.push({denomination: it, count: null}), virtualUnits)
  const sortedDenominations =
    _.sortBy(el => parseInt(el.denomination, 10), result)

  return sortedDenominations
}

Brain.prototype._isPendingScreen = function _isPendingScreen () {
  return _.includes(this.state, ['goodbye'])
}

Brain.prototype.initTrader = function initTrader () {
  const connectionInfo = pairing.connectionInfo(this.connectionInfoPath)
  const config = this.rootConfig

  if (!connectionInfo && !config.mockTrader) {
    this._unpaired()
    return false
  }

  this.activate()

  return true
}

Brain.prototype.initValidator = function initValidator () {
  console.log('Waiting for server...')
  const h = setInterval(() => {
    if (_.isNil(this.fiatCode)) return

    clearInterval(h)

    this.billValidator.setFiatCode(this.fiatCode)

    // If the validator is the cash recycler, populate it with cassette information if available
    if (this.isCashRecycler(this.billValidator)) {
      return this.billValidator.run(
        err => {
          if (err) return this._billValidatorErr(err)
          console.log('Bill validator connected.')
        },
        this.trader.cassettes,
        this.trader.stackers
      )
    }

    return this.billValidator.run(err => {
      if (err) return this._billValidatorErr(err)
      console.log('Bill validator connected.')
    })
  }, 200)
}

Brain.prototype._idle = function _idle (locale) {
  const self = this
  const delay = transitionTime
    ? MIN_SCREEN_TIME - (Date.now() - transitionTime)
    : 0

  if (delay > 0 && self._isPendingScreen()) {
    setTimeout(function () { self._idle(locale) }, delay)
    return
  }

  emit('ledsOff')

  this.disableBillValidator()

  if (this.networkDown) return this._forceNetworkDown()

  /*
   * TODO: Once we move to the GraphQL poller: There's a way to manually force
   * a query to run even when using automatic polling.
   */
  const pollPromise = this.trader.poll()
  this.idVerify.reset()
  this.currentPhoneNumber = null
  this.currentSecurityCode = null
  this.numCoins = this.trader.coins.length
  this.tx = Tx.newTx()
  this.pk = null
  this.bills = null
  this.lastRejectedBillsFiat = BN(0)
  this.failedCompliance = null
  this.failedComplianceValue = null
  this.redeem = false
  this.returnState = null
  this.complianceReason = null
  this.flow = null
  this.permissionsGiven = {}
  this.requirementAmountTriggered = {}
  this.suspendTriggerId = null

  /**
   * Clear any data from previously
   * validated customers (id & dailyVolume)
   */
  this.customer = null
  this.customerTxHistory = []
  this.txBlockedByManualTrigger = false
  facephoto.cleanTCData()

  this._setState('pendingIdle')

  // We've got our first contact with server

  const localeInfo = _.cloneDeep(this.localeInfo)
  locale = locale || localeInfo.primaryLocale
  localeInfo.primaryLocale = locale

  this.localeInfo = localeInfo

  this.beforeIdleState = false
  this.trader.clearConfigVersion()
  this.trader.cancelDispense()
  this.scanner.cancel()

  this.tx = Tx.update(this.tx, { fiatCode: this.fiatCode })

  pollPromise
    .then(() => this._idleByMode(this.localeInfo))
    .catch(console.log)
}

Brain.prototype._idleByMode = function _idleByMode (localeInfo) {
  if (this.trader.twoWayMode) {
    this._idleTwoWay(localeInfo)
  } else {
    this._idleOneWay(localeInfo)
  }
}

Brain.prototype.singleCrypto = function singleCrypto () {
  return this.trader.coins.length === 1
}

Brain.prototype.twoWayMode = function twoWayMode () {
  return this.trader.twoWayMode
}

/**
 * Check if the customer is suspended
 *
 * That happens if the customer has reached
 * one of the enabled compliance tier thresholds
 *
 * @name isSuspended
 * @function
 *
 * @param {object} customer Acting customer
 * @param {date} now Current date
 * @returns {bool} Whether customer is suspended or not
 */
Brain.prototype.isSuspended = function isSuspended (customer, now) {
  return customer && customer.suspendedUntil && new Date(customer.suspendedUntil) > now
}

/**
 * Display the suspended screens for customer
 * If the customer hasn't inserted bills yet,
 * the suspendedCustomer screen will displayed with ok button,
 * else the bill screen will be displayed with the relative error message
 *
 * @name showSuspendedCustomer
 * @function
 *
 * @param {object} customer Acting customer
 * @param {date} now Current date
 *
 */
Brain.prototype.showSuspendedCustomer = function showSuspendedCustomer (customer, now) {
  const data = this.getHardLimitReachedData(customer, now)

  /*
   * When doing cashOut just show the hardLimitReached screen
   */
  if (this.tx.direction === 'cashOut') {
    return this._timedState('hardLimitReached', { data })
  }

  /*
   * Current transaction's fiat not including current bill
   */

  const insertedBills = this.tx.fiat.gt(0)
  if (!insertedBills) {
    return this._timedState('hardLimitReached', { data })
  }

  /*
   * Set acceptingBills first as transition (in updateBillsScreen) so that sendOnly
   * reason message would be displayed on that screen
   */
  this.updateBillsScreen(true)
    .then(() => {
      this.browser().send({
        sendOnly: true,
        reason: 'blockedCustomer',
        cryptoCode: this.tx.cryptoCode
      })
    })
}

/*
* Calculates the time difference between the
* current date and the suspension time
*
* @name hardLimitReached
* @function
*
* @param {object} customer Acting customer
* @param {date} now Current date
* @returns {object} hard limit
*/
Brain.prototype.getHardLimitReachedData = function getHardLimitReachedData (customer, now) {
  const diff = new Date(customer.suspendedUntil).valueOf() - now.valueOf()

  const diffInWeeks = _.floor(diff / 1000 / 60 / 60 / 24 / 7)
  const diffInDays = _.floor((diff / 1000 / 60 / 60 / 24) - (diffInWeeks * 7))
  const diffInHours = _.ceil((diff / 1000 / 60 / 60) - (diffInDays * 24) - (diffInWeeks * 7))

  return {
    hardLimit: {
      hardLimitWeeks: diffInWeeks,
      hardLimitDays: diffInDays,
      hardLimitHours: diffInHours
    }
  }
}

/**
 * Check if the customer is blocked
 *
 * That happens if the customer has reached
 * one of the enabled compliance tier thresholds
 * and has the relevant override status to blocked
 *
 * @name isBlocked
 * @function
 *
 * @param {object} customer Acting customer
 * @returns {bool} Whether customer is blocked or not
 */
Brain.prototype.isBlocked = function isBlocked (customer) {
  return customer.authorizedOverride === 'blocked'
}

/**
 * Display the blocked screens for customer
 * If the customer hasn't inserted bills yet,
 * the blockedCustomer screen will displayed with ok button,
 * else the bill screen will be displayed with the relative error message
 *
 * @name showBlockedCustomer
 * @function
 *
 * @param {object} customer Acting customers
 */
Brain.prototype.showBlockedCustomer = function showBlockedCustomer () {
  /*
   * When doing cashOut just show the blockCustomer screen
   */
  if (this.tx.direction === 'cashOut') {
    return this._transitionState('blockedCustomer')
  }

  /*
   * Current transaction's fiat not including current bill
   */

  const insertedBills = this.tx.fiat.gt(0)
  if (!insertedBills) {
    return this._transitionState('blockedCustomer', { insertedBills })
  }

  /*
   * Set acceptingBills first as transition (in updateBillsScreen) so that sendOnly
   * reason message would be displayed on that screen
   */
  this.updateBillsScreen(true)
    .then(() => {
      this.browser().send({
        sendOnly: true,
        reason: 'blockedCustomer',
        cryptoCode: this.tx.cryptoCode
      })
    })
}

Brain.prototype.smsCompliance = function smsCompliance (opts = {}) {
  this.returnState = opts.returnState
  this.complianceReason = opts.reason

  /**
   * If the phone is already verified
   * proceeed with the next compliance tier
   */
  if (this.tx.phone) {
    return this.smsFlowHandleReturnState()
  }

  const flow = new sms.Flow({ noCode: opts.noCode })
  this.flow = flow

  flow.on('screen', rec => {
    this._transitionState(rec.screen, { context: 'compliance' })
  })

  flow.on('idle', () => {
    this._idle()
  })

  flow.on('sendCode', phone => {
    this.trader.phoneCode(phone.phone)
      .then(result => {
        this.customer = result.customer
        this.txBlockedByManualTrigger = false

        // BACKWARDS_COMPATIBLITY 7.5
        // Old servers don't send txHistory
        const serverVersion = this.trader.serverVersion
        if (!serverVersion || semver.lt(serverVersion, '7.5.0-beta.0')) {
          this.customerTxHistory = []
        } else {
          this.customerTxHistory = result.customer.txHistory.filter(it => it.id !== this.tx.id)
        }

        this.tx = Tx.update(this.tx, { customerId: result.customer.id })

        /*
         * Check to see if customer is blocked
         * and show the relevant screen
         */
        if (this.isBlocked(this.customer)) {
          this.flow = null
          return this.showBlockedCustomer()
        }
        const now = new Date()

        /*
         * Check to see if customer is suspended
         * and show the relevant screen
         */
        if (this.isSuspended(this.customer, now)) {
          this.flow = null
          return this.showSuspendedCustomer(this.customer, now)
        }

        /*
         * Check to see if customer has individual discounts assigned
         * and apply them
         */
        this.verifyCustomerDiscounts(this.customer.discount, 'individualDiscount')

        return flow.handle('requiredSecurityCode', result.code)
      })
      .catch(err => {
        if (err.name === 'BadNumberError') {
          return flow.handle('badPhoneNumber')
        }

        /**
         * In case of API error throw
         */
        if (err.statusCode === 500) {
          throw err
        }

        /**
         * In case the returnState is acceptingBills,
         * display the acceptingBills screen with
         * networkDown reason and sendOnly flag to true
         * instead of a networkDown screen before user
         * returns to acceptingBills
         *
         * If returnState is not  acceptingBills this flag
         * will be ignored. Brain will handle the networkDown
         *
         */
        this.networkDown = true
        this.smsFlowHandleReturnState()
      })
      .catch(err => {
        this.flow = null
        this._fiatError(err)
      })
  })

  flow.on('success', () => {
    const phone = flow.phone
    this.flow = null

    const txPromise = this.redeem
      ? this.trader.fetchPhoneTx(phone)
      : Promise.resolve(Tx.update(this.tx, { phone }))

    return txPromise
      .then(tx => {
        this.tx = tx
        return this.smsFlowHandleReturnState()
      })
      .catch(err => {
        if (err.statusCode === 404) {
          return this._timedState('unknownPhoneNumber')
        }

        if (err.statusCode === 411) {
        // Transaction not seen on the blockchain
          this.tx = null
          return this._timedState('txNotSeen')
        }

        if (err.statusCode === 412) {
        // There are unconfirmed transactions
          this.tx = null
          return this._timedState('unconfirmedDeposit')
        }

        this._fiatError(err)
        throw err
      })
  })

  flow.on('fail', () => {
    this.flow = null
    this.failedCompliance = 'sms'
    this.failedComplianceValue = this.requirementAmountTriggered[this.failedCompliance]

    if (this.returnState && !_.includes(this.complianceReason, ARE_YOU_SURE_HANDLED_SMS_COMPLIANCE)) {
      return this.smsFlowHandleReturnState()
    }

    this._idle()
  })

  flow.handle('start')
}

Brain.prototype.isManualTier = function isManualTier (tier) {
  return _.get(tier, this.trader.triggersAutomation) === TRIGGER_AUTOMATION.MANUAL
}

Brain.prototype.validateTier = function validateTier (tier, triggerTx, customerTier, requiredTiers) {
  const requiredManualTiers = _.filter(this.isManualTier.bind(this), requiredTiers)
  const scannedManualTiers = _.filter(tier => _.get(tier, this.manualTriggersDataProvided), requiredManualTiers)

  // If the tier is not manual, allow pending values
  if (!_.includes(tier, requiredManualTiers)) return !_.isEmpty(customerTier)

  // If the tier is manual, block pending
  this.txBlockedByManualTrigger = true
  return !_.isEmpty(customerTier) || _.includes(tier, scannedManualTiers)
}

Brain.prototype.setManualTrigger = function setManualTrigger (code) {
  if (this.isManualTier(code)) {
    this.manualTriggersDataProvided[code] = true
  }
}

Brain.prototype.isTierCompliant = function isTierCompliant (tier, triggerTx, requiredTiers) {
  const tx = this.tx
  const customer = this.customer || {}

  // custom requests have uuid
  const tierOrCustom = uuid4.validate(tier) ? 'custom' : tier

  switch (tierOrCustom) {
    case 'sms':
      return !_.isNil(tx.phone)
    case 'idCardData':
      if (customer.idCardDataOverride === 'verified') return true
      if (customer.idCardDataOverride === 'blocked') return false
      return this.validateTier(tier, triggerTx, customer.idCardData, requiredTiers)
    case 'idCardPhoto':
      if (customer.idCardPhotoOverride === 'verified') return true
      if (customer.idCardPhotoOverride === 'blocked') return false
      return this.validateTier(tier, triggerTx, customer.idCardPhotoPath, requiredTiers)
    case 'sanctions':
      return customer.sanctions
    case 'facephoto':
      if (customer.frontCameraOverride === 'verified') return true
      if (customer.frontCameraOverride === 'blocked') return false
      return this.validateTier(tier, triggerTx, customer.frontCameraPath, requiredTiers)
    case 'usSsn':
      if (customer.usSsnOverride === 'verified') return true
      if (customer.usSsnOverride === 'blocked') return false
      return this.validateTier(tier, triggerTx, customer.usSsn, requiredTiers)
    case 'block':
    case 'suspend':
      return false
    case 'custom':
      const customInfoRequestId = tier
      const customerData = _.find(['info_request_id', customInfoRequestId])(customer.customInfoRequestData)

      if (_.isNil(customerData)) return false
      if (customerData.override === 'verified') return true
      if (customerData.override === 'blocked') return false
      return this.validateTier(customInfoRequestId, triggerTx, customerData.customer_data, requiredTiers)
    default:
      throw new Error(`Unsupported tier: ${tier}`)
  }
}

Brain.prototype.minimumFiat = function minimumFiat () {
  return _.head(this.trader.cassettes).denomination
}

Brain.prototype.smsFlowHandleReturnState = function smsFlowHandleReturnState () {
  this.browser().send({ smsReceiptStatus: this.trader.smsReceiptActive ? 'available' : 'disabled' })

  /**
   * No need to check compliance on redeem,
   * since tx was already checked.
   */
  if (this.redeem) {
    return this._dispenseUpdate(this.tx)
  }

  const returnState = this.returnState
  const tx = this.tx

  const amount = this.complianceAmount()
  const triggerTx = { fiat: amount, direction: tx.direction }

  const nonCompliantTiers = this.nonCompliantTiers(this.trader.triggers, this.customerTxHistory, triggerTx)
  const isCompliant = _.isEmpty(nonCompliantTiers)
  const otherTiers = _.isNil(this.failedCompliance) && !isCompliant

  /**
   * Are there any other compliance tier to run?
   */
  if (otherTiers) {
    return this.runComplianceTiers(nonCompliantTiers)
  }

  // verify if any non compliant manual trigger was scanned and end tx
  if (this.txBlockedByManualTrigger) {
    this.txBlockedByManualTrigger = false
    return this.showBlockedCustomer()
  }

  const isStartOfTx = BN(0).eq(this.tx.fiat)
  const now = new Date()

  if (isStartOfTx && this.isSuspended(this.customer, now)) {
    const data = this.getHardLimitReachedData(this.customer, now)

    return this._timedState('hardLimitReached', { data })
  }

  if (!returnState) {
    /**
     * Return to startScreen
     * to continue cashOut procedure
     */
    if (tx.direction === 'cashOut' && isCompliant) {
      return this.startScreen()
    }

    /**
     * Return to startScreen
     * to continue cashIn procedure
     */
    if (tx.direction === 'cashIn' && isCompliant) {
      return this.startScreen()
    }

    return this._idle()
  }

  if (_.includes(returnState, BILL_ACCEPTING_STATES)) {
    this.enableBillValidator()
  }

  /**
   * Return to idle state only if the pre-sms flow state was
   * acceptingFirstBill and sms flow failed at some point.
   * Otherwise if sms registration was successfull,
   * redirect user to insert the first bill (see below on transition)
   */
  if ((returnState === 'acceptingFirstBill' || returnState === 'acceptingFirstRecyclerBills') && !isCompliant) {
    return this._idle()
  }

  if ((returnState === 'acceptingFirstBill' || returnState === 'acceptingFirstRecyclerBills') && isCompliant) {
    this._transitionState(returnState)
    return this._screenTimeout(() => this._idle(), this.config.billTimeout)
  }

  if (returnState === 'chooseFiat') {
    const failedZeroConf = this.exceedsZeroConf(tx) && _.isNil(tx.phone)
    const failedRegistration = failedZeroConf || !isCompliant

    if (failedRegistration) return this._idle()

    // Phone validation succeeded
    return this.toDeposit()
  }

  if (returnState === 'acceptingBills' || returnState === 'acceptingFirstRecyclerBills') {
    /**
     * If a network error occured during sms compliance authorization,
     * return to acceptingBills first, and then call _networkDown()
     * to display the networkDown reason instantly,
     * instead of showing networkDown screen
     */
    const hasFailedCompliance = !_.isNil(this.failedCompliance)

    this.updateBillsScreen(hasFailedCompliance)
    if (this.networkDown) this._networkDown()
    return
  }

  if (returnState === 'redeemLater') {
    return this._redeemLater()
  }

  if (_.includes(returnState, BILL_ACCEPTING_STATES) && isCompliant) {
    const cb = this.tx.fiat.eq(0)
      ? this._idle.bind(this)
      : this._sendCoins.bind(this)
    this._transitionState(returnState, { tx: this.tx })
    return this._screenTimeout(cb, this.config.billTimeout)
  }

  this._transitionState(returnState)
}

/**
 * Returns the daily volume taking into consideration the compliance restrictions
 * At the start of the tx we add the minimum value for the tx to the volume
 *
 * @returns {BigNumber}
 */
Brain.prototype.complianceAmount = function complianceAmount () {
  const tx = this.tx
  const amount = tx.fiat

  const isStartOfTx = BN(0).eq(amount)

  if (tx.direction === 'cashOut') {
    return isStartOfTx ? this.minimumFiat() : amount
  }

  const lastRejectedFiat = this.lastRejectedBillsFiat

  const lastRejectedBills = _.defaultTo(BN(0), lastRejectedFiat)

  // We can either have no bill inserted or first bill rejected
  // Grab the higher value to add into the daily volume
  if (isStartOfTx) {
    const coin = _.find(['cryptoCode', tx.cryptoCode], this.trader.coins)
    return amount.add(
      BigNumber.max(
        this.billValidator.lowestBill(coin.minimumTx),
        lastRejectedBills
      )
    )
  }

  // On cash in we always have to take lastRejectedBills into account
  return amount.add(lastRejectedBills)
}

/**
 * Handler to show in screen whether or not the user
 * is allowed to proceed inserting bills or forced to
 * click the send button.
 *
 * Two reasons provided:
 *
 *  1. Transaction limit
 *  2. Low balance
 *
 */
Brain.prototype.completeBillHandling = function completeBillHandling (blockedCustomer) {
  // Available cryptocurrency balance expressed in fiat
  const availableCryptoAsFiat = this.balance().sub(this.tx.fiat)
  const highestBill = this.billValidator.highestBill(availableCryptoAsFiat)
  const hasLowBalance = highestBill.lte(0)

  if (hasLowBalance || blockedCustomer) {
    this.disableBillValidator()
  }

  this.browser().send({
    credit: this._uiCredit(),
    sendOnly: hasLowBalance || blockedCustomer,
    reason: blockedCustomer ? 'blockedCustomer' : false,
    cryptoCode: this.tx.cryptoCode
  })
}

Brain.prototype.startScreen = function startScreen () {
  const direction = this.tx.direction

  // reset T&C accept button flag
  this.termsAcceptButtonPressed = false

  // check if terms screen is enabled
  // and user still need to accept terms
  if (this.mustAcceptTerms()) {
    if (this.trader.terms.tcPhoto && this.hasFrontFacingCamera) {
      this.takeFacePhotoTC()
    }
    return this._transitionState('termsScreen')
  }

  if (direction === 'cashOut') return this._chooseFiat()
  if (direction === 'cashIn') return this._start()

  throw new Error(`No such direction ${direction}`)
}

Brain.prototype.mustAcceptTerms = function mustAcceptTerms () {
  return (
    // check if terms screen is enabled
    this.trader.terms &&
    this.trader.terms.active &&
    // and user still need to accept terms
    !this.tx.termsAccepted
  )
}

Brain.prototype.acceptTerms = function acceptTerms () {
  if (this.scanner.isOpened()) this.scanner.cancel()
  // disable accept button after one click
  this.browser().send({ terms: _.assign(this.trader.terms, { acceptDisabled: true }) })
  if (!this.termsAcceptButtonPressed) {
  // timeout is a safety net to ensure that we close
  // the camera before opening it for another task
    setTimeout(() => {
      // mark terms as accepted
      // and redirect user to start screen
      this.tx = Tx.update(this.tx, { termsAccepted: true })
      this.startScreen()
    }, 1000)
  }
  // avoid setting multiple timeouts
  this.termsAcceptButtonPressed = true
}

function chooseBillDispenser (config) {
  const billDispenserConfig = config.billDispenser
  const billDispenser = billDispenserConfig.model
  const isMockedDispenser = config.mockBillDispenser

  if (commandLine.mockCashRecycler && commandLine.mockCashRecycler === 'hcm2')
    return require('./mocks/hcm2/hcm2').factory(billDispenserConfig)

  if (commandLine.mockCashRecycler && commandLine.mockCashRecycler === 'gsr50')
    return require('./mocks/gsr50/gsr50').factory(billDispenserConfig)

  if (isMockedDispenser) {
    return require('./mocks/billdispenser').factory(billDispenserConfig)
  }

<<<<<<< HEAD
  switch (billDispenser) {
    case 'f56':
      return require('./f56/f56-dispenser').factory(billDispenserConfig)
    case 'hcm2':
      return require('./hcm2/hcm2').factory(billDispenserConfig)
    case 'gsr50':
      return require('./gsr50/gsr50').factory(billDispenserConfig)
    case 'genemga':
      return require('./genmega/genmega-dispenser/genmega-dispenser').factory(billDispenserConfig)
    default:
      // poloon might not be specified since we didn't check against it
      return require('./puloon/puloon-dispenser').factory(billDispenserConfig)
  }
=======
  if (billDispenser === 'genmega') return require('./genmega/genmega-dispenser/genmega-dispenser').factory(billDispenserConfig)

  return billDispenser === 'f56'
    ? require('./f56/f56-dispenser').factory(billDispenserConfig)
    : require('./puloon/puloon-dispenser').factory(billDispenserConfig)
>>>>>>> 10292445
}

Brain.prototype._idleTwoWay = function _idleTwoWay (localeInfo) {
  const cassettes = this.trader.cassettes
  const stackers = this.trader.stackers
  const virtualCassettes = this.trader.virtualCassettes
  const virtualStackers = this.trader.virtualStackers

  const units = [...cassettes, ...stackers]
  const virtualUnits = [...virtualCassettes, ...virtualStackers]
  const uiCassettes = buildUiCassettes(units, virtualUnits)
  this.uiCassettes = uiCassettes

  if (!this.billDispenser) {
    this.billDispenser = chooseBillDispenser(this.rootConfig)
  }

  if (!this.billDispenser.initialized) this._transitionState('booting')
  if (this.billDispenser.initializing) return

  return this.billDispenser.init({
    cassettes,
    fiatCode: this.trader.locale.fiatCode,
    stackers
  })
    .then(() => this._chooseCoinScreen(localeInfo, uiCassettes))
    .catch(console.log)
}

Brain.prototype._idleOneWay = function _idleOneWay (localeInfo) {
  this._chooseCoinScreen(localeInfo)
}

Brain.prototype._chooseCoinScreen = function _chooseCoinsScreen (localeInfo, cassettes) {
  this._transitionState('chooseCoin', {
    localeInfo: localeInfo,
    cassettes: cassettes,
    coins: this.trader.coins,
    twoWayMode: this.twoWayMode()
  })
}

Brain.prototype._chooseCoin = function _chooseCoin (data) {
  const automatableRequirements = _.keys(this.trader.triggersAutomation)
  this.manualTriggersDataProvided = _.zipObject(automatableRequirements, Array(automatableRequirements.length).fill(false))
  this.txBlockedByManualTrigger = false
  this.tx = Tx.update(this.tx, data)
  this.browser().send({ cryptoCode: data.cryptoCode })
  this.sendRates()
  this.startScreen()
}

Brain.prototype.isIdleState = function isIdleState () {
  return this.state === 'chooseCoin'
}

Brain.prototype._setLocale = function _setLocale (data) {
  const self = this
  this._idle(data.locale)
  this._screenTimeout(function () { self._idle() }, 30000)
}

Brain.prototype.isLowBalance = function isLowBalance () {
  const fiatBalance = this.balance()
  const highestBill = this.billValidator.highestBill(fiatBalance)

  return highestBill.lt(0)
}

Brain.prototype.requiredTiers = function requiredTiers (triggers, history, triggerTx) {
  const triggered = getTriggered(triggers, history, triggerTx)
  const triggeredFormatted = _.map(o => o.customInfoRequestId ? _.assign(o, { requirement: o.customInfoRequestId }) : o, triggered)
  const getHighestSuspend = _.compose(_.get('id'), _.maxBy('suspensionDays'), _.filter({ requirement: REQUIREMENTS.SUSPEND }))

  this.suspendTriggerId = getHighestSuspend(triggeredFormatted)
  this.triggers = triggeredFormatted

  const requirements = _.uniq(_.map(_.get('requirement'))(triggeredFormatted))
  const unorderedTiers = _.isEmpty(requirements) ? [] : _.union(requirements, ['sms'])

  // Custom trigger is identified by its uuid and should be pushed to last
  const requiredTiers = _.sortBy(name => uuid4.validate(name) ? Infinity : _.indexOf(name, ORDERED_REQUIREMENTS))(unorderedTiers)

  this.requirementAmountTriggered = getLowestAmountPerRequirement(triggeredFormatted)
  return requiredTiers
}

Brain.prototype.nonCompliantTiers = function nonCompliantTiers (triggers, history, triggerTx) {
  const requiredTiers = this.requiredTiers(triggers, history, triggerTx)
  return _.filter(tier => !this.isTierCompliant(tier, triggerTx, requiredTiers), requiredTiers)
}

Brain.prototype._start = function _start () {
  if (this.startDisabled) return
  if (this.isLowBalance()) return this._timedState('balanceLow')

  const cryptoCode = this.tx.cryptoCode
  const coin = _.find(['cryptoCode', cryptoCode], this.trader.coins)

  const updateRec = {
    direction: 'cashIn',
    cashInFee: coin.cashInFee,
    commissionPercentage: BN(coin.cashInCommission).div(100),
    rawTickerPrice: BN(coin.rates.ask),
    minimumTx: this.billValidator.lowestBill(coin.minimumTx),
    cryptoNetwork: coin.cryptoNetwork
  }

  const update = _.assignAll([this.tx, updateRec])
  this.tx = Tx.update(this.tx, update)

  const amount = this.complianceAmount()
  const triggerTx = { fiat: amount, direction: this.tx.direction }

  const nonCompliantTiers = this.nonCompliantTiers(this.trader.triggers, this.customerTxHistory, triggerTx)
  const isCompliant = _.isEmpty(nonCompliantTiers)

  if (!isCompliant) {
    return this.smsCompliance()
  }

  const printPaperWallet = this.trader.enablePaperWalletOnly

  this.browser().send({
    tx: this.tx,
    receiptStatus: this.trader.receiptPrintingActive ? 'available' : 'disabled',
    smsReceiptStatus: this.trader.smsReceiptActive && this.customer ? 'available' : 'disabled'
  })

  if (printPaperWallet) {
    try {
      // Only BTC, LTC and BCH supported for now
      if (!_.isNil(coinUtils.createWallet(this.tx.cryptoCode))) {
        return this._privateWalletPrinting()
      }
    } catch (err) {
      return this._idle()
    }
  }

  this._startAddressScan()
}

Brain.prototype._privateWalletPrinting = function _privateWalletPrinting () {
  this._transitionState('cashInWaiting')

  if (!this.printer) {
    console.log('[ERROR]: The kiosk printer was not loaded.')
    return this._timedState('printerError')
  }

  return this.printer.checkStatus(deviceConfig.kioskPrinter, STATUS_QUERY_TIMEOUT)
    .then((printerStatus) => {
      console.log('Kiosk printer status: ', printerStatus)
      if (printerStatus.hasErrors) throw new Error()

      const wallet = coinUtils.createWallet(this.tx.cryptoCode)
      const printerCfg = deviceConfig.kioskPrinter
      this.pk = wallet.privateKey
      return this.printer.printWallet(wallet, printerCfg, this.tx.cryptoCode)
        .then(() => {
          this.tx = Tx.update(this.tx, { isPaperWallet: true, toAddress: wallet.publicAddress })
          this._startPrintedWalletScan(this.tx.toAddress)
        })
    })
    .catch((err) => {
      console.log('[ERROR]: The kiosk printer is in an invalid state.', err)
      return this._timedState('printerError')
    })
}

Brain.prototype._startPrintedWalletScan = function _startPrintedWalletScan () {
  this._transitionState('printerScanAddress')
  const txId = this.tx.id

  if (this.hasNewScanBay()) this.scanBayLightOn()

  this.scanner.scanPK((err, pk) => {
    this.scanBayLightOff()
    clearTimeout(this.screenTimeout)
    this.startDisabled = false

    if (err) this.emit('error', err)
    const startState = _.includes(this.state, ['printerScanAddress', 'goodbye'])
    const freshState = this.tx.id === txId && startState

    if (!freshState) return
    if (!pk) return this._idle()
    if ((err && err.message === 'Invalid address') || this.pk !== pk) {
      return this._timedState('printerScanningError')
    }

    this.browser().send({ tx: this.tx })
    this._handleScan(this.tx.toAddress)
  })

  this.screenTimeout = setTimeout(() => {
    if (this.state !== 'printerScanAddress') return
    this.scanner.cancel()
  }, this.config.qrTimeout)
}

Brain.prototype.scanBayLightOn = function scanBayLightOn () {
  emit('scanBayLightOn')
}

Brain.prototype.scanBayLightOff = function scanBayLightOff () {
  emit('scanBayLightOff')
}

Brain.prototype.handleUnresponsiveCamera = function handleUnresponsiveCamera () {
  if (!this.scanner.isOpened()) return this._idle()

  this._transitionState('maintenance')

  let handle = setInterval(() => {
    if (this.scanner.isOpened()) return
    clearInterval(handle)
    this._idle()
  }, 200)
}

Brain.prototype._scanActionCancel = function _scanActionCancel (fsm) {
  this.clearTimeoutToScannerCancel()
  this.scanner.cancel()
  fsm.dispatch('FAIL')
}

Brain.prototype._cancelIdScan = function _cancelIdScan () {
  this.clearTimeoutToScannerCancel()
  this.startDisabled = true
  this._bye({ timeoutHandler: () => { this.handleUnresponsiveCamera() } })
  this.scanner.cancel()
}

Brain.prototype.hasNewScanBay = function hasNewScanBay () {
  const model = deviceConfig.cryptomatModel
  return model === 'sintra' || model === 'gaia' || model === 'tejo'
}

Brain.prototype._startAddressScan = function _startAddressScan () {
  if (this.billValidatorErrorFlag) {
    this._transitionState('cashInDisabled')
    return setTimeout(() => {
      this._idle()
    }, 7000)
  }
  this._transitionState('scanAddress')
  const txId = this.tx.id

  if (this.hasNewScanBay()) this.scanBayLightOn()

  this.scanner.scanMainQR(this.tx.cryptoCode, (err, address) => {
    this.scanBayLightOff()
    clearTimeout(this.screenTimeout)
    this.startDisabled = false

    if (err && err.message === 'Invalid address') return this._invalidAddress()
    if (err) this.emit('error', err)
    const startState = _.includes(this.state, ['scanAddress', 'goodbye'])
    const freshState = this.tx.id === txId && startState

    if (!freshState) return
    if (!address) return this._idle()
    this._handleScan(address)
  })

  this.screenTimeout = setTimeout(() => {
    if (this.state !== 'scanAddress') return
    this.scanner.cancel()
  }, this.config.qrTimeout)
}

Brain.prototype._bye = function _bye (opts) {
  this._timedState('goodbye', opts)
}

Brain.prototype._invalidAddress = function _invalidAddress () {
  this._timedState('invalidAddress', {
    timeout: this.config.invalidAddressTimeout
  })
}

Brain.prototype._cancelScan = function _cancelScan () {
  this.startDisabled = true
  // TODO new-admin
  this._bye({ timeoutHandler: () => { this.handleUnresponsiveCamera() } })
  this.scanner.cancel()
}

Brain.prototype._cancelInsertBill = function _cancelInsertBill () {
  this._idle()
  this.disableBillValidator()
}

Brain.prototype.isStaticState = function isStaticState () {
  const staticStates = ['chooseCoin', 'idle', 'pendingIdle', 'dualIdle',
    'networkDown', 'unpaired', 'maintenance', 'virgin', 'wifiList']

  return _.includes(this.state, staticStates)
}

Brain.prototype.balance = function balance () {
  const cryptoCode = this.tx.cryptoCode
  if (!cryptoCode) throw new Error('No cryptoCode, this shouldn\'t happen')

  return this.trader.balances[cryptoCode]
}

Brain.prototype.sendRates = function sendRates () {
  const cryptoCode = this.tx.cryptoCode
  if (!cryptoCode) return

  const rec = {
    fiatCode: this.fiatCode,
    rates: {
      rates: this.trader.rates(cryptoCode),
      cryptoCode: cryptoCode,
      coins: coinUtils.cryptoCurrencies()
    },
    coins: this.trader.coins,
    twoWayMode: this.twoWayMode(),
    terms: _.set('delayTimer', this.config.termsDelay, this.trader.terms),
    operatorInfo: this.trader.operatorInfo,
    areThereAvailablePromoCodes: this.trader.areThereAvailablePromoCodes,
    supportedCoins: this.mapCryptoUnitsDisplay(this.trader.coins)
  }

  this.browser().send(rec)
}

Brain.prototype._pollUpdate = function _pollUpdate (needsRefresh) {
  const locale = this.trader.locale
  this.fiatCode = locale.fiatCode
  this.localeInfo = _.merge(locale.localeInfo, { country: locale.country })

  if (!this.isIdleState()) return

  this.sendRates()
  if (needsRefresh) this._idle()
}

Brain.prototype._networkDown = function _networkDown () {
  if (this.state === 'networkDown') return

  if (_.isEmpty(this.trader.coins)) {
    console.log('No active cryptocurrencies.')
  }

  this.networkDown = true

  const tx = this.tx

  const doForceDown = !tx ||
    !tx.direction ||
    (tx.direction === 'cashIn' && _.isEmpty(tx.bills)) ||
    (tx.direction === 'cashOut' && !tx.toAddress)

  if (doForceDown) return this._forceNetworkDown()

  if (tx.direction !== 'cashIn') return
}

Brain.prototype._forceNetworkDown = function _forceNetworkDown () {
  const self = this

  this.trader.clearConfigVersion()

  if (!this.hasConnected && this.state !== 'connecting') {
    this._transitionState('connecting')
    setTimeout(function () {
      self.hasConnected = true
      if (self.state === 'connecting') self._idle()
    }, self.config.connectingTimeout)
    return
  }

  if (this.hasConnected) this._transitionState('networkDown')
}

const isNonTx = state => _.includes(state, NON_TX_STATES)

let firstUp = true
Brain.prototype._networkUp = function _networkUp () {
  // Don't go to start screen yet
  if (!this.billValidator.hasDenominations()) return

  this.networkDown = false
  this.hasConnected = true

  if (firstUp) {
    firstUp = false
    this.processPending()
  }

  if (isNonTx(this.state)) return this._idle()
}

Brain.prototype._timedState = function _timedState (state, opts) {
  const self = this
  opts = opts || {}

  if (this.state === state) {
    // console.trace('WARNING: Trying to set to same state: %s', state)
    return
  }
  const timeout = opts.timeout || 30000
  const handler = opts.timeoutHandler
    ? opts.timeoutHandler
    : opts.revertState
      ? function () { self._transitionState(opts.revertState) }
      : function () { self._idle() }

  this._transitionState(state, opts.data)
  this._screenTimeout(handler, timeout)
}

Brain.prototype._transitionState = function _transitionState (state, auxData) {
  // TODO refactor code to use this
  // If we're in maintenance state, we stay there till we die
  if (this.state === state || this.state === 'maintenance') return false
  const rec = { action: state, direction: this.tx && this.tx.direction }
  transitionTime = Date.now()
  this._setState(state)
  this.browser().send(_.merge(auxData, rec))
  return true
}

Brain.prototype._cryptoFractionalDigits = function _cryptoFractionalDigits (amount) {
  const log = Math.floor(Math.log(amount) / Math.log(10))
  return (log > 0) ? 2 : 2 - log
}

Brain.prototype._assertState = function _assertState (expected) {
  const actual = this.state
  console.assert(actual === expected,
    'State should be ' + expected + ', is ' + actual)
}

Brain.prototype._handleScan = function _handleScan (address) {
  const waitingTimeout = setTimeout(() => {
    this._transitionState('cashInWaiting')
  }, MIN_WAITING)

  const t0 = Date.now()

  return this.updateTx({ toAddress: address })
    .then(it => {
      this.updateTxCustomerPhoto(it).catch(console.log)
      clearTimeout(waitingTimeout)

      const elapsed = Date.now() - t0
      const extraTime = MIN_WAITING * 2 - elapsed
      const remaining = this.state === 'cashInWaiting'
        ? Math.max(0, extraTime)
        : 0

      if (it.addressReuse) {
        return setTimeout(() => {
          this._timedState('addressReuse')
        }, remaining)
      }

      if (it.blacklisted) {
        return setTimeout(() => {
          this._timedState('suspiciousAddress')
        }, remaining)
      }

      setTimeout(() => {
        return this._firstBill()
      }, remaining)
    })
    .catch(e => {
      if (e.statusCode === SCORE_THRESHOLD_REACHED_CODE || e.statusCode === CIPHERTRACE_ERROR_CODE) {
        clearTimeout(waitingTimeout)
        return this.showBlockedCustomer()
      }

      throw e
    })
}

function emit (_event) {
  const event = _.isString(_event)
    ? { action: _event }
    : _event

  actionEmitter.emit('brain', event)
}

Brain.prototype._firstBill = function _firstBill () {
  this.isCashRecycler(this.billValidator)
    ? this._setState('acceptingFirstRecyclerBills')
    : this._setState('acceptingFirstBill')
  this.browser().send({
    billValidator: this.billValidator.name || '',
    action: 'scanned',
    buyerAddress: coinUtils.formatAddress(this.tx.cryptoCode, this.tx.toAddress)
  })
  this.enableBillValidator()
  this._screenTimeout(() => this._idle(), this.config.billTimeout)
}

// Bill validating states

Brain.prototype._billsInserted = function _billsInserted () {
  emit('billValidatorAccepting')
  this.browser().send({ action: 'acceptingBill' })
  this._setState('billInserted')
}

Brain.prototype.enableBillValidator = function enableBillValidator () {
  emit('billValidatorPending')
  this.billValidator.enable()
}

Brain.prototype.disableBillValidator = function disableBillValidator () {
  emit('billValidatorOff')
  this.billValidator.disable()
}

Brain.prototype._billsRead = function _billsRead (_data) {
  const billValidator = this.billValidator
  const data = this.isCashRecycler(billValidator) ? _data : [_data]

  if (!_.includes(this.state, BILL_ACCEPTING_STATES)) {
    console.trace('Attempting to reject, not in bill accepting state.')
    return billValidator.reject()
  }

  this.insertBills(data)

  // Current inserting bill
  const currentBills = this.getBillsFiatValue(this.bills)

  // Current transaction's fiat not including current bill
  const fiatBeforeBills = this.tx.fiat

  // Total fiat inserted including current bill
  const fiatAfterBills = fiatBeforeBills.add(currentBills)

  // Limit next bills by failed compliance value
  // if value is null it was triggered by velocity or consecutive days
  const failedTierThreshold = _.isNil(this.failedCompliance) ? BN(Infinity) : BN(this.failedComplianceValue || 0)

  // Available cryptocurrency balance expressed in fiat not including current bill
  const remainingFiatToInsert = BN.klass.min(this.balance(), failedTierThreshold).sub(fiatAfterBills)

  // Minimum allowed transaction
  const minimumAllowedTx = this.tx.minimumTx

  if (remainingFiatToInsert.lt(currentBills)) {
    billValidator.reject()

    const highestBill = billValidator.highestBill(remainingFiatToInsert)

    if (highestBill.lte(0)) {
      console.log('DEBUG: low balance, attempting disable')
      this.disableBillValidator()
      this.browser().send({
        sendOnly: true,
        cryptoCode: this.tx.cryptoCode
      })

      return
    }

    this.browser().send({
      action: 'highBill',
      highestBill: highestBill.toNumber(),
      reason: 'lowBalance'
    })

    return
  }

  if (fiatAfterBills.lt(minimumAllowedTx)) {
    billValidator.reject()

    const lowestBill = billValidator.lowestBill(minimumAllowedTx)

    this.browser().send({
      action: 'minimumTx',
      lowestBill: lowestBill.toNumber()
    })

    return
  }

  const amount = fiatBeforeBills.add(currentBills)
  const triggerTx = { fiat: amount, direction: this.tx.direction }

  const nonCompliantTiers = this.nonCompliantTiers(this.trader.triggers, this.customerTxHistory, triggerTx)
  const isCompliant = _.isEmpty(nonCompliantTiers)

  // If threshold is 0,
  // the sms verification is being handled at the beginning of this.startScreen.
  if (!isCompliant) {
    // Cancel current bill and disable the insertion of more bills until the compliance is cleared
    this.billValidator.reject()
    this.lastRejectedBillsFiat = currentBills
    this.disableBillValidator()

    // If id tier force another verification screen
    const nonCompliantTier = _.head(nonCompliantTiers)
    const idTier = nonCompliantTier === 'idCardData' || nonCompliantTier === 'idCardPhoto'
    if (idTier) return this.transitionToVerificationScreen(nonCompliantTier)

    return this.runComplianceTiers(nonCompliantTiers)
  }

  // verify if any non compliant manual trigger was scanned and end tx
  if (this.txBlockedByManualTrigger) {
    this.txBlockedByManualTrigger = false
    return this.showBlockedCustomer()
  }

  this.browser().send({
    action: 'acceptingBill',
    readingBills: currentBills.toNumber()
  })
  this._setState('billsRead')
  billValidator.stack()

  return
}

Brain.prototype.runComplianceTiers = function (nonCompliantTiers) {
  const tier = _.head(nonCompliantTiers)

  const isCashIn = this.tx.direction === 'cashIn'
  const idTier = tier === 'idCardData' || tier === 'idCardPhoto'
  const smsTier = tier === 'sms'
  const cameraTier = tier === 'facephoto'
  const usSsnTier = tier === 'usSsn'
  const customTier = uuid4.validate(tier)

  const smsScreen = smsTier && isCashIn && !_.get('sms')(this.permissionsGiven)
  const idScreen = idTier && isCashIn && !_.get('id')(this.permissionsGiven)
  const photoScreen = cameraTier && !_.get('photo')(this.permissionsGiven)
  const usSsnScreen = usSsnTier && !_.get('usSsn')(this.permissionsGiven)
  const customScreen = customTier && !_.get(tier)(this.permissionsGiven)
  if (this.isGenmegaMachine && tier === 'idCardPhoto') {
    this.suspendTriggerId = 'id-card-photo-disabled'
    return complianceTiers.run('suspend', null, null)
  }
  if (photoScreen && !this.hasFrontFacingCamera) {
    this.suspendTriggerId = 'no-ff-camera'
    return complianceTiers.run('suspend', null, null)
  }

  if (customScreen) {
    this.customInfoRequestId = tier
  }

  if (smsScreen || idScreen || photoScreen || usSsnScreen || customScreen) {
    return this.transitionToVerificationScreen(tier)
  }

  complianceTiers.run(tier, this.rootConfig.cryptomatModel || 'sintra', _.find(['requirement', tier])(this.triggers))
}

Brain.prototype.transitionToVerificationScreen = function (tier) {
  const formattedTier = uuid4.validate(tier) ? 'custom' : tier
  switch (formattedTier) {
    case 'idCardData':
    case 'idCardPhoto':
      this._transitionState('permission_id', {
        tx: this.tx
      })
      break
    case 'facephoto':
      this._transitionState('permission_face_photo', {
        tx: this.tx
      })
      break
    case 'usSsn':
      this._transitionState('usSsnPermission', {
        tx: this.tx
      })
      break
    case 'custom':
      this._transitionState('customInfoRequestPermission', {
        tx: this.tx,
        customInfoRequest: _.get('customInfoRequest.customRequest')(_.find(trigger => trigger.customInfoRequestId === this.customInfoRequestId)(this.triggers))
      })
      break
    default:
      this._transitionState('smsVerification', {
        threshold: this.trader.smsVerificationThreshold,
        tx: this.tx
      })
  }
}

Brain.prototype.saveTx = function saveTx (tx) {
  return db.save(this.dbRoot, tx)
}

Brain.prototype.postTx = function postTx (tx) {
  const postTxF = timedout => {
    const updatedTx = _.assign(tx, { timedout })

    return this.trader.postTx(updatedTx)
      .then(serverTx => ({ tx: serverTx }))
  }

  const timeout$ = Rx.Observable.timer(NETWORK_TIMEOUT_INTERVAL)
    .mapTo({ timedout: true })
    .startWith({ timedout: false })
    .share()

  const source$ = Rx.Observable.interval(ACTIVE_POLL_INTERVAL)
    .startWith(-1)
    .combineLatest(timeout$, (x, r) => r.timedout)
    .mergeMap(postTxF)
    .share()

  // Keep trying in background forever until success
  source$.first(r => r.tx).subscribe(r => this.saveTx(r.tx), _ => {})

  return source$
    .merge(timeout$)
    .first(r => r.tx || r.timedout)
    .toPromise()
    .then(r => {
      if (r.tx) return r.tx
      throw new Error('timeout')
    })
}

Brain.prototype.updateTx = function updateTx (updateTx) {
  const newTx = Tx.update(this.tx, updateTx)
  this.tx = newTx

  return this.saveTx(newTx)
    .then(() => this.postTx(newTx))
    .then(tx => {
      this.tx = tx
      return tx
    })
}

Brain.prototype.updateTxCustomerPhoto = function updateTxCustomerPhoto ({ customerId, id, direction }) {
  const tcPhotoData = facephoto.getTCData()
  if (!tcPhotoData) return Promise.resolve()
  return this.trader.updateTxCustomerPhoto(id, customerId, { tcPhotoData: tcPhotoData, direction: direction })
}

// Don't wait for server response
Brain.prototype.fastUpdateTx = function fastUpdateTx (updateTx) {
  console.log('fastUpdateTx', updateTx)
  const newTx = Tx.update(this.tx, updateTx)
  this.tx = newTx

  this.postTx(newTx)
    .catch(err => console.log(err))

  return this.saveTx(newTx)
}

Brain.prototype.commitCashOutTx = function commitCashOutTx () {
  return this.updateTx({})
    .then(tx => {
      this.updateTxCustomerPhoto(tx).catch(console.log)
      const amountStr = this.toCryptoUnits(tx.cryptoAtoms, tx.cryptoCode).toString()
      const depositUrl = coinUtils.depositUrl(tx.cryptoCode, tx.toAddress, amountStr)
      const layer2Url = coinUtils.depositUrl(tx.cryptoCode, tx.layer2Address, amountStr)
      const toAddress = coinUtils.formatAddress(tx.cryptoCode, tx.toAddress)
      const layer2Address = coinUtils.formatAddress(tx.cryptoCode, tx.layer2Address)

      const depositInfo = {
        toAddress,
        layer2Address,
        depositUrl,
        layer2Url
      }

      this._waitForDispense('notSeen')

      return this.browser().send({ depositInfo })
    })
    .catch(err => this._fiatError(err))
}

Brain.prototype.updateBillsScreen = function updateBillsScreen (blockedCustomer) {
  const bills = this.bills

  // No going back
  this.clearBills()
  this.lastRejectedBillsFiat = BN(0)

  emit('billValidatorPending')

  var billUpdate
  // BACKWARDS_COMPATIBILITY 7.5.0-beta.1
  const serverVersion = this.trader.serverVersion
  if (!serverVersion || semver.lt(serverVersion, '7.5.0-beta.1')) {
    billUpdate = Tx.billUpdateDeprecated(bills)
  } else {
    billUpdate = Tx.billUpdate(bills)
  }

  const state = this.isCashRecycler(this.billValidator)
    ? 'acceptingRecyclerBills'
    : 'acceptingBills'

  return this.fastUpdateTx(billUpdate)
    .then(() => {
      this._transitionState(state, { tx: this.tx })
      this._screenTimeout(() => this._sendCoins(), this.config.billTimeout)
    })
    .then(() => this.completeBillHandling(blockedCustomer))
}

// TODO: clean this up
Brain.prototype._billsRejected = function _billsRejected () {
  const self = this
  if (!_.includes(this.state, BILL_ACCEPTING_STATES) && !_.includes(this.state, COMPLIANCE_VERIFICATION_STATES)) return

  this.clearBills()

  const returnState = this.isCashRecycler(this.billValidator)
    ? this.tx.fiat.eq(0)
      ? 'acceptingFirstRecyclerBills'
      : 'acceptingRecyclerBills'
    : this.tx.fiat.eq(0)
      ? 'acceptingFirstBill'
      : 'acceptingBills'

  this._transitionState(returnState)

  this._screenTimeout(function () {
    (returnState === 'acceptingFirstBill' || returnState === 'acceptingFirstRecyclerBills')
      ? self._idle()
      : self._sendCoins()
  }, this.config.billTimeout)

  const response = {
    action: 'rejectedBill',
    credit: this._uiCredit()
  }

  this.browser().send(response)
}

Brain.prototype._billStandby = function _billStandby () {
  if (this.state === 'acceptingFirstRecyclerBills' || this.state === 'acceptingRecyclerBills' || this.state === 'acceptingBills' || this.state === 'acceptingFirstBill') {
    this.enableBillValidator()
  }
}

Brain.prototype._billJam = function _billJam () {
  // TODO FIX: special screen and state for this
  this.browser().send({ action: 'networkDown' })
}

Brain.prototype._billsEnabled = function _billsEnabled (data) {
  this.billValidatorErrorFlag = false // If enabled, previous errors are no longer an issue
  console.log('Bills enabled codes: 0x%s, 0x%s', data.data1.toString(16),
    data.data2.toString(16))
}

Brain.prototype._stackerOpen = function _stackerOpen () {
  return this.trader.notifyCashboxRemoval()
}

Brain.prototype._uiCredit = function _uiCredit () {
  var updatedBills
  // BACKWARDS_COMPATIBILITY 7.5.0-beta.1
  const serverVersion = this.trader.serverVersion
  if (!serverVersion || semver.lt(serverVersion, '7.5.0-beta.1')) {
    updatedBills = Tx.billUpdateDeprecated(this.bills)
  } else {
    updatedBills = Tx.billUpdate(this.bills)
  }
  const tx = Tx.update(this.tx, updatedBills)

  return {
    cryptoCode: tx.cryptoCode,
    fiat: tx.fiat.toNumber(),
    cryptoAtoms: tx.cryptoAtoms.toNumber(),
    lastBill: _.last(tx.bills.map(bill => bill.fiat.toNumber()))
  }
}

/**
 * Clear the rejected bills and keep its amount as the lastRejectedBillsFiat
 *
 * @name clearBills
 * @function
 *
 */
Brain.prototype.clearBills = function clearBills () {
  this.lastRejectedBillsFiat = this.bills ? this.getBillsFiatValue(this.bills).fiat : BN(0)
  this.bills = null
}

Brain.prototype.insertBills = function insertBills (bills) {
  console.assert(!this.bills || this.getBillsFiatValue(this.bills).eq(0), "bill fiat is positive, can't start tx")
  const cryptoCode = this.tx.cryptoCode

  // BACKWARDS_COMPATIBILITY 7.5.1
  const serverVersion = this.trader.serverVersion
  if (!serverVersion || semver.lt(serverVersion, '7.5.1-beta.0')) {
    const exchangeRate = this.trader.rates(cryptoCode).cashIn
    this.bills = _.map(it => Tx.createBillDeprecated(it, exchangeRate, this.tx), bills)
  } else {
    this.bills = _.map(it => Tx.createBill(it, this.tx), bills)
  }

  return this.bills
}

Brain.prototype.getBillsFiatValue = function getBillsFiatValue (bills) {
  return _.reduce((acc, value) => acc.add(value.fiat), BN(0), bills)
}

Brain.prototype._insertPromoCode = function _insertPromoCode () {
  this._transitionState('insertPromoCode')
}

Brain.prototype._cancelPromoCode = function _cancelPromoCode () {
  if (this.tx.direction === 'cashIn') this.returnToCashInState()
  if (this.tx.direction === 'cashOut') this.returnToCashOutState()
}

Brain.prototype._submitPromoCode = function _submitPromoCode (data) {
  const promoCode = data.input

  this.trader.verifyPromoCode(promoCode, this.tx).then(res => {
    /*
      * It's possible for a customer to insert a promo code before inserting the phone data, leading to two possible discounts.
      * In that case, use the bigger discount.
      * See: verifyCustomerDiscounts()
      */
    this.tx = Tx.update(this.tx, { promoCodeApplied: true })

    this.verifyCustomerDiscounts(res.promoCode, 'promoCode')

    const rec = {
      rates: {
        rates: Tx.getRates(this.tx)[this.tx.cryptoCode],
        cryptoCode: this.tx.cryptoCode,
        coins: Tx.coins
      },
      credit: this._uiCredit()
    }

    this.browser().send(rec)

    this.tx.direction === 'cashIn'
      ? this.returnToCashInState()
      : this.returnToCashOutState()
  }).catch(err => {
    console.log('Promo code not found: Error ' + err)
    this._transitionState('invalidPromoCode')
    this._screenTimeout(() => {
      this._cancelPromoCode()
    }, this.config.promoCodeTimeout)
  })
}

Brain.prototype.returnToScanState = function returnToScanState () {
  const callback = this._start.bind(this)
  this._screenTimeout(callback, this.config.qrTimeout)
}

Brain.prototype.returnToCashInState = function returnToCashInState () {
  if (!this.tx.toAddress) return this.returnToScanState()
  const returnState = this.isCashRecycler(this.billValidator)
    ? this.tx.fiat.eq(0)
      ? 'acceptingFirstRecyclerBills'
      : 'acceptingRecyclerBills'
    : this.tx.fiat.eq(0)
      ? 'acceptingFirstBill'
      : 'acceptingBills'

  const callback = (returnState === 'acceptingFirstBill' || returnState === 'acceptingFirstRecyclerBills')
    ? this._idle.bind(this)
    : this._sendCoins.bind(this)

  this._transitionState(returnState, { tx: this.tx })
  this._screenTimeout(callback, this.config.billTimeout)
}

Brain.prototype.returnToCashOutState = function returnToCashOutState () {
  this._transitionState('chooseFiat', {
    chooseFiat: this._getFiatButtonResponse(),
    tx: this.tx
  })
  this._screenTimeout(this._chooseFiatCancel.bind(this), 120000)
}

Brain.prototype.verifyCustomerDiscounts = function verifyCustomerDiscounts (discount, source) {
  if (!_.isNil(discount)) {
    /*
      * It's possible for a customer to insert a promo code before inserting the phone data, leading to two possible discounts.
      * In that case, use the bigger discount.
      */
    const currentDiscount = this.tx.discount || 0
    if (discount.discount > currentDiscount) {
      this.tx = Tx.update(this.tx, { discount: discount.discount, discountSource: source })
    }
  }
}

Brain.prototype.recyclerContinue = function recyclerContinue () {
  return this.billValidator.cashCount()
}

Brain.prototype._sendCoins = function _sendCoins () {
  this.browser().send({
    action: 'cryptoTransferPending',
    buyerAddress: coinUtils.formatAddress(this.tx.cryptoCode, this.tx.toAddress)
  })

  this._doSendCoins()
}

Brain.prototype._doSendCoins = function _doSendCoins () {
  const complianceStates = _.concat(COMPLIANCE_VERIFICATION_STATES, COMPLIANCE_REJECTED_STATES)
  if (this.state !== 'acceptingBills' && this.state !== 'acceptingRecyclerBills' && !_.includes(this.state, complianceStates)) return
  return this._executeSendCoins()
}

// This keeps trying until success
Brain.prototype._executeSendCoins = function _executeSendCoins () {
  emit('billValidatorPendingOff')
  this.disableBillValidator()

  this._verifyTransaction()

  const coin = _.find(['cryptoCode', this.tx.cryptoCode], this.trader.coins)

  if (coin.batchable) {
    return this.updateTx({ batched: true })
      .then(tx => this._cashInComplete(tx))
      .catch(err => {
        this._sendCoinsError(err)
        this.tx = _.set('timedout', true, this.tx)
        this.saveTx(this.tx)
      })
  }

  return this.updateTx({ send: true })
    .then(tx => this._cashInComplete(tx))
    .catch(err => {
      this._sendCoinsError(err)
      this.tx = _.set('timedout', true, this.tx)
      this.saveTx(this.tx)
    })
}

// Giving up, go to special screens asking user to contact operator
Brain.prototype._sendCoinsError = function _sendCoinsError (err) {
  console.log('Error sending cryptos: %s', err.message)

  const withdrawFailureRec = {
    credit: this._uiCredit(),
    txId: this.tx.id
  }

  const self = this
  if (err.statusCode === INSUFFICIENT_FUNDS_CODE) {
    setTimeout(function () { self._idle() }, self.config.insufficientFundsTimeout)
    return this._transitionState('insufficientFunds', withdrawFailureRec)
  }
  
  this._transitionState('withdrawFailure', withdrawFailureRec)
  this._timeoutToIdle(60000)
}

// And... we're done!
Brain.prototype._cashInComplete = function _cashInComplete () {
  this._setState('completed')

  this.browser().send({
    action: 'cryptoTransferComplete',
    txId: this.tx.id
  })

  this._screenTimeout(this._completed.bind(this), this.config.completedTimeout)
}

Brain.prototype._sendSmsReceipt = function _sendSmsReceipt () {
  const customer = this.customer
  const data = {
    session: this.tx.id,
    txClass: this.tx.direction
  }

  this.browser().send({ smsReceiptStatus: 'printing' })
  this.trader.smsReceipt(data, customer.id)
    .then(() => this.browser().send({ smsReceiptStatus: 'success' }))
    .catch(() => {
      this.browser().send({ smsReceiptStatus: 'failed' })
      setTimeout(() => {
        this.browser().send({ smsReceiptStatus: 'available' })
      }, 2500)
    })
}

Brain.prototype._startPrintReceipt = function _startPrintReceipt () {
  this.browser().send({ receiptStatus: 'printing' })
  this._printReceipt()
    .then(() => this.browser().send({ receiptStatus: 'success' }))
    .catch(() => {
      this.browser().send({ receiptStatus: 'failed' })
      setTimeout(() => {
        this.browser().send({ receiptStatus: 'available' })
      }, 2500)
    })
}

Brain.prototype._printReceipt = function _printReceipt () {
  if (!this.printer) {
    console.log('[ERROR]: The kiosk printer is not loaded')
    return
  }

  const cashInCommission = BN(1).add(BN(this.tx.commissionPercentage))

  const rate = BN(this.tx.rawTickerPrice).mul(cashInCommission).round(2)
  const date = new Date()
  date.setMinutes(date.getMinutes() + parseInt(this.trader.timezone))

  const dateString = `${date.toISOString().replace('T', ' ').slice(0, 19)}`

  const data = {
    operatorInfo: this.trader.operatorInfo,
    location: deviceConfig.machineLocation,
    customer: this.customer ? this.customer.phone : 'Anonymous',
    session: this.tx.id,
    time: dateString,
    direction: this.tx.direction === 'cashIn' ? 'Cash-in' : 'Cash-out',
    fiat: `${this.tx.fiat.toString()} ${this.tx.fiatCode}`,
    crypto: `${this.toCryptoUnits(this.tx.cryptoAtoms, this.tx.cryptoCode)} ${this.tx.cryptoCode}`,
    rate: `1 ${this.tx.cryptoCode} = ${rate} ${this.tx.fiatCode}`,
    address: this.tx.toAddress,
    txId: this.tx.txHash
  }

  return this.printer.checkStatus(deviceConfig.kioskPrinter, STATUS_QUERY_TIMEOUT)
    .then(() => this.printer.printReceipt(data, deviceConfig.kioskPrinter, this.trader.receiptOptions))
    .catch((err) => {
      console.log('[ERROR]: The kiosk printer is in an invalid state.', err)
      throw err
    })
}

Brain.prototype._verifyTransaction = function _verifyTransaction () {
  if (!this.idVerify.inProgress()) return

  this.idVerify.addTransaction(this.tx)
  this.idVerify.verifyTransaction(function (err) { console.log(err) })
}

Brain.prototype._screenTimeoutHandler = function _screenTimeoutHandler (callback) {
  this.currentScreenTimeout = null
  callback()
}

Brain.prototype._screenTimeout = function _screenTimeout (callback, timeout) {
  const self = this

  if (this.currentScreenTimeout) {
    clearTimeout(this.currentScreenTimeout)
    this.currentScreenTimeout = null
  }

  this.currentScreenTimeout =
    setTimeout(function () { self._screenTimeoutHandler(callback) }, timeout)
}

Brain.prototype._timeoutToIdle = function _timeoutToIdle (timeout) {
  const self = this
  this._screenTimeout(function () { self._idle() }, timeout)
}

Brain.prototype._completed = function _completed () {
  if (this.state === 'goodbye' || this.state === 'maintenance') return
  if (this._isTestMode()) return this._testModeOff()

  emit('ledsOff')

  this._transitionState('goodbye')

  const elapsed = Date.now() - this.bootTime
  if (elapsed > this.config.exitTime) {
    console.log('Scheduled restart.')
    process.exit()
  }

  if (this.billValidatorErrorFlag) {
    this.emit('error', new Error('Bill validator error, exiting post transaction.'))
  }

  this._screenTimeout(() => this._idle(), this.config.goodbyeTimeout)
}

Brain.prototype._machine = function _machine () {
  this.browser().send({ action: 'machine', machineInfo: this.config.unit })
  this._setState('machine')
}

Brain.prototype._cancelMachine = function _cancelMachine () {
  this._idle()
}

Brain.prototype._powerOffButton = function _powerOffButton () {
  const self = this
  this.wifi.clearConfig(function () {
    self._powerOff()
  })
}

Brain.prototype._powerOff = function _powerOff () {
  this._setState('powerOff')
  console.log('powering off')
  cp.execFile('poweroff', ['-d', '2'], {}, function () {
    process.exit(0)
  })
}

Brain.prototype._reboot = function _reboot () {
  console.log('Remote reboot')
  cp.execFile('shutdown', ['-r', 'now'], {}, function () {
    process.exit(0)
  })
}

Brain.prototype._shutdown = function _shutdown () {
  // can only run if machine is no in the middle of a transaction
  if (!this.isStaticState()) {
    console.log('In the middle of a transaction. Will shutdown when it is done...')
    return
  }
  console.log('Remote shutdown')
  cp.execFile('shutdown', ['now'], {}, function () {
    process.exit(0)
  })
}

Brain.prototype._abortTransaction = function _abortTransaction () {
  this._idle()
}

Brain.prototype._setupCheckPower = function _setupCheckPower () {
  const self = this
  setInterval(function () {
    self._checkPower()
  }, this.config.checkPowerTime)
}

// This can only get called when we're not in a transaction
Brain.prototype._checkPower = function _checkPower () {
  if (!this.isStaticState()) return

  // TODO: factor this out to a device-specific module
  const powerStatusPath = this.config.powerStatus
  if (!powerStatusPath) return

  const self = this
  fs.readFile(powerStatusPath, { encoding: 'utf8' }, function (err, res) {
    if (err) {
      console.log(err.stack)
      return
    }
    if (res.match(/^Discharging/)) {
      console.log('Sensed power down.')
      self.powerDown = true
      const elapsed = Date.now() - self.lastPowerUp > self.config.checkPowerTimeout
      if (!elapsed) return
      console.log('Device unplugged. Powering down. Forgetting WiFi.')
      self._setState('powerDown')
      self.wifi.clearConfig(function () {
        self._powerOff()
      })
    }
    self.powerDown = false
    self.lastPowerUp = Date.now()
  })
}

Brain.prototype._restartServices = function _restartServices (reason, restartBrowser) {
  console.log('Going down [%s]...', reason)
  if (!restartBrowser) {
    return process.exit(0)
  }

  const command = this.determinePlatform === 'AAEON'
    ? 'killall chromium-browser' : 'supervisorctl restart lamassu-browser'

  cp.execFile(command, [], {}, function (msg) {
    console.log(msg)
    return process.exit(0)
  })
}

Brain.prototype._emptyUnit = function _emptyUnit (isRetry = false) {
  const lockfilePath = path.resolve(this.dataPath, 'empty-unit')
  // Using the bill validator instance, as that is the one available 100% of the time (cash-out can be disabled, losing the bill dispenser reference)
  const billValidator = this.billValidator

  if (_.isNil(billValidator) || billValidator.name !== 'GSR50') {
    console.log(`Received an emptyUnit request, but ${_.isNil(billValidator) ? `no bill validator is instanced` : `the bill validator is not GSR50`}. This request will be ignored`)
    return
  }

  this._transitionState('maintenance')
  const returnCall = isRetry
    ? pify(fs.readFile)(lockfilePath, { encoding: 'utf8' }).then(JSON.parse)
    : this.billValidator.emptyUnit()
  return returnCall
    .then(r => {
      if (!isRetry) fs.writeFile(lockfilePath, JSON.stringify(r))
      return this.trader.emptyUnit(r)
        .then(() => fs.unlink(lockfilePath))
        .then(() => this.billValidator.updateCounts(r.units))
    })
    .catch(console.error)
    .finally(() => this._idle())
}

Brain.prototype._refillUnit = function _refillUnit (isRetry = false) {
  const lockfilePath = path.resolve(this.dataPath, 'refill-unit')
  // Using the bill validator instance, as that is the one available 100% of the time (cash-out can be disabled, losing the bill dispenser reference)
  const billValidator = this.billValidator

  if (_.isNil(billValidator) || billValidator.name !== 'GSR50') {
    console.log(`Received a refillUnit request, but ${_.isNil(billValidator) ? `no bill validator is instanced` : `the bill validator is not GSR50`}. This request will be ignored`)
    return
  }

  this._transitionState('maintenance')
  const returnCall = isRetry
    ? pify(fs.readFile)(lockfilePath, { encoding: 'utf8' }).then(JSON.parse)
    : this.billValidator.refillUnit()
  return returnCall
    .then(r => {
      if (!isRetry) fs.writeFile(lockfilePath, JSON.stringify(r))
      return this.trader.refillUnit(r)
        .then(() => fs.unlink(lockfilePath))
        .then(() => this.billValidator.updateCounts(r.units))
    })
    .catch(console.error)
    .finally(() => this._idle())
}

Brain.prototype._unpair = function _unpair () {
  if (!pairing.isPaired(this.connectionInfoPath)) return

  console.log('Unpairing')
  this.stop()
  pairing.unpair(this.connectionInfoPath)

  console.log('Unpaired. Rebooting...')
  this._setState('unpaired')
  this.browser().send({ action: 'unpaired' })
  db.clean(this.dbRoot)
  setTimeout(() => this._restartServices('Unpair'), 2000)
}

Brain.prototype._billValidatorErr = function _billValidatorErr (err) {
  if (!err) err = new Error('Bill Validator error')

  if (this.billValidatorErrorFlag) return // Already being handled

  if (this.tx && this.tx.bills.length > 0) {
    this.billValidatorErrorFlag = true
    this.disableBillValidator() // Just in case. If error, will get throttled.
    this.browser().send({ credit: this._uiCredit(), sendOnly: true, reason: 'validatorError' })
    return
  }

  if (this.powerDown) return

  this.billValidatorErrorFlag = true
}

Brain.prototype._getFiatButtonResponse = function _getFiatButtonResponse () {
  const tx = this.tx
  const cassettes = this.trader.cassettes
  const virtualCassettes = this.trader.virtualCassettes
  const stackers = this.trader.stackers
  const virtualStackers = this.trader.virtualStackers

  const units = [...cassettes, ...stackers]
  const virtualUnits = [...virtualCassettes, ...virtualStackers]

  const txLimit = getAmountToHardLimit(this.trader.triggers, this.customerTxHistory, tx)
  const activeDenominations = Tx.computeCashOut(tx, units, virtualUnits, txLimit)

  return { tx, activeDenominations }
}

Brain.prototype._chooseFiat = function _chooseFiat () {
  const amount = this.complianceAmount()
  const triggerTx = { fiat: amount, direction: 'cashOut' }

  const response = this._getFiatButtonResponse()
  if (response.activeDenominations.isEmpty) return this._timedState('outOfCash')

  const nonCompliantTiers = this.nonCompliantTiers(this.trader.triggers, this.customerTxHistory, triggerTx)
  const isCompliant = _.isEmpty(nonCompliantTiers)

  if (!isCompliant) {
    return this.smsCompliance()
  }

  const txId = this.tx.id
  const cryptoCode = this.tx.cryptoCode
  const coin = _.find(['cryptoCode', cryptoCode], this.trader.coins)

  const updateRec = {
    direction: 'cashOut',
    fiatCode: this.fiatCode,
    commissionPercentage: BN(coin.cashOutCommission).div(100),
    rawTickerPrice: BN(coin.rates.bid)
  }

  const update = _.assignAll([this.tx, updateRec])

  this.tx = Tx.update(this.tx, update)

  this._transitionState('chooseFiat', {
    chooseFiat: response,
    isCashInOnlyCoin: coin.isCashInOnly,
    receiptStatus: this.trader.receiptPrintingActive ? 'available' : 'disabled'
  })
  const self = this
  this.dirtyScreen = false
  const interval = setInterval(function () {
    const doClear = self.state !== 'chooseFiat' ||
      self.tx.id !== txId
    if (doClear) return clearInterval(interval)

    const isDirty = self.dirtyScreen
    self.dirtyScreen = false
    if (isDirty) return
    clearInterval(interval)
    self._idle()
  }, 120000)
}

Brain.prototype._chooseFiatCancel = function _chooseFiatCancel () {
  this._idle()
}

Brain.prototype._fiatButtonResponse = function _fiatButtonResponse () {
  this.dirtyScreen = true
  const response = this._getFiatButtonResponse()
  this.browser().send({ fiatCredit: response })
}

Brain.prototype._fiatButton = function _fiatButton (data) {
  const denomination = parseInt(data.denomination, 10)
  const tx = this.tx

  const buttons = this._getFiatButtonResponse()
  const cryptoCode = tx.cryptoCode

  // We should always have enough available if the button could be pressed,
  // just double-checking

  if (buttons.activeDenominations.activeMap[denomination]) {
    // BACKWARDS_COMPATIBILITY 7.5.1
    const serverVersion = this.trader.serverVersion
    if (!serverVersion || semver.lt(serverVersion, '7.5.1-beta.0')) {
      const rate = this.trader.rates(cryptoCode).cashOut
      this.tx = Tx.addCashDeprecated(denomination, rate, this.tx)
    } else {
      this.tx = Tx.addCash(denomination, this.tx)
    }
  }

  this._fiatButtonResponse()
}

Brain.prototype._clearFiat = function _clearFiat () {
  const tx = this.tx

  tx.fiat = BN(0)
  tx.cryptoAtoms = BN(0)

  this._fiatButtonResponse()
}

Brain.prototype._sendSecurityCode = function _sendSecurityCode (number) {
  const self = this

  return this.trader.phoneCode(number)
    .then(result => {
      this.currentPhoneNumber = number
      this.currentSecurityCode = result.code
    })
    .catch(err => {
      if (err.name === 'BadNumberError') {
        return self._timedState('badPhoneNumber')
      }

      console.log(err.stack)
      return this._fiatError(err)
    })
}

Brain.prototype.exceedsZeroConf = function exceedsZeroConf (tx) {
  // ETH zeroConfLimit should always be 0, and as such always exceeds
  if (tx.cryptoCode === 'ETH') return true
  const coin = coinUtils.getCryptoCurrency(tx.cryptoCode)

  if (!coin) throw new Error('Fatal: unsupported coin: ' + tx.cryptoCode)
  return coin.zeroConf && tx.fiat.gte(this.trader.zeroConfLimits[tx.cryptoCode])
}

Brain.prototype._cashOut = function _cashOut () {
  const tx = this.tx
  const amount = tx.fiat
  const triggerTx = { fiat: amount, direction: tx.direction }

  const nonCompliantTiers = this.nonCompliantTiers(this.trader.triggers, this.customerTxHistory, triggerTx)
  const isCompliant = _.isEmpty(nonCompliantTiers)
  const doCompliance = this.exceedsZeroConf(tx) || !isCompliant || this.txBlockedByManualTrigger

  if (doCompliance) {
    return this.smsCompliance({ returnState: this.state })
  }

  return this.toDeposit()
}

Brain.prototype.toDeposit = function toDeposit () {
  const tx = this.tx
  this._transitionState('deposit', { tx })
  return this.commitCashOutTx()
}

Brain.prototype.toCryptoUnits = function toCryptoUnits (cryptoAtoms, cryptoCode) {
  const unitScale = coinUtils.getCryptoCurrency(cryptoCode).unitScale
  return cryptoAtoms.shift(-unitScale)
}

// User has deposited cryptos but we haven't received them after waiting
Brain.prototype._depositTimeout = function _depositTimeout () {
  this.tx.started = true

  if (this.tx.phone) {
    return this._redeemLater()
  }

  this.smsCompliance({ returnState: 'redeemLater', noCode: this.networkDown, reason: 'deposit_timeout' })
}

Brain.prototype.depositTimeoutNotSent = function depositTimeoutNotSent () {
  if (this.networkDown) return this._timedState('depositNetworkDown')
  this._cashOut()
}

Brain.prototype._redeemLater = function _redeemLater () {
  const updateP = this.networkDown
    ? this.fastUpdateTx({ redeem: true })
    : this.updateTx({ redeem: true })

  return updateP
    .then(() => this._timedState('redeemLater'))
    .catch(e => this._fiatError(e))
}

Brain.prototype._waitForDispense = function _waitForDispense (status) {
  const originalTx = this.tx
  return this.trader.waitForDispense(this.tx, status)
    .then(tx => {
      if (!tx) return
      if (this.tx.id !== tx.id) return

      return this._dispenseUpdate(tx)
    })
    .catch(err => {
      if (err.networkDown) this._networkDown()

      // prevent doing a fastupdateTx of the wrong tx
      if (originalTx.id !== this.tx.id) {
        return this._timedState('depositTimeout')
      }

      return this.fastUpdateTx({timedout: true})
        .then(() => {
          if (this.state !== 'areYouSure')
            this._timedState('depositTimeout')
        })
    })
}

Brain.prototype._fiatError = function _fiatError (err) {
  console.log('fiatError', err)
  const state = this.tx.started ? 'fiatTransactionError' : 'fiatError'
  this._timedState(state)
  return Promise.reject(err)
}

Brain.prototype._dispense = function _dispense () {
  if (commandLine.debugLogs)
    console.log('DEBUG: Attempting to dispense:', this.tx)
  return Promise.resolve()
    .then(() => {
      // safeguard against dispensing a broken tx record
      if (this.tx.cryptoAtoms.lte(0)) {
        throw new Error('Tried to dispense with 0 cryptoAtoms')
      }

      // check if dispense was already done
      if (this.tx.dispense || this.tx.dispenseConfirmed) {
        throw new Error('Already dispensed')
      }

      // mark this tx as dispense started
      return this.updateTx({ dispense: true })
    })

    // actual dispense
    .then(() => this._physicalDispense())

    // shit happens
    .catch(err => {
      console.log('_dispense error', err.stack)
      if (!this.billDispenser.initialized) {
        const cassettes = this.trader.cassettes
        const stackers = this.trader.stackers

        // puloonrs232 port closing code waits 100ms before closing
        setTimeout(() => {
          return this.billDispenser.init({
            cassettes,
            fiatCode: this.trader.locale.fiatCode,
            stackers
          })
        }, 200)
      }
      if (err.statusCode === INSUFFICIENT_FUNDS_CODE) return this._timedState('outOfCash')
      if (err.statusCode === SCORE_THRESHOLD_REACHED_CODE || err.statusCode === CIPHERTRACE_ERROR_CODE) return this.showBlockedCustomer()
      return this._fiatError(err)
    })
}

Brain.prototype._batchDispense = function _batchDispense (notesToDispense, { batchAmount, dispenseRecords, currentBatch, error }) {
  // short circuit out if a error is found
  if (error) {
    return { dispenseRecords, error }
  }

  this.browser().send({ action: 'dispensing', dispenseBatch: { current: currentBatch, of: batchAmount } })
  const addDispensed = _.zipWith((a, b) => ({ dispensed: _.sumBy('dispensed', [a, b]), rejected: _.sumBy('rejected', [a, b]) }))

  return this.billDispenser.dispense(notesToDispense, currentBatch, batchAmount)
    .then(({ value, error }) => {
      const response = {
        batchAmount,
        batch: value,
        dispenseRecords: addDispensed(value, dispenseRecords),
        error,
        currentBatch: currentBatch + 1
      }

      // single batch dispense or error don't need to deal with other screens
      if (batchAmount === 1 || error) {
        return response
      }

      const screen = currentBatch === batchAmount ? 'dispensingCollect' : 'dispensingPartialCollect'
      this.browser().send({ action: screen, dispenseBatch: { current: currentBatch, of: batchAmount } })

      return this.billDispenser.waitForBillsRemoved()
        .then(() => response)
        .catch(error => _.assign(response, { error }))
    })
    .catch(error => ({ dispenseRecords, error }))
}

// handler that runs after all batches are dispensed
Brain.prototype._batchesFinished = function _batchesFinished ({ dispenseRecords, error }) {
  const tx = this.tx
  const bills = _.toArray(_.merge(tx.bills, dispenseRecords))

  const dispenseConfirmed = tx.fiat.eq(_.sumBy(it => it.denomination * it.dispensed, bills))
  if (dispenseConfirmed) emit({ action: 'billDispenserDispensed' })

  const fastUpdateTxEventDataErr = {
    error: error && _.join(' ', _.reject(_.isEmpty, [error.name, error.message, error.err, error.error, error.statusCode]))
  }

  const fastUpdateTxEventData = _.extend({ bills, dispenseConfirmed }, !dispenseConfirmed ? fastUpdateTxEventDataErr : {})
  this.fastUpdateTx(fastUpdateTxEventData)

  if (!dispenseConfirmed) {
    return this._timedState('outOfCash')
  }

  const toAddress = coinUtils.formatAddress(tx.cryptoCode, tx.toAddress)
  const displayTx = _.assign({ toAddress }, tx)

  this._transitionState('fiatComplete', { tx: displayTx, smsReceiptStatus: this.trader.smsReceiptActive && this.customer ? 'available' : 'disabled' })

  pDelay(this.config.completedTimeout).then(() => {
    emit({ action: 'billDispenserCollected' })
    if (tx.id !== _.get('id')(this.tx)) {
      return
    }
    return this._completed(tx.id)
  })
}

Brain.prototype._physicalDispense = function _physicalDispense () {
  const fiatCode = this.tx.fiatCode

  const notes = []
  _.forEach(it => notes.push(this.tx.bills[it].provisioned), _.times(_.identity(), this.trader.machineInfo.numberOfCassettes + this.trader.machineInfo.numberOfStackers * 2))

  if (fiatCode !== this.billDispenser.fiatCode) {
    console.log('Wrong dispenser currency; dispenser: %s, tx: %s',
      this.billDispenser.fiatCode, fiatCode)
    return this._timedState('wrongDispenserCurrency')
  }

  this._transitionState('dispensing')
  emit('billDispenserDispensing')

  const notesToDispense = optimizeDispense(notes, this.billDispenser.dispenseLimit)
  const batchAmount = notesToDispense.length

  const initialParams = {
    notesToDispense,
    batchAmount,
    currentBatch: 1,
    dispenseRecords: _.map(() => ({ dispensed: 0, rejected: 0 }), _.times(_.identity(), this.trader.machineInfo.numberOfCassettes + this.trader.machineInfo.numberOfStackers * 2))
  }

  // creates a promise array that runs in waterfall mode (sequentially passing response down)
  // batchAmount of dispenses (batchDispense) plus a final handler (batchesFinished)
  const batches = notesToDispense.reduce((acc, notes) => acc.then(it => this._batchDispense(notes, it)), Promise.resolve(initialParams))

  // use anonymous function to pass down scope
  batches.then(it => this._batchesFinished(it))
    .catch(err => {
      console.log(err)
      return this._idle()
    })
}

Brain.prototype._dispenseUpdate = function _dispenseUpdate (tx) {
  const overZeroConf = this.exceedsZeroConf(tx)
  const status = tx.status
  const needToRedeem = !_.includes(status, ['instant', 'confirmed']) && overZeroConf

  if (needToRedeem && tx.phone) return this._redeemLater()

  if (needToRedeem) {
    console.log('WARNING: This shouldn\'t happen; over zero-conf limit and not secured')
    return this._idle()
  }

  switch (status) {
    case 'rejected':
      this.smsCompliance({ returnState: 'redeemLater', reason: 'rejected_zero_conf' })
      break
    case 'published':
      this._transitionState('pendingDeposit')
      this._waitForDispense('published')
      break
    case 'authorized':
    case 'instant':
    case 'confirmed':
      this._dispense()
      break
  }
}

Brain.prototype._redeem = function _redeem () {
  this.redeem = true
  this.smsCompliance()
}

Brain.prototype._fiatReceipt = function _fiatReceipt () {
  const tx = this.tx
  const toAddress = coinUtils.formatAddress(tx.cryptoCode, tx.toAddress)
  const displayTx = _.set('toAddress', toAddress, tx)

  this._timedState('fiatReceipt', {
    data: { tx: displayTx },
    timeout: 120000
  })
}

Brain.prototype.areYouSureHandled = function areYouSureHandled (action) {
  return _.includes(action, ARE_YOU_SURE_HANDLED) ||
    (_.includes(action, ARE_YOU_SURE_SMS_HANDLED) &&
      _.includes(this.complianceReason, ARE_YOU_SURE_HANDLED_SMS_COMPLIANCE))
}

Brain.prototype.areYouSure = function areYouSure () {
  const currentState = this.state
  const timeoutHandler = () => this.cancelTransaction(currentState)
  this._timedState('areYouSure', { timeoutHandler })
}

Brain.prototype.continueTransaction = function continueTransaction (previousState) {
  if (previousState === 'deposit') return this.toDeposit()
  this._timedState(previousState)
}

Brain.prototype.cancelTransaction = function cancelTransaction (previousState) {
  switch (previousState) {
    case 'deposit':
      this.trader.cancelDispense(this.tx)
      this._idle()
      break
    case 'security_code':
    case 'register_phone':
      if (this.flow) {
        this.returnState = null
        this.flow.handle('cancelPhoneNumber')
      }
      break
    default :
      this.trader.cancelDispense(this.tx)
      this._idle()
  }
}

Brain.prototype.browser = function browser () {
  return this.browserObj
}

Brain.prototype.setBrowser = function setBrowser (obj) {
  this.browserObj = obj
}

function startsWithUSB (file) {
  return file.indexOf('ttyUSB') === 0
}

// This maps /sys style paths from USB hub positions to actual device paths
// Device paths are arbitrary, so we want to go by fixed hub positions, but
// node-serialport only takes device paths.
function determineDevicePath (path) {
  if (!path || path.indexOf('/sys/') !== 0) return path
  try {
    const files = fs.readdirSync(path)
    const device = _.find(startsWithUSB, files)
    return device ? '/dev/' + device : null
  } catch (e) {
    console.log('hub path not connected: ' + path)
    return null
  }
}

function pickBoardManager () {
  if (deviceConfig.cryptomatModel === 'sintra' && !deviceConfig.brain.hasSsuboard) {
    return require('./upboard/sintra/board-manager')
  }

  if (deviceConfig.cryptomatModel === 'tejo') {
    return require('./upboard/tejo/board-manager')
  }

  if (deviceConfig.brain.hasSsuboard) {
    return require('./ssuboard/board-manager')
  }

  if (deviceConfig.cryptomatModel === 'gaia') {
    return require('./upboard/gaia/board-manager')
  }

  return require('./ssuboard/mock/board-manager')
}

module.exports = Brain<|MERGE_RESOLUTION|>--- conflicted
+++ resolved
@@ -2461,7 +2461,6 @@
     return require('./mocks/billdispenser').factory(billDispenserConfig)
   }
 
-<<<<<<< HEAD
   switch (billDispenser) {
     case 'f56':
       return require('./f56/f56-dispenser').factory(billDispenserConfig)
@@ -2475,13 +2474,6 @@
       // poloon might not be specified since we didn't check against it
       return require('./puloon/puloon-dispenser').factory(billDispenserConfig)
   }
-=======
-  if (billDispenser === 'genmega') return require('./genmega/genmega-dispenser/genmega-dispenser').factory(billDispenserConfig)
-
-  return billDispenser === 'f56'
-    ? require('./f56/f56-dispenser').factory(billDispenserConfig)
-    : require('./puloon/puloon-dispenser').factory(billDispenserConfig)
->>>>>>> 10292445
 }
 
 Brain.prototype._idleTwoWay = function _idleTwoWay (localeInfo) {
