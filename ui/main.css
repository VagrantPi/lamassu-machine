/* Color palette */
/* Typography */
/* Useful Variables */
/* Mixins */
/*!
 * Web Fonts from Fontspring.com
 *
 * All OpenType features and all extended glyphs have been removed.
 * Fully installable fonts can be purchased at http://www.fontspring.com
 *
 * The fonts included in this stylesheet are subject to the End User License you purchased
 * from Fontspring. The fonts are protected under domestic and international trademark and
 * copyright law. You are prohibited from modifying, reverse engineering, duplicating, or
 * distributing this font software.
 *
 * (c) 2010-2018 Fontspring
 *
 *
 *
 *
 * The fonts included are copyrighted by the vendor listed below.
 *
 * Vendor:      Fontfabric
 * License URL: https://www.fontspring.com/licenses/fontfabric/webfont
 *
 *
 */
@font-face {
  font-family: 'Mont Heavy';
  src: url("css/fonts/MontHeavy/mont-heavy-webfont.woff2") format("woff2"), url("css/fonts/MontHeavy/mont-heavy-webfont.woff") format("woff");
  font-weight: 900;
  font-style: normal; }

/*!
 * Web Fonts from Fontspring.com
 *
 * All OpenType features and all extended glyphs have been removed.
 * Fully installable fonts can be purchased at http://www.fontspring.com
 *
 * The fonts included in this stylesheet are subject to the End User License you purchased
 * from Fontspring. The fonts are protected under domestic and international trademark and
 * copyright law. You are prohibited from modifying, reverse engineering, duplicating, or
 * distributing this font software.
 *
 * (c) 2010-2018 Fontspring
 *
 *
 *
 *
 * The fonts included are copyrighted by the vendor listed below.
 *
 * Vendor:      exljbris Font Foundry
 * License URL: https://www.fontspring.com/licenses/exljbris/webfont
 *
 *
 */
@font-face {
  font-family: 'MuseoSans';
  src: url("css/fonts/MuseoSans/MuseoSans_500-webfont.woff2") format("woff2"), url("css/fonts/MuseoSans/MuseoSans_500-webfont.woff") format("woff");
  font-weight: 500;
  font-style: normal; }

@font-face {
  font-family: 'MuseoSans';
  src: url("css/fonts/MuseoSans/MuseoSans_700-webfont.woff2") format("woff2"), url("css/fonts/MuseoSans/MuseoSans_700-webfont.woff") format("woff");
  font-weight: 700;
  font-style: normal; }

@font-face {
  font-family: 'BPmono';
  src: url("css/fonts/BPmono/BPmono.ttf") format("truetype");
  font-weight: 500;
  font-style: normal; }

@font-face {
  font-family: 'Rubik';
  src: url("css/fonts/Rubik/Rubik-Black.otf");
  font-weight: 900;
  font-style: normal; }

@font-face {
  font-family: 'Rubik';
  src: url("css/fonts/Rubik/Rubik-Bold.otf");
  font-weight: 700;
  font-style: normal; }

@font-face {
  font-family: 'Rubik';
  src: url("css/fonts/Rubik/Rubik-Medium.otf");
  font-weight: 500;
  font-style: normal; }

/* Noto Kufi Arabic [noto-kufi-arabic] */
@font-face {
  font-family: 'Noto Kufi Arabic';
  src: url("css/fonts/NotoKufiArabic/NotoKufiArabic-Regular.ttf");
  font-weight: 400;
  font-style: normal; }

@font-face {
  font-family: 'Noto Kufi Arabic';
  src: url("css/fonts/NotoKufiArabic/NotoKufiArabic-Bold.ttf");
  font-weight: 700;
  font-style: normal; }

/* Noto Sans Arabic [noto-sans-hebrew] */
@font-face {
  font-family: 'Noto Sans Hebrew';
  src: url("css/fonts/NotoSansHebrew/NotoSansHebrew-Regular.ttf");
  font-weight: 400;
  font-style: normal; }

@font-face {
  font-family: 'Noto Sans Hebrew';
  src: url("css/fonts/NotoSansHebrew/NotoSansHebrew-Bold.ttf");
  font-weight: 700;
  font-style: normal; }

/* Supplemental fonts */
@font-face {
  font-family: 'Noto Sans CJK JP';
  src: url("css/fonts/NotoSansCJKJP/NotoSansCJKjp-Black.otf");
  font-weight: 900;
  font-style: normal; }

@font-face {
  font-family: 'Noto Sans CJK JP';
  src: url("css/fonts/NotoSansCJKJP/NotoSansCJKjp-Bold.otf");
  font-weight: 700;
  font-style: normal; }

@font-face {
  font-family: 'Noto Sans CJK JP';
  src: url("css/fonts/NotoSansCJKJP/NotoSansCJKjp-Medium.otf");
  font-weight: 500;
  font-style: normal; }

@font-face {
  font-family: 'Noto Sans CJK TC';
  src: url("css/fonts/NotoSansCJKTC/NotoSansCJKtc-Black.otf");
  font-weight: 900;
  font-style: normal; }

@font-face {
  font-family: 'Noto Sans CJK TC';
  src: url("css/fonts/NotoSansCJKTC/NotoSansCJKtc-Bold.otf");
  font-weight: 700;
  font-style: normal; }

@font-face {
  font-family: 'Noto Sans CJK TC';
  src: url("css/fonts/NotoSansCJKTC/NotoSansCJKtc-Medium.otf");
  font-weight: 500;
  font-style: normal; }

@font-face {
  font-family: 'Noto Sans CJK CS';
  src: url("css/fonts/NotoSansCJKSC/NotoSansCJKsc-Black.otf");
  font-weight: 900;
  font-style: normal; }

@font-face {
  font-family: 'Noto Sans CJK CS';
  src: url("css/fonts/NotoSansCJKSC/NotoSansCJKsc-Bold.otf");
  font-weight: 700;
  font-style: normal; }

@font-face {
  font-family: 'Noto Sans CJK CS';
  src: url("css/fonts/NotoSansCJKSC/NotoSansCJKsc-Medium.otf");
  font-weight: 500;
  font-style: normal; }

@font-face {
  font-family: 'Noto Sans CJK KR';
  src: url("css/fonts/NotoSansCJKKR/NotoSansCJKkr-Black.otf");
  font-weight: 900;
  font-style: normal; }

@font-face {
  font-family: 'Noto Sans CJK KR';
  src: url("css/fonts/NotoSansCJKKR/NotoSansCJKkr-Bold.otf");
  font-weight: 700;
  font-style: normal; }

@font-face {
  font-family: 'Noto Sans CJK KR';
  src: url("css/fonts/NotoSansCJKKR/NotoSansCJKkr-Medium.otf");
  font-weight: 500;
  font-style: normal; }

/* Text styles */
h1, .h1 {
  font-family: 'Mont Heavy', 'Rubik', 'Noto Sans CJK CS', 'Noto Sans CJK JP', 'Noto Sans CJK KR', 'Noto Sans CJK TC', 'Noto Kufi Arabic';
  color: #ffffff;
  font-weight: 900;
  font-size: 12vh;
  line-height: 0.92; }
  .i28n-he h1, .i28n-he .h1 {
    font-family: 'Rubik', 'Mont Heavy', 'Noto Sans CJK CS', 'Noto Sans CJK JP', 'Noto Sans CJK KR', 'Noto Sans CJK TC', 'Noto Kufi Arabic'; }

h2, .h2 {
  font-family: 'Mont Heavy', 'Rubik', 'Noto Sans CJK CS', 'Noto Sans CJK JP', 'Noto Sans CJK KR', 'Noto Sans CJK TC', 'Noto Kufi Arabic';
  color: #ffffff;
  font-weight: 900;
  font-size: 8vh;
  line-height: 0.88; }
  .i28n-he h2, .i28n-he .h2 {
    font-family: 'Rubik', 'Mont Heavy', 'Noto Sans CJK CS', 'Noto Sans CJK JP', 'Noto Sans CJK KR', 'Noto Sans CJK TC', 'Noto Kufi Arabic'; }

h3, .h3 {
  font-family: 'Mont Heavy', 'Rubik', 'Noto Sans CJK CS', 'Noto Sans CJK JP', 'Noto Sans CJK KR', 'Noto Sans CJK TC', 'Noto Kufi Arabic';
  color: #ffffff;
  font-weight: 900;
  font-size: 6vh;
  line-height: 0.83; }
  .i28n-he h3, .i28n-he .h3 {
    font-family: 'Rubik', 'Mont Heavy', 'Noto Sans CJK CS', 'Noto Sans CJK JP', 'Noto Sans CJK KR', 'Noto Sans CJK TC', 'Noto Kufi Arabic'; }

h4, .h4 {
  font-family: 'Mont Heavy', 'Rubik', 'Noto Sans CJK CS', 'Noto Sans CJK JP', 'Noto Sans CJK KR', 'Noto Sans CJK TC', 'Noto Kufi Arabic';
  color: #ffffff;
  font-weight: 900;
  font-size: 3vh;
  line-height: 1.67; }
  .i28n-he h4, .i28n-he .h4 {
    font-family: 'Rubik', 'Mont Heavy', 'Noto Sans CJK CS', 'Noto Sans CJK JP', 'Noto Sans CJK KR', 'Noto Sans CJK TC', 'Noto Kufi Arabic'; }

h5, .h5 {
  font-family: 'Mont Heavy', 'Rubik', 'Noto Sans CJK CS', 'Noto Sans CJK JP', 'Noto Sans CJK KR', 'Noto Sans CJK TC', 'Noto Kufi Arabic';
  color: #ffffff;
  font-weight: 900;
  font-size: 5vh;
  line-height: 1.2; }
  .i28n-he h5, .i28n-he .h5 {
    font-family: 'Rubik', 'Mont Heavy', 'Noto Sans CJK CS', 'Noto Sans CJK JP', 'Noto Sans CJK KR', 'Noto Sans CJK TC', 'Noto Kufi Arabic'; }

.cash-in-color .tl1, .system-color .tl1 {
  font-family: 'Rubik', 'MuseoSans', 'Noto Sans CJK CS', 'Noto Sans CJK JP', 'Noto Sans CJK KR', 'Noto Sans CJK TC', 'Noto Sans Hebrew', 'Noto Kufi Arabic';
  font-weight: 700;
  font-size: 5vh;
  line-height: 1.2;
  color: #0e4160; }
  .museo .cash-in-color .tl1, .museo .system-color .tl1 {
    font-family: 'MuseoSans', 'Rubik', 'Noto Sans CJK CS', 'Noto Sans CJK JP', 'Noto Sans CJK KR', 'Noto Sans CJK TC', 'Noto Sans Hebrew', 'Noto Kufi Arabic'; }

.cash-out-color .tl1 {
  font-family: 'Rubik', 'MuseoSans', 'Noto Sans CJK CS', 'Noto Sans CJK JP', 'Noto Sans CJK KR', 'Noto Sans CJK TC', 'Noto Sans Hebrew', 'Noto Kufi Arabic';
  font-weight: 700;
  font-size: 5vh;
  line-height: 1.2;
  color: #403c51; }
  .museo .cash-out-color .tl1 {
    font-family: 'MuseoSans', 'Rubik', 'Noto Sans CJK CS', 'Noto Sans CJK JP', 'Noto Sans CJK KR', 'Noto Sans CJK TC', 'Noto Sans Hebrew', 'Noto Kufi Arabic'; }

.cash-in-color .tl2, .system-color .tl2 {
  font-family: 'Rubik', 'MuseoSans', 'Noto Sans CJK CS', 'Noto Sans CJK JP', 'Noto Sans CJK KR', 'Noto Sans CJK TC', 'Noto Sans Hebrew', 'Noto Kufi Arabic';
  font-weight: 700;
  font-size: 3vh;
  line-height: 0.8;
  color: #0e4160; }
  .museo .cash-in-color .tl2, .museo .system-color .tl2 {
    font-family: 'MuseoSans', 'Rubik', 'Noto Sans CJK CS', 'Noto Sans CJK JP', 'Noto Sans CJK KR', 'Noto Sans CJK TC', 'Noto Sans Hebrew', 'Noto Kufi Arabic'; }

.cash-out-color .tl2 {
  font-family: 'Rubik', 'MuseoSans', 'Noto Sans CJK CS', 'Noto Sans CJK JP', 'Noto Sans CJK KR', 'Noto Sans CJK TC', 'Noto Sans Hebrew', 'Noto Kufi Arabic';
  font-weight: 700;
  font-size: 3vh;
  line-height: 0.8;
  color: #403c51; }
  .museo .cash-out-color .tl2 {
    font-family: 'MuseoSans', 'Rubik', 'Noto Sans CJK CS', 'Noto Sans CJK JP', 'Noto Sans CJK KR', 'Noto Sans CJK TC', 'Noto Sans Hebrew', 'Noto Kufi Arabic'; }

.cash-in-color .d1, .system-color .d1 {
  font-family: 'Rubik', 'MuseoSans', 'Noto Sans CJK CS', 'Noto Sans CJK JP', 'Noto Sans CJK KR', 'Noto Sans CJK TC', 'Noto Sans Hebrew', 'Noto Kufi Arabic';
  font-weight: 500;
  font-size: 4vh;
  line-height: 1.25;
  color: #0e4160; }
  .museo .cash-in-color .d1, .museo .system-color .d1 {
    font-family: 'MuseoSans', 'Rubik', 'Noto Sans CJK CS', 'Noto Sans CJK JP', 'Noto Sans CJK KR', 'Noto Sans CJK TC', 'Noto Sans Hebrew', 'Noto Kufi Arabic'; }

.cash-out-color .d1 {
  font-family: 'Rubik', 'MuseoSans', 'Noto Sans CJK CS', 'Noto Sans CJK JP', 'Noto Sans CJK KR', 'Noto Sans CJK TC', 'Noto Sans Hebrew', 'Noto Kufi Arabic';
  font-weight: 500;
  font-size: 4vh;
  line-height: 1.25;
  color: #403c51; }
  .museo .cash-out-color .d1 {
    font-family: 'MuseoSans', 'Rubik', 'Noto Sans CJK CS', 'Noto Sans CJK JP', 'Noto Sans CJK KR', 'Noto Sans CJK TC', 'Noto Sans Hebrew', 'Noto Kufi Arabic'; }

.cash-in-color .d2, .system-color .d2 {
  font-family: 'Rubik', 'MuseoSans', 'Noto Sans CJK CS', 'Noto Sans CJK JP', 'Noto Sans CJK KR', 'Noto Sans CJK TC', 'Noto Sans Hebrew', 'Noto Kufi Arabic';
  font-weight: 500;
  font-size: 3vh;
  line-height: 1.33;
  color: #0e4160; }
  .museo .cash-in-color .d2, .museo .system-color .d2 {
    font-family: 'MuseoSans', 'Rubik', 'Noto Sans CJK CS', 'Noto Sans CJK JP', 'Noto Sans CJK KR', 'Noto Sans CJK TC', 'Noto Sans Hebrew', 'Noto Kufi Arabic'; }

.cash-out-color .d2 {
  font-family: 'Rubik', 'MuseoSans', 'Noto Sans CJK CS', 'Noto Sans CJK JP', 'Noto Sans CJK KR', 'Noto Sans CJK TC', 'Noto Sans Hebrew', 'Noto Kufi Arabic';
  font-weight: 500;
  font-size: 3vh;
  line-height: 1.33;
  color: #403c51; }
  .museo .cash-out-color .d2 {
    font-family: 'MuseoSans', 'Rubik', 'Noto Sans CJK CS', 'Noto Sans CJK JP', 'Noto Sans CJK KR', 'Noto Sans CJK TC', 'Noto Sans Hebrew', 'Noto Kufi Arabic'; }

.cash-in-color .d2b, .system-color .d2b {
  font-family: 'Rubik', 'MuseoSans', 'Noto Sans CJK CS', 'Noto Sans CJK JP', 'Noto Sans CJK KR', 'Noto Sans CJK TC', 'Noto Sans Hebrew', 'Noto Kufi Arabic';
  font-weight: 700;
  font-size: 3vh;
  line-height: 0.8;
  color: #0e4160; }
  .museo .cash-in-color .d2b, .museo .system-color .d2b {
    font-family: 'MuseoSans', 'Rubik', 'Noto Sans CJK CS', 'Noto Sans CJK JP', 'Noto Sans CJK KR', 'Noto Sans CJK TC', 'Noto Sans Hebrew', 'Noto Kufi Arabic'; }

.cash-out-color .d2b {
  font-family: 'Rubik', 'MuseoSans', 'Noto Sans CJK CS', 'Noto Sans CJK JP', 'Noto Sans CJK KR', 'Noto Sans CJK TC', 'Noto Sans Hebrew', 'Noto Kufi Arabic';
  font-weight: 700;
  font-size: 3vh;
  line-height: 0.8;
  color: #403c51; }
  .museo .cash-out-color .d2b {
    font-family: 'MuseoSans', 'Rubik', 'Noto Sans CJK CS', 'Noto Sans CJK JP', 'Noto Sans CJK KR', 'Noto Sans CJK TC', 'Noto Sans Hebrew', 'Noto Kufi Arabic'; }

.cash-in-color .m1, .system-color .m1 {
  font-family: BPmono;
  font-size: 4vh;
  line-height: 1;
  color: #0e4160; }

.cash-out-color .m1 {
  font-family: BPmono;
  font-size: 4vh;
  line-height: 1;
  color: #403c51; }

.cash-in-color .m2, .system-color .m2 {
  font-family: BPmono;
  font-size: 3vh;
  line-height: 1;
  color: #0e4160; }

.cash-out-color .m2 {
  font-family: BPmono;
  font-size: 3vh;
  line-height: 1;
  color: #403c51; }

.viewport .white {
  color: #ffffff; }

button {
  cursor: none; }

.cash-in-color #actions-scroll .round-progress-button:active svg path, .cash-in-color #actions-scroll .round-progress-button .active svg path {
  fill: #0e4160; }

.cash-out-color #actions-scroll .round-progress-button:active svg path, .cash-out-color #actions-scroll .round-progress-button .active svg path {
  fill: #403c51; }

.round-progress-button {
  font-family: 'Rubik', 'MuseoSans', 'Noto Sans CJK CS', 'Noto Sans CJK JP', 'Noto Sans CJK KR', 'Noto Sans CJK TC', 'Noto Sans Hebrew', 'Noto Kufi Arabic';
  font-weight: 700;
  font-size: 3vh;
  line-height: 0.8;
  border: none;
  display: -webkit-box;
  display: -webkit-flex;
  display: flex;
  -webkit-box-pack: center;
  -webkit-justify-content: center;
          justify-content: center;
  -webkit-box-align: center;
  -webkit-align-items: center;
          align-items: center;
  outline: none;
  width: 9vh;
  height: 9vh;
  border-radius: 5vh; }
  .museo .round-progress-button {
    font-family: 'MuseoSans', 'Rubik', 'Noto Sans CJK CS', 'Noto Sans CJK JP', 'Noto Sans CJK KR', 'Noto Sans CJK TC', 'Noto Sans Hebrew', 'Noto Kufi Arabic'; }
  .cash-in-color .round-progress-button, .system-color .round-progress-button {
    background-color: #0e4160; }
  .cash-out-color .round-progress-button {
    background-color: #403c51; }
  .round-progress-button:active, .round-progress-button .active {
    background-color: #ffffff; }
    .cash-in-color .round-progress-button:active, .system-color .round-progress-button:active, .cash-in-color .round-progress-button .active, .system-color .round-progress-button .active {
      color: #0e4160; }
    .cash-out-color .round-progress-button:active, .cash-out-color .round-progress-button .active {
      color: #403c51; }
  .cash-in-color .round-progress-button:disabled, .system-color .round-progress-button:disabled {
    background-color: #2cb9ac; }
  .cash-out-color .round-progress-button:disabled {
    background-color: #cb6560; }

.progress-button {
  font-family: 'Rubik', 'MuseoSans', 'Noto Sans CJK CS', 'Noto Sans CJK JP', 'Noto Sans CJK KR', 'Noto Sans CJK TC', 'Noto Sans Hebrew', 'Noto Kufi Arabic';
  font-weight: 700;
  font-size: 3vh;
  line-height: 0.8;
  border: none;
  display: -webkit-box;
  display: -webkit-flex;
  display: flex;
  -webkit-box-pack: center;
  -webkit-justify-content: center;
          justify-content: center;
  -webkit-box-align: center;
  -webkit-align-items: center;
          align-items: center;
  outline: none;
  padding: 0 2vw;
  height: 8vh;
  border-radius: 4vh;
  background-color: #ffffff; }
  .museo .progress-button {
    font-family: 'MuseoSans', 'Rubik', 'Noto Sans CJK CS', 'Noto Sans CJK JP', 'Noto Sans CJK KR', 'Noto Sans CJK TC', 'Noto Sans Hebrew', 'Noto Kufi Arabic'; }
  .cash-in-color .progress-button, .system-color .progress-button {
    color: #0e4160; }
  .cash-out-color .progress-button {
    color: #403c51; }
  .progress-button:active, .progress-button .active {
    color: #ffffff; }
    .cash-in-color .progress-button:active, .system-color .progress-button:active, .cash-in-color .progress-button .active, .system-color .progress-button .active {
      background-color: #0e4160; }
    .cash-out-color .progress-button:active, .cash-out-color .progress-button .active {
      background-color: #403c51; }
  .cash-in-color .progress-button:disabled, .system-color .progress-button:disabled {
    background-color: #2cb9ac; }
  .cash-out-color .progress-button:disabled {
    background-color: #cb6560; }
  .cash-in-color .progress-button:disabled, .system-color .progress-button:disabled {
    color: #37e8d7; }
  .cash-out-color .progress-button:disabled {
    color: #fe7f78; }

.filled-progress-button {
  font-family: 'Rubik', 'MuseoSans', 'Noto Sans CJK CS', 'Noto Sans CJK JP', 'Noto Sans CJK KR', 'Noto Sans CJK TC', 'Noto Sans Hebrew', 'Noto Kufi Arabic';
  font-weight: 700;
  font-size: 3vh;
  line-height: 0.8;
  border: none;
  display: -webkit-box;
  display: -webkit-flex;
  display: flex;
  -webkit-box-pack: center;
  -webkit-justify-content: center;
          justify-content: center;
  -webkit-box-align: center;
  -webkit-align-items: center;
          align-items: center;
  outline: none;
  padding: 0 2vw;
  height: 8vh;
  border-radius: 4vh;
  color: #ffffff;
  min-width: 16vh; }
  .museo .filled-progress-button {
    font-family: 'MuseoSans', 'Rubik', 'Noto Sans CJK CS', 'Noto Sans CJK JP', 'Noto Sans CJK KR', 'Noto Sans CJK TC', 'Noto Sans Hebrew', 'Noto Kufi Arabic'; }
  .cash-in-color .filled-progress-button, .system-color .filled-progress-button {
    background-color: #0e4160; }
  .cash-out-color .filled-progress-button {
    background-color: #403c51; }
  .filled-progress-button:active, .filled-progress-button .active {
    background-color: #ffffff; }
    .cash-in-color .filled-progress-button:active, .system-color .filled-progress-button:active, .cash-in-color .filled-progress-button .active, .system-color .filled-progress-button .active {
      color: #0e4160; }
    .cash-out-color .filled-progress-button:active, .cash-out-color .filled-progress-button .active {
      color: #403c51; }
  .cash-in-color .filled-progress-button:disabled, .system-color .filled-progress-button:disabled {
    background-color: #2cb9ac; }
  .cash-out-color .filled-progress-button:disabled {
    background-color: #cb6560; }

.cash-in-color .filled-progress-button:disabled {
  color: #37e8d7; }

.cash-out-color .filled-progress-button:disabled {
  color: #fe7f78; }

.filled-progress-button-bg {
  font-family: 'Rubik', 'MuseoSans', 'Noto Sans CJK CS', 'Noto Sans CJK JP', 'Noto Sans CJK KR', 'Noto Sans CJK TC', 'Noto Sans Hebrew', 'Noto Kufi Arabic';
  font-weight: 700;
  font-size: 3vh;
  line-height: 0.8;
  border: none;
  display: -webkit-box;
  display: -webkit-flex;
  display: flex;
  -webkit-box-pack: center;
  -webkit-justify-content: center;
          justify-content: center;
  -webkit-box-align: center;
  -webkit-align-items: center;
          align-items: center;
  outline: none;
  padding: 0 2vw;
  height: 8vh;
  border-radius: 2vh;
  color: #ffffff;
  min-width: 16vh; }
  .museo .filled-progress-button-bg {
    font-family: 'MuseoSans', 'Rubik', 'Noto Sans CJK CS', 'Noto Sans CJK JP', 'Noto Sans CJK KR', 'Noto Sans CJK TC', 'Noto Sans Hebrew', 'Noto Kufi Arabic'; }
  .cash-in-color .filled-progress-button-bg, .system-color .filled-progress-button-bg {
    background-color: #0e4160; }
  .cash-out-color .filled-progress-button-bg {
    background-color: #403c51; }
  .filled-progress-button-bg:active, .filled-progress-button-bg .active {
    background-color: #ffffff; }
    .cash-in-color .filled-progress-button-bg:active, .system-color .filled-progress-button-bg:active, .cash-in-color .filled-progress-button-bg .active, .system-color .filled-progress-button-bg .active {
      color: #0e4160; }
    .cash-out-color .filled-progress-button-bg:active, .cash-out-color .filled-progress-button-bg .active {
      color: #403c51; }

.bordered-progress-button {
  font-family: 'Rubik', 'MuseoSans', 'Noto Sans CJK CS', 'Noto Sans CJK JP', 'Noto Sans CJK KR', 'Noto Sans CJK TC', 'Noto Sans Hebrew', 'Noto Kufi Arabic';
  font-weight: 700;
  font-size: 3vh;
  line-height: 0.8;
  border: none;
  display: -webkit-box;
  display: -webkit-flex;
  display: flex;
  -webkit-box-pack: center;
  -webkit-justify-content: center;
          justify-content: center;
  -webkit-box-align: center;
  -webkit-align-items: center;
          align-items: center;
  outline: none;
  padding: 0 2vw;
  height: 8vh;
  border-radius: 4vh;
  background-color: transparent; }
  .museo .bordered-progress-button {
    font-family: 'MuseoSans', 'Rubik', 'Noto Sans CJK CS', 'Noto Sans CJK JP', 'Noto Sans CJK KR', 'Noto Sans CJK TC', 'Noto Sans Hebrew', 'Noto Kufi Arabic'; }
  .cash-in-color .bordered-progress-button, .system-color .bordered-progress-button {
    border: 3px solid #0e4160; }
  .cash-out-color .bordered-progress-button {
    border: 3px solid #403c51; }
  .cash-in-color .bordered-progress-button, .system-color .bordered-progress-button {
    color: #0e4160; }
  .cash-out-color .bordered-progress-button {
    color: #403c51; }
  .bordered-progress-button:active, .bordered-progress-button .active {
    border-color: transparent; }

.circle-button {
  border: none;
  display: -webkit-box;
  display: -webkit-flex;
  display: flex;
  -webkit-box-pack: center;
  -webkit-justify-content: center;
          justify-content: center;
  -webkit-box-align: center;
  -webkit-align-items: center;
          align-items: center;
  outline: none;
  height: 40vh;
  width: 40vh;
  border-radius: 40vh;
  line-height: 6vh;
  background-color: #ffffff;
  text-align: center; }

.inner-circle-button {
  height: 36vh;
  width: 36vh;
  border-radius: 40vh;
  line-height: 6vh;
  background-color: #ffffff;
  text-align: center;
  display: -webkit-box;
  display: -webkit-flex;
  display: flex;
  -webkit-box-pack: center;
  -webkit-justify-content: center;
          justify-content: center;
  -webkit-box-align: center;
  -webkit-align-items: center;
          align-items: center;
  box-shadow: 0 0 1vh 0 rgba(0, 0, 0, 0.08); }

.cash-in-color .inner-circle-button {
  color: #0e4160; }

.cash-out-color .inner-circle-button {
  color: #403c51; }

.cash-in-color .circle-button.active .inner-circle-button,
.cash-in-color .circle-button:active .inner-circle-button {
  background-color: #0e4160;
  color: #ffffff; }

.cash-in-color .circle-button.active,
.cash-in-color .circle-button:active {
  background-color: #0e4160;
  color: #ffffff; }

.cash-out-color .circle-button.active .inner-circle-button,
.cash-out-color .circle-button:active .inner-circle-button {
  background-color: #403c51;
  color: #ffffff; }

.cash-out-color .circle-button.active,
.cash-out-color .circle-button:active {
  background-color: #403c51;
  color: #ffffff; }

.cash-out-color .circle-button:disabled .inner-circle-button {
  background-color: #cb6560;
  color: #fe7f78; }

.cash-out-color .circle-button:disabled {
  background-color: #cb6560;
  color: #fe7f78; }

.action-button {
  border: none;
  display: -webkit-box;
  display: -webkit-flex;
  display: flex;
  -webkit-box-pack: center;
  -webkit-justify-content: center;
          justify-content: center;
  -webkit-box-align: center;
  -webkit-align-items: center;
          align-items: center;
  outline: none;
  padding: 0 2.5vw;
  height: 12vh;
  min-width: 5vw;
  background-color: #ffffff;
  border-radius: 3vh; }

.cash-in-color .action-button.active,
.cash-in-color .action-button:active {
  background-color: #0e4160;
  color: #ffffff; }

.cash-out-color .action-button.active,
.cash-out-color .action-button:active {
  background-color: #403c51;
  color: #ffffff; }

.cash-out-color .action-button:disabled {
  background-color: #cb6560;
  color: #fe7f78; }

.filled-action-button {
  border: none;
  display: -webkit-box;
  display: -webkit-flex;
  display: flex;
  -webkit-box-pack: center;
  -webkit-justify-content: center;
          justify-content: center;
  -webkit-box-align: center;
  -webkit-align-items: center;
          align-items: center;
  outline: none;
  padding: 0 3vw;
  height: 12vh;
  min-width: 5vw;
  border-radius: 3vh; }

.cash-in-color .filled-action-button, .system-color .filled-action-button {
  background-color: #0e4160;
  color: #ffffff; }

.cash-out-color .filled-action-button {
  background-color: #403c51;
  color: #ffffff; }

.cash-in-color .filled-action-button.active, .system-color .filled-action-button.active,
.cash-in-color .filled-action-button:active, .system-color .filled-action-button:active {
  background-color: #ffffff;
  color: #0e4160; }

.cash-out-color .filled-action-button.active,
.cash-out-color .filled-action-button:active {
  background-color: #ffffff;
  color: #403c51; }

.small-action-button {
  border: none;
  padding: 0 2.5vw;
  height: 8vh;
  min-width: 5vw;
  background-color: #ffffff;
  border-radius: 2vh;
  display: -webkit-box;
  display: -webkit-flex;
  display: flex;
  -webkit-box-pack: center;
  -webkit-justify-content: center;
          justify-content: center;
  -webkit-box-align: center;
  -webkit-align-items: center;
          align-items: center; }

.key {
  height: 12vh;
  width: 14vh;
  text-align: center;
  vertical-align: middle;
  line-height: 11vh; }

.cash-in-color .key.active,
.cash-in-color .key:active {
  background-color: #2cb9ac; }

.cash-out-color .key.active,
.cash-out-color .key:active {
  background-color: #cb6560; }

button div {
  display: -webkit-box;
  display: -webkit-flex;
  display: flex;
  width: 100%;
  -webkit-box-pack: center;
  -webkit-justify-content: center;
          justify-content: center;
  -webkit-box-align: center;
  -webkit-align-items: center;
          align-items: center; }

footer .filled-progress-button, footer .bordered-progress-button {
  position: relative; }
  footer .filled-progress-button:after, footer .bordered-progress-button:after {
    position: absolute;
    content: '';
    top: -20px;
    right: -10px;
    left: -10px;
    bottom: -20px; }

.cash-in-color .sk-three-bounce .sk-child, .system-color .sk-three-bounce .sk-child {
  background-color: #0e4160; }

.cash-out-color .sk-three-bounce .sk-child {
  background-color: #403c51; }

/* The MIT License (MIT)

   Copyright (c) 2015 Tobias Ahlin

   Permission is hereby granted, free of charge, to any person obtaining a copy of
   this software and associated documentation files (the "Software"), to deal in
   the Software without restriction, including without limitation the rights to
   use, copy, modify, merge, publish, distribute, sublicense, and/or sell copies of
   the Software, and to permit persons to whom the Software is furnished to do so,
   subject to the following conditions:

   The above copyright notice and this permission notice shall be included in all
   copies or substantial portions of the Software.

   THE SOFTWARE IS PROVIDED "AS IS", WITHOUT WARRANTY OF ANY KIND, EXPRESS OR
   IMPLIED, INCLUDING BUT NOT LIMITED TO THE WARRANTIES OF MERCHANTABILITY, FITNESS
   FOR A PARTICULAR PURPOSE AND NONINFRINGEMENT. IN NO EVENT SHALL THE AUTHORS OR
   COPYRIGHT HOLDERS BE LIABLE FOR ANY CLAIM, DAMAGES OR OTHER LIABILITY, WHETHER
   IN AN ACTION OF CONTRACT, TORT OR OTHERWISE, ARISING FROM, OUT OF OR IN
   CONNECTION WITH THE SOFTWARE OR THE USE OR OTHER DEALINGS IN THE SOFTWARE.  */
.sk-three-bounce {
  margin: 5vh auto;
  width: 12.5vw;
  text-align: center; }

.sk-three-bounce .sk-child {
  width: 3.125vw;
  height: 5vh;
  border-radius: 100%;
  display: inline-block;
  -webkit-animation: sk-three-bounce 1.4s ease-in-out 0s infinite both;
  animation: sk-three-bounce 1.4s ease-in-out 0s infinite both; }

.sk-three-bounce .sk-bounce1 {
  -webkit-animation-delay: -0.32s;
  animation-delay: -0.32s; }

.sk-three-bounce .sk-bounce2 {
  -webkit-animation-delay: -0.16s;
  animation-delay: -0.16s; }

@-webkit-keyframes sk-three-bounce {
  0%, 80%, 100% {
    -webkit-transform: scale(0);
    transform: scale(0); }
  40% {
    -webkit-transform: scale(1);
    transform: scale(1); } }

@keyframes sk-three-bounce {
  0%, 80%, 100% {
    -webkit-transform: scale(0);
    transform: scale(0); }
  40% {
    -webkit-transform: scale(1);
    transform: scale(1); } }

.dispensing_collect_state .text-content,
.dispensing_state .text-content {
  width: 44vh; }

.dispensing_partial_collect_state .text-content,
.insert_bills_state .text-content {
  max-width: 57vh; }

.security_code_state .text-content {
  max-width: 63vh; }

.permission_face_photo_state .text-content {
  max-width: 65vh; }

.unconfirmed_deposit_state .text-content,
.invalid_address_state .text-content,
.bad_security_code_state .text-content {
  max-width: 72vh; }

.unpaired_state .text-content,
.address_reuse_state .text-content,
.suspicious_address_state .text-content,
.max_phone_retries_state .text-content,
.sms_verification_state .text-content {
  max-width: 75vh; }

.permission_id_state .text-content,
.bad_phone_number_state .text-content,
.printer_scanning_error_state .text-content,
.blocked_customer_state .text-content {
  max-width: 78vh; }

.printer_error_state .text-content {
  max-width: 79vh; }

.pre_receipt_state .text-content,
.unknown_phone_number_state .text-content {
  max-width: 82vh; }

.are_you_sure_state .text-content,
.redeem_later_state .text-content,
.virgin_state .text-content {
  max-width: 86vh; }

.tx_not_seen_state .text-content {
  max-width: 92vh; }

body {
  -webkit-user-select: none;
          user-select: none;
  overflow: hidden;
  direction: ltr;
  margin: 0;
  cursor: none; }

#view {
  height: 100%;
  width: 100%; }

.viewport {
  height: 100%;
  width: 100%;
  -webkit-box-flex: 1;
  -webkit-flex: 1;
          flex: 1;
  display: none;
  -webkit-box-orient: vertical;
  -webkit-box-direction: normal;
  -webkit-flex-direction: column;
          flex-direction: column; }

.viewport-active {
  display: -webkit-box;
  display: -webkit-flex;
  display: flex; }

main {
  height: 100%;
  width: 100%;
  display: -webkit-box;
  display: -webkit-flex;
  display: flex; }

.mainv {
  display: block;
  text-align: center;
  margin: 0 auto; }

.hide {
  display: none; }

header {
  display: -webkit-box;
  display: -webkit-flex;
  display: flex;
  padding: 6vh;
  min-height: 3vh; }

.choose_coin_state header {
  -webkit-box-pack: end;
  -webkit-justify-content: flex-end;
          justify-content: flex-end; }

footer {
  display: -webkit-box;
  display: -webkit-flex;
  display: flex;
  width: 100%; }

.receipt-footer {
  -webkit-box-orient: vertical;
  -webkit-box-direction: normal;
  -webkit-flex-direction: column;
          flex-direction: column;
  -webkit-box-align: center;
  -webkit-align-items: center;
          align-items: center;
  min-height: 12vh; }

@media (max-height: 900px) {
  .take-a-photo {
    display: -webkit-box;
    display: -webkit-flex;
    display: flex;
    -webkit-box-orient: horizontal;
    -webkit-box-direction: normal;
    -webkit-flex-direction: row;
            flex-direction: row;
    max-width: 28vw;
    margin-top: 16.2vh;
    margin-right: 2vw; } }

@media (min-height: 900px) {
  .take-a-photo {
    display: -webkit-box;
    display: -webkit-flex;
    display: flex;
    -webkit-box-orient: horizontal;
    -webkit-box-direction: normal;
    -webkit-flex-direction: row;
            flex-direction: row;
    max-width: 26vw;
    margin-top: 16.2vh;
    margin-right: 2vw; } }

#take-a-photo-message {
  margin-left: 1vw;
  font-size: 2.3vh;
  line-height: 1.2; }

.sapphire {
  color: #0e4160; }

.purple-grey {
  color: #403c51; }

.cash-in-color {
  background-color: #37e8d7; }

.system-color {
  background-color: #f2f2f2; }
  .system-color h2,
  .system-color h3 {
    color: #0e4160; }

.cash-out-color {
  background-color: #fe7f78; }

.system-color {
  background-color: #f2f2f2; }

.system-color h3 {
  color: #0e4160; }

.hidden {
  opacity: 0; }

.crypto-rate {
  direction: ltr;
  margin-top: 0;
  margin-bottom: 0;
  padding-right: 2vh; }

.paper-wallet-header-message {
  margin-top: 0;
  margin-bottom: 0;
  padding-left: 2vh;
  border-left: 2px solid #0e4160; }

.mainv .actions .button-yes {
  margin-left: 2.5vw;
  margin-right: 2.4vw;
  border-radius: 4vh;
  padding: 2vh 3vh; }

.mainv .actions .button-no {
  margin-left: 2.4vw;
  margin-right: 2.5vw;
  border-radius: 4vh;
  padding: 2vh 3vh; }

.cash-out-color .mainv .actions .button-yes {
  border: 2px solid #403c51;
  background: #403c51;
  color: #ffffff;
  font-family: 'Rubik', 'MuseoSans', 'Noto Sans CJK CS', 'Noto Sans CJK JP', 'Noto Sans CJK KR', 'Noto Sans CJK TC', 'Noto Sans Hebrew', 'Noto Kufi Arabic';
  font-weight: 700;
  font-size: 3vh;
  line-height: 0.8; }
  .museo .cash-out-color .mainv .actions .button-yes {
    font-family: 'MuseoSans', 'Rubik', 'Noto Sans CJK CS', 'Noto Sans CJK JP', 'Noto Sans CJK KR', 'Noto Sans CJK TC', 'Noto Sans Hebrew', 'Noto Kufi Arabic'; }

.cash-out-color .mainv .actions .button-no {
  border: 2px solid #403c51;
  color: #403c51;
  font-family: 'Rubik', 'MuseoSans', 'Noto Sans CJK CS', 'Noto Sans CJK JP', 'Noto Sans CJK KR', 'Noto Sans CJK TC', 'Noto Sans Hebrew', 'Noto Kufi Arabic';
  font-weight: 700;
  font-size: 3vh;
  line-height: 0.8; }
  .museo .cash-out-color .mainv .actions .button-no {
    font-family: 'MuseoSans', 'Rubik', 'Noto Sans CJK CS', 'Noto Sans CJK JP', 'Noto Sans CJK KR', 'Noto Sans CJK TC', 'Noto Sans Hebrew', 'Noto Kufi Arabic'; }

.cash-out-color .mainv .actions .button-yes:active,
.cash-out-color .mainv .actions .button-no:active {
  border: 2px solid #ffffff;
  background: #ffffff;
  color: #403c51;
  font-family: 'Rubik', 'MuseoSans', 'Noto Sans CJK CS', 'Noto Sans CJK JP', 'Noto Sans CJK KR', 'Noto Sans CJK TC', 'Noto Sans Hebrew', 'Noto Kufi Arabic';
  font-weight: 700;
  font-size: 3vh;
  line-height: 0.8; }
  .museo .cash-out-color .mainv .actions .button-yes:active, .museo
  .cash-out-color .mainv .actions .button-no:active {
    font-family: 'MuseoSans', 'Rubik', 'Noto Sans CJK CS', 'Noto Sans CJK JP', 'Noto Sans CJK KR', 'Noto Sans CJK TC', 'Noto Sans Hebrew', 'Noto Kufi Arabic'; }

.cash-in-color .mainv .actions .button-yes {
  border: 2px solid #0e4160;
  background: #0e4160;
  color: #ffffff;
  font-family: 'Rubik', 'MuseoSans', 'Noto Sans CJK CS', 'Noto Sans CJK JP', 'Noto Sans CJK KR', 'Noto Sans CJK TC', 'Noto Sans Hebrew', 'Noto Kufi Arabic';
  font-weight: 700;
  font-size: 3vh;
  line-height: 0.8; }
  .museo .cash-in-color .mainv .actions .button-yes {
    font-family: 'MuseoSans', 'Rubik', 'Noto Sans CJK CS', 'Noto Sans CJK JP', 'Noto Sans CJK KR', 'Noto Sans CJK TC', 'Noto Sans Hebrew', 'Noto Kufi Arabic'; }

.cash-in-color .mainv .actions .button-no {
  border: 2px solid #0e4160;
  color: #0e4160;
  font-family: 'Rubik', 'MuseoSans', 'Noto Sans CJK CS', 'Noto Sans CJK JP', 'Noto Sans CJK KR', 'Noto Sans CJK TC', 'Noto Sans Hebrew', 'Noto Kufi Arabic';
  font-weight: 700;
  font-size: 3vh;
  line-height: 0.8; }
  .museo .cash-in-color .mainv .actions .button-no {
    font-family: 'MuseoSans', 'Rubik', 'Noto Sans CJK CS', 'Noto Sans CJK JP', 'Noto Sans CJK KR', 'Noto Sans CJK TC', 'Noto Sans Hebrew', 'Noto Kufi Arabic'; }

.cash-in-color .mainv .actions .button-yes:active,
.cash-in-color .mainv .actions .button-no:active {
  border: 2px solid #ffffff;
  background: #ffffff;
  color: #0e4160;
  font-family: 'Rubik', 'MuseoSans', 'Noto Sans CJK CS', 'Noto Sans CJK JP', 'Noto Sans CJK KR', 'Noto Sans CJK TC', 'Noto Sans Hebrew', 'Noto Kufi Arabic';
  font-weight: 700;
  font-size: 3vh;
  line-height: 0.8; }
  .museo .cash-in-color .mainv .actions .button-yes:active, .museo
  .cash-in-color .mainv .actions .button-no:active {
    font-family: 'MuseoSans', 'Rubik', 'Noto Sans CJK CS', 'Noto Sans CJK JP', 'Noto Sans CJK KR', 'Noto Sans CJK TC', 'Noto Sans Hebrew', 'Noto Kufi Arabic'; }

.cash-in-color .contacts {
  background-color: #2cb9ac; }
  .cash-in-color .contacts .d2 {
    color: #ffffff; }
  .cash-in-color .contacts path, .cash-in-color .contacts circle, .cash-in-color .contacts rect {
    stroke: #ffffff; }

.cash-out-color .contacts {
  background-color: #cb6560; }
  .cash-out-color .contacts .d2 {
    color: #ffffff; }
  .cash-out-color .contacts path, .cash-out-color .contacts circle, .cash-out-color .contacts rect {
    stroke: #ffffff; }

.contacts {
  white-space: nowrap;
  min-width: 41vw;
  background-color: #ffffff;
  padding: 3vh; }
  .contacts table {
    width: 100%; }
  .contacts td {
    padding: 1vh; }
    .contacts td img, .contacts td svg {
      width: 2vw;
      margin-right: 1vw;
      vertical-align: middle; }
    .contacts td span {
      vertical-align: middle; }

.contacts-compact {
  margin: 1.9vh 0; }

.deposit_timeout_state img {
  width: 12.8vw; }

.hard_limit_reached_state .mainv .header {
  margin-top: 15.5vh; }

.hard_limit_reached_state .mainv .header img {
  height: 21.2vh;
  padding-right: 1vw; }

.hard_limit_reached_state .mainv .header h3 {
  margin-top: 5.9vh;
  margin-bottom: 0; }

.hard_limit_reached_state .mainv .info, .hard_limit_reached_state .mainv .no-action-info, .hard_limit_reached_state .mainv .info-with-contact, .hard_limit_reached_state .mainv .info-with-contact-and-info, .hard_limit_reached_state .mainv .info-no-image {
  margin-top: 4.5vh; }

.hard_limit_reached_state .mainv .info .d2, .hard_limit_reached_state .mainv .no-action-info .d2, .hard_limit_reached_state .mainv .info-with-contact .d2, .hard_limit_reached_state .mainv .info-with-contact-and-info .d2, .hard_limit_reached_state .mainv .info-no-image .d2 {
  margin-bottom: 0vh; }

.hard_limit_reached_state .mainv .info .d2b, .hard_limit_reached_state .mainv .no-action-info .d2b, .hard_limit_reached_state .mainv .info-with-contact .d2b, .hard_limit_reached_state .mainv .info-with-contact-and-info .d2b, .hard_limit_reached_state .mainv .info-no-image .d2b {
  margin-top: 2vh;
  padding-left: 0.7vw; }

.hard_limit_reached_state .mainv .actions {
  margin-top: 14vh;
  padding-right: 1.5vw; }

.hard_limit_reached_state .mainv .actions .button-yes {
  padding-left: 3.5vw;
  padding-right: 3.5vw;
  margin-right: 1.2vw; }

.us_ssn_permission_state .d2 {
  max-width: 84vh; }

.out_of_cash_state .mainv .header {
  margin-top: 15vh; }

.out_of_cash_state .mainv .header img {
  height: 22.1vh; }

.out_of_cash_state .mainv .header h3 {
  margin-top: 6.5vh;
  margin-bottom: 0vh; }

.out_of_cash_state .mainv .info, .out_of_cash_state .mainv .no-action-info, .out_of_cash_state .mainv .info-with-contact, .out_of_cash_state .mainv .info-with-contact-and-info, .out_of_cash_state .mainv .info-no-image {
  margin-top: 4.7vh;
  margin-bottom: 0vh; }

.out_of_cash_state .mainv .info .d2, .out_of_cash_state .mainv .no-action-info .d2, .out_of_cash_state .mainv .info-with-contact .d2, .out_of_cash_state .mainv .info-with-contact-and-info .d2, .out_of_cash_state .mainv .info-no-image .d2 {
  margin: 0; }

.out_of_cash_state .mainv .actions {
  margin-top: 19vh; }

.out_of_cash_state .mainv .actions .button-yes {
  margin: 0;
  padding-left: 3.5vw;
  padding-right: 3.5vw; }

.minimum_tx_state .mainv .header {
  margin-top: 18vh; }

.minimum_tx_state .mainv .header img {
  width: 33.7vh; }

.minimum_tx_state .mainv .header h2 {
  margin-top: 7.1vh;
  margin-bottom: 0;
  line-height: 1.33; }

.minimum_tx_state .mainv .info .d1, .minimum_tx_state .mainv .no-action-info .d1, .minimum_tx_state .mainv .info-with-contact .d1, .minimum_tx_state .mainv .info-with-contact-and-info .d1, .minimum_tx_state .mainv .info-no-image .d1 {
  margin-top: 2.2vh;
  line-height: 1.25; }

.pending_deposit_state .mainv .header {
  margin-top: 18vh; }

.pending_deposit_state .mainv .header img {
  height: 22vh; }

.pending_deposit_state .mainv .header h2 {
  margin-top: 7.2vh;
  margin-bottom: 0;
  line-height: 1.33; }

.pending_deposit_state .mainv .info .tl2, .pending_deposit_state .mainv .no-action-info .tl2, .pending_deposit_state .mainv .info-with-contact .tl2, .pending_deposit_state .mainv .info-with-contact-and-info .tl2, .pending_deposit_state .mainv .info-no-image .tl2 {
  margin-top: 2.5vh;
  line-height: 1.25; }

.waiting_state .mainv .header, .cash_in_waiting_state .mainv .header {
  margin-top: 36.6vh; }

.primary-side {
  -webkit-box-flex: 0;
  -webkit-flex: 0 0 52%;
          flex: 0 0 52%;
  padding-left: 9.4vw;
  box-sizing: border-box;
  display: -webkit-box;
  display: -webkit-flex;
  display: flex;
  -webkit-box-orient: vertical;
  -webkit-box-direction: normal;
  -webkit-flex-direction: column;
          flex-direction: column; }

.secondary-side {
  -webkit-box-flex: 0;
  -webkit-flex: 0 0 48%;
          flex: 0 0 48%; }

.with-image {
  display: -webkit-box;
  display: -webkit-flex;
  display: flex;
  -webkit-box-pack: center;
  -webkit-justify-content: center;
          justify-content: center; }

.primary-side-title {
  line-height: 9vh;
  margin-bottom: 5vh;
  margin-top: 4vh; }

.dispense-bill-wrapper {
  margin-top: 9vh; }

.dispense-bill-wrapper img {
  width: 31vw; }

.camera {
  width: 5vh; }

.scan-image {
  display: none;
  margin-left: 10vh;
  width: 48vh;
  margin-top: -3vh; }

.only-sintra {
  margin-top: 1vh; }

.sintra .only-sintra, .douro .only-douro, .gaia .only-gaia, .tejo .only-tejo {
  display: block; }

.cash-in-color .only-cash-out, .cash-out-color .only-cash-in {
  display: none; }

.cancel-button-wrapper {
  margin-left: auto;
  position: relative; }
  .cancel-button-wrapper:after {
    position: absolute;
    content: '';
    top: -15px;
    right: -15px;
    left: -15px;
    bottom: -20px; }

.cancel-button {
  width: 3.5vh; }

.goodbye_state {
  -webkit-box-align: center;
  -webkit-align-items: center;
          align-items: center;
  -webkit-box-pack: center;
  -webkit-justify-content: center;
          justify-content: center; }

.goodbye_state h1 {
  margin-bottom: 15vh; }

.crypto-address {
  margin-top: 1.4vh;
  line-height: 3vh;
  direction: ltr; }

.crypto-address-no-br {
  direction: ltr; }

.coins-to-address {
  margin-top: 3vh;
  margin-bottom: 0; }

.insert-bill-wrapper img {
  margin-top: 7vh;
  width: 25vw; }

.no-header {
  padding: 5vh 0; }

.qr-secondary-side {
  display: -webkit-box;
  display: -webkit-flex;
  display: flex;
  -webkit-box-orient: vertical;
  -webkit-box-direction: normal;
  -webkit-flex-direction: column;
          flex-direction: column;
  -webkit-box-align: center;
  -webkit-align-items: center;
          align-items: center; }

.qr-wrapper {
  display: -webkit-box;
  display: -webkit-flex;
  display: flex;
  -webkit-box-pack: center;
  -webkit-justify-content: center;
          justify-content: center;
  -webkit-box-align: center;
  -webkit-align-items: center;
          align-items: center;
  width: 40vh;
  height: 40vh;
  margin-top: 4vh;
  border-radius: 2.5vh;
  background-color: #ffffff; }

.qr {
  width: 36vh;
  height: 36vh;
  box-shadow: 0 0 1vh 0 rgba(0, 0, 0, 0.08); }

.lightning-img {
  vertical-align: baseline;
  height: 2.5vh;
  margin-right: 1vh; }

.xl-margin-top {
  margin-top: 10vh; }

.lg-margin-top {
  margin-top: 8vh; }

.md-margin-top {
  margin-top: 6vh; }

.nm-margin-top {
  margin-top: 4vh; }

.sm-margin-top {
  margin-top: 2vh; }

.no-margin-top {
  margin-top: 0; }

.nm-margin-bottom {
  margin-bottom: 4vh; }

.sm-margin-bottom {
  margin-bottom: 2vh; }

.no-margin-bottom {
  margin-bottom: 0; }

.xs-margin-bottom {
  margin-bottom: 1vh; }

.row {
  display: -webkit-box;
  display: -webkit-flex;
  display: flex; }

.entry {
  padding: 2vh;
  min-height: 6vh; }

.cash-in-color .phone-separator {
  border-bottom: 1px solid #2cb9ac;
  width: 34vh; }

.cash-out-color .phone-separator {
  border-top: 1px solid #cb6560;
  width: 34vh; }

.progress-button-wrapper {
  width: 39vh; }

#phone-keypad, #security-keypad, #us-ssn-keypad, #custom-requirement-numeric-keypad {
  -webkit-box-flex: 1;
  -webkit-flex: 1;
          flex: 1;
  display: -webkit-box;
  display: -webkit-flex;
  display: flex;
  -webkit-box-orient: vertical;
  -webkit-box-direction: normal;
  -webkit-flex-direction: column;
          flex-direction: column;
  -webkit-box-align: center;
  -webkit-align-items: center;
          align-items: center;
  margin-left: 4vh;
  margin-top: 3vh; }
  #phone-keypad .keys, #security-keypad .keys, #us-ssn-keypad .keys, #custom-requirement-numeric-keypad .keys {
    width: 42vh; }

#custom-requirement-numeric-keypad .progress-button-wrapper {
  display: -webkit-box;
  display: -webkit-flex;
  display: flex;
  -webkit-box-pack: end;
  -webkit-justify-content: flex-end;
          justify-content: flex-end; }

#phone-keypad .progress-button, #security-keypad .progress-button, #us-ssn-keypad .progress-button {
  float: right;
  margin-top: 5vh; }

.backspace {
  display: -webkit-box;
  display: -webkit-flex;
  display: flex;
  -webkit-box-align: center;
  -webkit-align-items: center;
          align-items: center;
  -webkit-box-pack: center;
  -webkit-justify-content: center;
          justify-content: center; }
  .backspace img {
    width: 3vh; }

.plus {
  display: -webkit-box;
  display: -webkit-flex;
  display: flex;
  -webkit-box-align: center;
  -webkit-align-items: center;
          align-items: center;
  -webkit-box-pack: center;
  -webkit-justify-content: center;
          justify-content: center; }
  .plus img {
    width: 2vh; }

.cash-button {
  margin: 2vh; }

.cash-buttons {
  padding-left: 8vw;
  height: 51vh; }

.cash-buttons .clear {
  margin-left: 8vh; }

.choose_fiat_state .limit {
  margin-top: auto; }

.choose_fiat_state footer {
  width: auto; }

.choose-coin-cash-in .cash-out-box,
.choose-coin-cash-in .cash-out-box-wrapper,
.choose-coin-cash-in .coin-redeem,
.choose-coin-cash-in .two-way-bg,
.choose-coin-two-way .cash-in-bg {
  display: none; }

.cash-out-box-wrapper, .cash-in-box-wrapper {
  display: -webkit-box;
  display: -webkit-flex;
  display: flex;
  width: 40vh;
  height: 40vh; }

.cash-out-box, .cash-in-box {
  margin: auto; }

.choose_coin_state header {
  min-height: 8vh;
  padding: 6vh; }

.choose_coin_state footer {
  min-height: 19vh;
  padding: 6vh;
  box-sizing: border-box; }

#language-overlay, #crypto-overlay {
  opacity: 0;
  z-index: 5;
  height: 100%;
  width: 100%;
  top: 0;
  left: 0;
  position: absolute; }

.dropdown button:first-child {
  border-radius: 2vh 2vh 0 0;
  z-index: 0;
  position: relative; }

.cash-in-color #languages button:first-child {
  color: rgba(14, 65, 96, 0.5); }

.cash-out-color #languages button:first-child {
  color: rgba(64, 60, 81, 0.5); }

.dropdown button:last-child {
  border-radius: 0 0 2vh 2vh; }

.dropdown button {
  -webkit-box-align: start;
  -webkit-align-items: flex-start;
          align-items: flex-start; }

.change-language {
  width: 30vh; }

#change-language-section #language-dropdown-toggle {
  -webkit-box-align: center;
  -webkit-align-items: center;
          align-items: center; }

#change-language-section #language-globe-icon {
  padding-right: 5px;
  padding-left: 5px; }

#change-language-section #languages {
  -webkit-box-align: center;
  -webkit-align-items: center;
          align-items: center; }

.dropdown {
  position: absolute;
  width: inherit;
  z-index: 10;
  border-radius: 2vh;
  box-shadow: 0 0 1vh 0 rgba(0, 0, 0, 0.08); }

#cryptos {
  bottom: 0vh;
  margin-left: -3vh; }
  #cryptos button {
    -webkit-box-orient: horizontal;
    -webkit-box-direction: normal;
    -webkit-flex-direction: row;
            flex-direction: row;
    -webkit-box-pack: start;
    -webkit-justify-content: start;
            justify-content: start;
    -webkit-box-align: center;
    -webkit-align-items: center;
            align-items: center; }

#cryptos button:last-child {
  color: rgba(14, 65, 96, 0.5); }

.reverse-dropdown {
  position: absolute;
  width: inherit;
  z-index: 10;
  border-radius: 2vh 2vh 0 0; }

.dropdown button {
  border-radius: 0;
  width: 100%;
  -webkit-box-orient: vertical;
  -webkit-box-direction: normal;
  -webkit-flex-direction: column;
          flex-direction: column; }

.dropdown button div {
  line-height: 1; }

.dropdown button .english {
  font-size: 2vh; }

.coin-redeem {
  margin-left: auto; }

.crypto-buttons {
  box-sizing: border-box;
  display: -webkit-box;
  display: -webkit-flex;
  display: flex;
  -webkit-box-align: end;
  -webkit-align-items: flex-end;
          align-items: flex-end; }

.crypto-buttons .choose-coin-button:first-child {
  padding-left: 1vh; }
  .crypto-buttons .choose-coin-button:first-child:after {
    position: absolute;
    content: '';
    top: -20px;
    right: 0;
    left: -20px;
    bottom: -20px; }

.choose-coin-button {
  padding: 0 4.5vh 0 4.5vh;
  -webkit-box-pack: center;
  -webkit-justify-content: center;
          justify-content: center;
  display: -webkit-box;
  display: -webkit-flex;
  display: flex;
  -webkit-box-orient: vertical;
  -webkit-box-direction: normal;
  -webkit-flex-direction: column;
          flex-direction: column;
  position: relative; }
  .choose-coin-button:after {
    position: absolute;
    content: '';
    top: -20px;
    right: -1px;
    left: -1px;
    bottom: -20px; }

.change-language .dropdown button {
  -webkit-box-orient: horizontal;
  -webkit-box-direction: normal;
  -webkit-flex-direction: row;
          flex-direction: row;
  -webkit-box-pack: start;
  -webkit-justify-content: start;
          justify-content: start;
  -webkit-box-align: center;
  -webkit-align-items: center;
          align-items: center; }

.choose-coin-cash-in .choose-coin-button {
  color: #0e4160; }

.choose-coin-button svg {
  margin-top: -0.5vh;
  opacity: 0; }

.choose-coin-button-active svg {
  opacity: 1; }

.choose-coin-cash-in .choose-coin-button-active svg path {
  stroke: #0e4160; }

.choose-coin-svg-wrapper {
  display: -webkit-box;
  display: -webkit-flex;
  display: flex;
  -webkit-box-pack: center;
  -webkit-justify-content: center;
          justify-content: center; }

.choose_coin_state main {
  -webkit-justify-content: space-around;
          justify-content: space-around;
  -webkit-box-align: center;
  -webkit-align-items: center;
          align-items: center; }

.choose_coin_state .change-language img {
  height: 3vh; }

.bg-image {
  position: fixed;
  width: 100%;
  top: 0;
  bottom: 0;
  left: 0;
  right: 0;
  z-index: -1; }

.insert_more_bills_state footer {
  height: 39vh;
  padding-left: 9.4vw;
  margin-bottom: 6vh;
  display: block; }

.insert_bills_state footer {
  display: -webkit-box;
  display: -webkit-flex;
  display: flex;
  -webkit-box-orient: vertical;
  -webkit-box-direction: normal;
  -webkit-flex-direction: column;
          flex-direction: column;
  -webkit-box-align: start;
  -webkit-align-items: flex-start;
          align-items: flex-start;
  padding-left: 9.4vw;
  margin-bottom: 6vh;
  margin-top: -6vh; }

.insert_more_bills_state .primary-side-title {
  max-width: 80vh; }

.insert_more_bills_state .secondary-side {
  display: -webkit-box;
  display: -webkit-flex;
  display: flex;
  -webkit-box-orient: vertical;
  -webkit-box-direction: normal;
  -webkit-flex-direction: column;
          flex-direction: column;
  -webkit-box-align: center;
  -webkit-align-items: center;
          align-items: center; }

.terms_screen_state header {
  -webkit-box-pack: center;
  -webkit-justify-content: center;
          justify-content: center; }

.terms_screen_state footer {
  -webkit-box-pack: center;
  -webkit-justify-content: center;
          justify-content: center;
  height: 18vh;
  margin-top: 8vh; }

.terms_screen_state main {
  -webkit-box-pack: center;
  -webkit-justify-content: center;
          justify-content: center;
  -webkit-box-flex: 1;
  -webkit-flex: 1;
          flex: 1;
  overflow: hidden; }

.terms_screen_state button {
  margin: 0 3vh; }

.js-terms-text-div {
  width: 60vw;
  margin-left: 8vh;
  overflow: hidden; }

.js-terms-text p {
  margin-top: 0; }

#actions-scroll {
  -webkit-box-align: center;
  -webkit-align-items: center;
          align-items: center;
  display: -webkit-box;
  display: -webkit-flex;
  display: flex;
  -webkit-box-orient: vertical;
  -webkit-box-direction: normal;
  -webkit-flex-direction: column;
          flex-direction: column;
  width: 8vh;
  margin-left: 6vh;
  margin-top: 6vh; }
  #actions-scroll p {
    margin: 4vh 0; }

.up-arrow-svg, .down-arrow-svg {
  fill: #ffffff; }

.cash-in-color .round-progress-button:disabled .up-arrow-svg, .cash-in-color .round-progress-button:disabled .down-arrow-svg {
  fill: #37e8d7; }

.cash-out-color .round-progress-button:disabled .up-arrow-svg, .cash-out-color .round-progress-button:disabled .down-arrow-svg {
  fill: #fe7f78; }

.or {
  position: fixed;
  margin-top: 4vh;
  left: 0;
  right: 0;
  text-align: center; }

.restart_state main {
  -webkit-align-content: center;
          align-content: center;
  -webkit-box-pack: center;
  -webkit-justify-content: center;
          justify-content: center; }

.restart_state .img {
  width: 44vw; }

.info, .no-action-info, .info-with-contact, .info-with-contact-and-info, .info-no-image {
  text-align: center;
  -webkit-box-align: center;
  -webkit-align-items: center;
          align-items: center; }
  .info header, .no-action-info header, .info-with-contact header, .info-with-contact-and-info header, .info-no-image header {
    padding: 0;
    height: 37vh;
    -webkit-box-pack: center;
    -webkit-justify-content: center;
            justify-content: center;
    -webkit-box-align: end;
    -webkit-align-items: flex-end;
            align-items: flex-end;
    width: 100%; }
  .info main, .no-action-info main, .info-with-contact main, .info-with-contact-and-info main, .info-no-image main {
    height: auto;
    min-height: 37vh;
    -webkit-box-align: center;
    -webkit-align-items: center;
            align-items: center;
    -webkit-box-orient: vertical;
    -webkit-box-direction: normal;
    -webkit-flex-direction: column;
            flex-direction: column; }
    .info main .text-content, .no-action-info main .text-content, .info-with-contact main .text-content, .info-with-contact-and-info main .text-content, .info-no-image main .text-content {
      text-align: left; }
      .info main .text-content p, .no-action-info main .text-content p, .info-with-contact main .text-content p, .info-with-contact-and-info main .text-content p, .info-no-image main .text-content p {
        margin: 1vh 0; }
      .info main .text-content .no-margin-bottom, .no-action-info main .text-content .no-margin-bottom, .info-with-contact main .text-content .no-margin-bottom, .info-with-contact-and-info main .text-content .no-margin-bottom, .info-no-image main .text-content .no-margin-bottom {
        margin-bottom: 0; }
      .info main .text-content .sm-margin-bottom, .no-action-info main .text-content .sm-margin-bottom, .info-with-contact main .text-content .sm-margin-bottom, .info-with-contact-and-info main .text-content .sm-margin-bottom, .info-no-image main .text-content .sm-margin-bottom {
        margin-bottom: 2vh; }
      .info main .text-content .no-margin-top, .no-action-info main .text-content .no-margin-top, .info-with-contact main .text-content .no-margin-top, .info-with-contact-and-info main .text-content .no-margin-top, .info-no-image main .text-content .no-margin-top {
        margin-top: 0; }
  .info footer, .no-action-info footer, .info-with-contact footer, .info-with-contact-and-info footer, .info-no-image footer {
    -webkit-box-pack: center;
    -webkit-justify-content: center;
            justify-content: center; }
    .info footer button, .no-action-info footer button, .info-with-contact footer button, .info-with-contact-and-info footer button, .info-no-image footer button {
      margin: 0 3vh; }
  .info .tl2, .no-action-info .tl2, .info-with-contact .tl2, .info-with-contact-and-info .tl2, .info-no-image .tl2 {
    line-height: 1.4; }

.no-action-info main {
  margin-top: 2vh; }

.no-action-info header {
  height: 40vh; }

.info-with-contact header {
  height: 36vh; }

.info-with-contact main {
  min-height: 38vh; }

.info-with-contact-and-info header {
  height: 30vh; }

.info-no-image header {
  height: 14vh; }

.info-no-image main {
  min-height: 60vh; }

.choose_fiat_state .inner-circle-button span, .insert_more_bills_state .inner-circle-button span {
  padding: 0 6vh; }

.unconfirmed_deposit_state img,
.high_bill_state img,
.limit_reached_state img,
.invalid_address_state img,
.unknown_phone_number_state img,
.tx_not_seen_state img {
  width: 24vh; }

.redeem_later_state img {
  width: 24.5vh; }

.invalid_address_state img {
  width: 22vh; }

.max_phone_retries_state header img, .bad_phone_number_state header img {
  width: 21vh;
  margin-left: 5vh; }

.cash_in_disabled_state header img {
  width: 30vh;
  margin-left: 3vh; }

.locked_state img,
.maintenance_state img {
  width: 19vh; }

.virgin_state img {
  width: 17vh; }

.restart_state img {
  width: 70vh; }

.failed_scan_face_photo_state img {
  width: 26vh;
  margin-left: 1vh; }

.permission_face_photo_state img {
  width: 25vh; }

.scan_face_photo_state img {
  width: 3vh;
  margin-bottom: 33vh; }

.retry_scan_face_photo_state img {
  width: 6vh;
  margin-bottom: 23vh; }

.permission_id_state img {
  width: 33vh; }

.us_ssn_permission_state img {
  width: 36vh; }

.sms_verification_state main {
  text-align: left; }

.sms_verification_state img {
  width: 21vh;
  margin-left: 4vh; }

.printer_scanning_error_state img {
  width: 24vh;
  margin-left: 7vh; }

.deposit_network_down_state img,
.connect_ethernet_state img,
.trouble_state img {
  width: 33vh; }

.retry_permission_id_state img,
.failed_scan_id_photo_state img,
.wrong_dispenser_currency_state img,
.failed_scan_id_data_state img,
.suspicious_address_state img,
.error_permission_id_state img,
.fiat_transaction_error_state img {
  width: 28vh; }

.bad_security_code_state img {
  width: 26vh; }

.error {
  padding: 2vh;
  width: 60%;
  background-color: #ffffff;
  margin-bottom: 4vh; }

.cash-in-color .promo-code-input {
  border-bottom: #34d9c8 2px solid; }

.cash-in-color .text-requirement-input {
  border-bottom: #34d9c8 2px solid; }

.cash-in-color .standard-keyboard .key {
  background-color: #34d9c8; }
  .cash-in-color .standard-keyboard .key:active {
    background-color: #2cb9ac; }

.cash-out-color .promo-code-input {
  border-bottom: #e6746d 2px solid; }

.cash-out-color .text-requirement-input {
  border-bottom: #e6746d 2px solid; }

.cash-out-color .standard-keyboard .key {
  background-color: #e6746d; }
  .cash-out-color .standard-keyboard .key:active {
    background-color: #cb6560; }

.standard-keyboard {
  box-sizing: border-box;
  width: 100%; }
  .standard-keyboard .standard-backspace {
    display: -webkit-box;
    display: -webkit-flex;
    display: flex;
    -webkit-box-align: center;
    -webkit-align-items: center;
            align-items: center;
    -webkit-box-pack: center;
    -webkit-justify-content: center;
            justify-content: center; }
    .standard-keyboard .standard-backspace img {
      width: 3vh; }
  .standard-keyboard .standard-backspace-key {
    width: 18vh !important; }
  .standard-keyboard .row {
    -webkit-box-pack: center;
    -webkit-justify-content: center;
            justify-content: center; }
  .standard-keyboard .key {
    box-sizing: border-box;
    border: 1px;
    color: #ffffff;
    margin: 0.45vh;
    border-radius: 10px;
    font-size: 3vh;
    height: 10vh;
    width: 10vh;
    line-height: 10vh; }
    .standard-keyboard .key:active {
      border: none; }
  .standard-keyboard .space {
    width: 71vh; }

#promo-code-title {
  color: #ffffff; }

.promo-code-input {
  width: 100%;
  background-color: transparent;
  border: none;
  margin-bottom: 3vh;
  box-sizing: border-box;
  padding-bottom: 5px;
  outline: none; }

.insert_promo_code_state footer {
  margin-bottom: 6vh; }

.insert_promo_code_state footer button {
  margin: 0 auto;
  display: block; }

.insert_promo_code_state main {
  display: block;
  margin-top: -10vh;
  margin-bottom: -26vh;
  margin-left: auto;
  margin-right: auto;
  width: 70%; }

#scan-address-promo-button {
  margin: 0 auto;
  display: block; }

#print-receipt-cash-in-button, #print-receipt-cash-out-button, #print-receipt-cash-in-fail-button {
  margin-top: 3vh; }

#send-sms-receipt-cash-in-button, #send-sms-receipt-cash-out-button, #send-sms-receipt-cash-in-fail-button {
  margin-left: 3vh;
  margin-top: 3vh; }

#fiat_complete_viewport #print-receipt-cash-out-button #send-sms-receipt-cash-out-button {
  margin-top: 18vh; }

#print-receipt-cash-in-message, #print-receipt-cash-out-message, #print-receipt-cash-in-fail-message {
  margin-top: 4vh; }

#send-sms-receipt-cash-in-message, #send-sms-receipt-cash-out-message, #send-sms-receipt-cash-in-fail-message {
  margin-left: 3vh;
  margin-top: 4vh; }

.promo-code-title-wrapper {
  text-align: left; }

#promo-code-cancel {
  float: right; }

.choose_fiat_state #choose-fiat-promo-button {
  margin-top: 8vh; }

.choose_fiat_state #choose-fiat-code-added {
  margin-top: 8vh; }

#wifi-keyboard {
  box-sizing: border-box;
  width: 100%; }
  #wifi-keyboard #wifiPassCancel {
    display: -webkit-box;
    display: -webkit-flex;
    display: flex;
    margin: 6vh 6vh -4vh 0;
    -webkit-box-pack: end;
    -webkit-justify-content: flex-end;
            justify-content: flex-end; }
  #wifi-keyboard .pass-top {
    display: -webkit-box;
    display: -webkit-flex;
    display: flex;
    -webkit-box-orient: vertical;
    -webkit-box-direction: normal;
    -webkit-flex-direction: column;
            flex-direction: column; }
  #wifi-keyboard .passphrase {
    border: none;
    text-align: center;
    color: #ffffff;
    background-color: #0e4160;
    margin-left: 28vw; }
  #wifi-keyboard .connect-wrapper {
    display: -webkit-box;
    display: -webkit-flex;
    display: flex;
    -webkit-box-pack: center;
    -webkit-justify-content: center;
            justify-content: center; }
  #wifi-keyboard .backspace {
    font-size: 6vh;
    margin: 0 1vh; }
  #wifi-keyboard .row {
    -webkit-box-pack: center;
    -webkit-justify-content: center;
            justify-content: center; }
  #wifi-keyboard .key {
    box-sizing: border-box;
    border: 1px solid;
    margin: 0.3vh; }
    #wifi-keyboard .key:active {
      border: none; }
  #wifi-keyboard .special {
    width: 19vh; }
  #wifi-keyboard .space {
    width: 91vh; }
  #wifi-keyboard .entry {
    display: -webkit-box;
    display: -webkit-flex;
    display: flex;
    padding: 0 2vh 6vh; }

#networks {
  margin: auto;
  display: -webkit-box;
  display: -webkit-flex;
  display: flex;
  -webkit-box-orient: vertical;
  -webkit-box-direction: normal;
  -webkit-flex-direction: column;
          flex-direction: column;
  -webkit-box-align: center;
  -webkit-align-items: center;
          align-items: center; }
  #networks .ssid {
    margin: auto; }
  #networks .wifiicon-wrapper {
    min-width: 6vh;
    height: 10vh;
    display: -webkit-box;
    display: -webkit-flex;
    display: flex; }
  #networks img {
    margin: auto;
    width: 6vh; }
  #networks .filled-action-button {
    width: 40vh;
    height: 10vh;
    margin: 1vh; }

.wifi-network-button .bar1 {
  background-image: url("images/wifiicon/1.svg"); }

.wifi-network-button .bar2 {
  background-image: url("images/wifiicon/2.svg"); }

.wifi-network-button .bar3 {
  background-image: url("images/wifiicon/3.svg"); }

.wifi-network-button .bar4 {
  background-image: url("images/wifiicon/4.svg"); }

#metrics {
  font-size: 3vh;
  position: absolute;
  height: 18vh;
  width: 26vw;
  z-index: 10;
  background-color: red; }

.keypad {
  direction: ltr; }

.i18n-rtl {
  direction: rtl; }
  .i18n-rtl .cancel-button-wrapper {
    margin-right: auto;
    margin-left: 0; }
  .i18n-rtl .primary-side {
    padding-left: 0;
    padding-right: 9.4vw; }
  .i18n-rtl .cash-buttons {
    padding-right: 8vw;
    padding-left: 0; }
  .i18n-rtl .contacts td div svg {
    margin-left: 1.25vw;
    margin-right: 0; }
  .i18n-rtl .info main .text-content, .i18n-rtl .no-action-info main .text-content, .i18n-rtl .info-with-contact main .text-content, .i18n-rtl .info-with-contact-and-info main .text-content, .i18n-rtl .info-no-image main .text-content {
    text-align: right; }
  .i18n-rtl .insert_more_bills_state footer {
    margin-right: 15vh;
    margin-left: 0; }
  .i18n-rtl .insert_bills_state footer {
    padding-left: 0;
    padding-right: 9.4vw; }
  .i18n-rtl #networks img {
    margin-right: 14vh;
    margin-left: 0; }
  .i18n-rtl .scan-image {
    margin-right: 10vh;
    margin-left: 0; }
  .i18n-rtl .crypto-rate {
    margin-left: auto;
    margin-right: 0; }
  .i18n-rtl .coin-redeem {
    margin-right: auto;
    margin-left: 0; }
  .i18n-rtl .crypto-address, .i18n-rtl .crypto-address-no-br {
    display: -webkit-box;
    display: -webkit-flex;
    display: flex;
    -webkit-box-pack: end;
    -webkit-justify-content: flex-end;
            justify-content: flex-end; }

.send-only-total {
  margin-bottom: 6vh;
  margin-top: 3vh;
  display: -webkit-box;
  display: -webkit-flex;
  display: flex;
  -webkit-justify-content: space-around;
          justify-content: space-around;
  min-width: 70vh; }

.send_only_state .text-content {
  min-width: 72vh;
  max-width: 80vh; }

.batch {
  min-height: 4vh;
  margin-bottom: 0; }

.facephoto-please-look-text {
  max-width: 85vh; }

.version-number {
  position: absolute;
  right: 4vh;
  bottom: 0; }

<<<<<<< HEAD
.out_of_coins_state .contacts {
  margin-top: 15vh; }

.out_of_coins_state .qr-wrapper {
  display: -webkit-box;
  display: -webkit-flex;
  display: flex;
  -webkit-box-pack: center;
  -webkit-justify-content: center;
          justify-content: center;
  -webkit-box-align: center;
  -webkit-align-items: center;
          align-items: center;
  width: 29vh;
  height: 29vh;
  border-radius: 2.5vh;
  margin-top: 0px;
  background-color: #ffffff; }

.out_of_coins_state .qr {
  width: 25vh;
  height: 25vh;
  box-shadow: 0 0 1vh 0 rgba(0, 0, 0, 0.08); }

.out_of_coins_state .primary-side {
  -webkit-flex-basis: 47%;
          flex-basis: 47%;
  padding-left: 9.4vw;
  box-sizing: border-box;
  display: -webkit-box;
  display: -webkit-flex;
  display: flex;
  -webkit-box-orient: vertical;
  -webkit-box-direction: normal;
  -webkit-flex-direction: column;
          flex-direction: column; }

.out_of_coins_state .secondary-side {
  margin-left: 7.5vw;
  display: -webkit-box;
  display: -webkit-flex;
  display: flex;
  -webkit-box-align: start;
  -webkit-align-items: flex-start;
          align-items: flex-start;
  -webkit-box-pack: start;
  -webkit-justify-content: flex-start;
          justify-content: flex-start; }

=======
>>>>>>> 23e59d66
.sm-text-height {
  max-height: 8.5em; }

.md-text-height {
  max-height: 30em; }

.lg-text-height {
  max-height: 47.5em; }

.overflow-y-hidden {
  overflow-y: hidden; }

.slow-autoscroll-inner-wrapper {
  -webkit-animation: autoscroll 20s linear infinite;
          animation: autoscroll 20s linear infinite; }

@-webkit-keyframes autoscroll {
  from {
    -webkit-transform: translate3d(0, 0, 0);
            transform: translate3d(0, 0, 0); }
  to {
    -webkit-transform: translate3d(0, -35%, 0);
            transform: translate3d(0, -35%, 0); } }

@keyframes autoscroll {
  from {
    -webkit-transform: translate3d(0, 0, 0);
            transform: translate3d(0, 0, 0); }
  to {
    -webkit-transform: translate3d(0, -35%, 0);
<<<<<<< HEAD
            transform: translate3d(0, -35%, 0); } }

.flex-center-verical {
  height: 100%;
  display: -webkit-box;
  display: -webkit-flex;
  display: flex;
  -webkit-box-orient: vertical;
  -webkit-box-direction: normal;
  -webkit-flex-direction: column;
          flex-direction: column;
  -webkit-box-pack: center;
  -webkit-justify-content: center;
          justify-content: center; }

.custom-requirement-margin {
  margin: 50px; }

.quick-keys {
  display: -webkit-box;
  display: -webkit-flex;
  display: flex; }

.text-input-fields-wrapper {
  display: -webkit-box;
  display: -webkit-flex;
  display: flex;
  -webkit-box-pack: center;
  -webkit-justify-content: center;
          justify-content: center; }

.custom-permission-text-input-main {
  display: -webkit-box;
  display: -webkit-flex;
  display: flex;
  -webkit-box-orient: vertical;
  -webkit-box-direction: normal;
  -webkit-flex-direction: column;
          flex-direction: column;
  margin: 0vh 6vh 6vh 6vh; }

.text-input-field {
  display: -webkit-box;
  display: -webkit-flex;
  display: flex;
  -webkit-box-orient: vertical;
  -webkit-box-direction: normal;
  -webkit-flex-direction: column;
          flex-direction: column;
  width: 45%; }

.custom-requirement-text-label {
  color: #ffffff;
  margin: 0px;
  padding: 0px; }

.custom-requirement-text-input {
  width: 85%;
  background-color: transparent;
  border: none;
  margin-bottom: 3vh;
  box-sizing: border-box;
  padding-bottom: 5px;
  outline: none; }

.submit-text-requirement-button-wrapper {
  -webkit-box-pack: end;
  -webkit-justify-content: flex-end;
          justify-content: flex-end;
  margin-right: 24vh; }

.submit-text-requirement-button {
  margin-right: 160px;
  margin-top: 20px; }

.faded {
  color: #403c51;
  border-bottom: none !important; }

.text-requirement-input {
  width: 100%;
  background-color: transparent;
  border: none;
  margin-bottom: 3vh;
  box-sizing: border-box;
  padding-bottom: 5px;
  outline: none; }

.backspace-margin-left-override {
  margin-left: 20vw !important; }

#custom-requirement-choicelist-wrapper {
  height: 90%;
  margin-right: 6vw;
  display: grid;
  grid-template-columns: 2fr 1.5fr 0.5fr; }

.choice-list-grid-wrapper {
  min-height: 60vh;
  margin-right: 20px; }

.choice-list-item {
  height: 25%;
  width: 95%;
  padding-left: 20px;
  margin-top: 20px;
  margin-bottom: 20px;
  border-radius: 10px;
  background-color: #f2f2f2;
  display: -webkit-box;
  display: -webkit-flex;
  display: flex;
  -webkit-box-align: center;
  -webkit-align-items: center;
          align-items: center;
  font-family: "MuseoSans", sans-serif; }

.choice-list-actions-wrapper {
  position: relative;
  height: 100%;
  -webkit-box-align: center;
  -webkit-align-items: center;
          align-items: center;
  display: -webkit-box;
  display: -webkit-flex;
  display: flex;
  -webkit-box-orient: vertical;
  -webkit-box-direction: normal;
  -webkit-flex-direction: column;
          flex-direction: column;
  width: 8vh;
  margin-top: 6vh;
  -webkit-box-pack: center;
  -webkit-justify-content: center;
          justify-content: center;
  margin-left: 25%; }
  .choice-list-actions-wrapper p {
    margin: 4vh 0; }

.choice-list-arrow {
  width: 100px;
  height: 100px;
  border-radius: 50%;
  background-color: #f2f2f2;
  display: -webkit-box;
  display: -webkit-flex;
  display: flex;
  -webkit-box-pack: center;
  -webkit-justify-content: center;
          justify-content: center;
  -webkit-box-align: center;
  -webkit-align-items: center;
          align-items: center;
  font-family: "MuseoSans", sans-serif; }

.choice-list-pager {
  font-size: xx-large;
  font-weight: bold;
  font-family: "MuseoSans", sans-serif;
  color: #f2f2f2;
  text-align: center; }

.submit-choice-list-button-wrapper {
  display: -webkit-box;
  display: -webkit-flex;
  display: flex;
  -webkit-box-orient: vertical;
  -webkit-box-direction: reverse;
  -webkit-flex-direction: column-reverse;
          flex-direction: column-reverse;
  margin-top: auto; }

.choice-selected {
  color: #f2f2f2; }
  .cash-in-color .choice-selected, .system-color .choice-selected {
    background-color: #0e4160; }
  .cash-out-color .choice-selected {
    background-color: #403c51; }
  .choice-selected:active, .choice-selected .active {
    background-color: #ffffff; }
    .cash-in-color .choice-selected:active, .system-color .choice-selected:active, .cash-in-color .choice-selected .active, .system-color .choice-selected .active {
      color: #0e4160; }
    .cash-out-color .choice-selected:active, .cash-out-color .choice-selected .active {
      color: #403c51; }
  .cash-in-color .choice-selected:disabled, .system-color .choice-selected:disabled {
    background-color: #2cb9ac; }
  .cash-out-color .choice-selected:disabled {
    background-color: #cb6560; }

.arrow {
  pointer-events: none; }
=======
            transform: translate3d(0, -35%, 0); } }
>>>>>>> 23e59d66
<|MERGE_RESOLUTION|>--- conflicted
+++ resolved
@@ -2230,7 +2230,6 @@
   right: 4vh;
   bottom: 0; }
 
-<<<<<<< HEAD
 .out_of_coins_state .contacts {
   margin-top: 15vh; }
 
@@ -2280,8 +2279,6 @@
   -webkit-justify-content: flex-start;
           justify-content: flex-start; }
 
-=======
->>>>>>> 23e59d66
 .sm-text-height {
   max-height: 8.5em; }
 
@@ -2312,7 +2309,6 @@
             transform: translate3d(0, 0, 0); }
   to {
     -webkit-transform: translate3d(0, -35%, 0);
-<<<<<<< HEAD
             transform: translate3d(0, -35%, 0); } }
 
 .flex-center-verical {
@@ -2503,7 +2499,4 @@
     background-color: #cb6560; }
 
 .arrow {
-  pointer-events: none; }
-=======
-            transform: translate3d(0, -35%, 0); } }
->>>>>>> 23e59d66
+  pointer-events: none; }