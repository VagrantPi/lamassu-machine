/* globals $, URLSearchParams, WebSocket, locales, Keyboard, Keypad, Jed, BigNumber, HOST, PORT, Origami, kjua, TimelineMax, Two */
'use strict'

const queryString = window.location.search
const params = new URLSearchParams(queryString.substring(1))
const DEBUG_MODE = params.get('debug')
const CASH_OUT_QR_COLOR = '#403c51'
const CASH_IN_QR_COLOR = '#0e4160'
const NUMBER_OF_BUTTONS = 3

var scrollSize = 0
var textHeightQuantity = 0
var currentPage = 0
var totalPages = 0
var aspectRatio = '16:10'
var isTwoWay = null
var isRTL = false
var cryptomatModel = null
var termsConditionsTimeout = null
var termsConditionsAcceptanceInterval = null
var T_C_TIMEOUT = 30000
var complianceTimeout = null;
var cashDirection = null;

var fiatCode = null
var locale = null
var defaultLocale = loadI18n('en-US') || null
var localeCode = null
var jsLocaleCode = null // Sometimes slightly different than localeCode
var _primaryLocales = []
var lastRates = null
var coins

var currentState

var websocket = null
var promoKeyboard = null
var usSsnKeypad = null
var phoneKeypad = null
var securityKeypad = null
var previousState = null
var buttonActive = true
let currentCryptoCode = null
let currentCoin = null
let currentCoins = []
let emailKeyboard = null
let customRequirementNumericalKeypad = null
let customRequirementTextKeyboard = null
let customRequirementChoiceList = null
var viewportButtonEventsActive = null
var viewportEvents = {}

var MUSEO = ['ca', 'cs', 'da', 'de', 'en', 'es', 'et', 'fi', 'fr', 'hr',
  'hu', 'it', 'lt', 'nb', 'nl', 'pl', 'pt', 'ro', 'sl', 'sv', 'tr']

function connect () {
  console.log(`ws://${HOST}:${PORT}/`)
  websocket = new WebSocket(`ws://${HOST}:${PORT}/`)
  websocket.onmessage = function (event) {
    var data = $.parseJSON(event.data)
    processData(data)
  }
  websocket.onerror = err => console.log(err)
}

function verifyConnection () {
  if (websocket.readyState === websocket.CLOSED) {
    connect()
  }
}

function buttonPressed (button, data) {
  if (!buttonActive) return
  promoKeyboard.deactivate()
  emailKeyboard.deactivate()
  customRequirementTextKeyboard.deactivate()
  buttonActive = false
  setTimeout(function () {
    buttonActive = true
    promoKeyboard.activate()
    emailKeyboard.activate()
    customRequirementTextKeyboard.activate()
  }, 300)
  var res = { button: button }
  if (data || data === null) res.data = data
  if (websocket) websocket.send(JSON.stringify(res))
}

const displayLN = 'Lightning Network'
const displayBTC = 'Bitcoin<br>(LN)'
const LN = 'LN'
const BTC = 'BTC'

function processData (data) {
  if (data.screenOpts) setScreenOptions(data.screenOpts)
  if (data.localeInfo) setLocaleInfo(data.localeInfo)
  if (data.locale) setLocale(data.locale)
  if (data.supportedCoins) setCoins(data.supportedCoins)
  if (!locale) return
  if (data.fiatCode) setFiatCode(data.fiatCode)
  if (data.rates) setExchangeRate(data.rates)
  if (data.buyerAddress) setBuyerAddress(data.buyerAddress)
  if (data.credit) {
    var lastBill = data.action === 'rejectedBill' ? null : data.credit.lastBill
    setCredit(data.credit, lastBill)
  }
  if (data.tx) setTx(data.tx)
  if (data.sendOnly) sendOnly(data.reason)
  if (data.fiatCredit) fiatCredit(data.fiatCredit)
  if (data.depositInfo) setDepositAddress(data.depositInfo)
  if (data.version) setVersion(data.version)
  if (data.cassettes) buildCassetteButtons(data.cassettes, NUMBER_OF_BUTTONS)
  if (data.readingBills) readingBills(data.readingBills)
  if (data.cryptoCode) translateCoin(data.cryptoCode)
  if (data.tx) {
    if (data.tx.cashInFee) setFixedFee(data.tx.cashInFee)
    else if (data.tx.cashOutFee) setFixedFee(data.tx.cashOutFee)
  }
  if (data.terms) setTermsScreen(data.terms)
  if (data.dispenseBatch) dispenseBatch(data.dispenseBatch)
  if (data.direction) setDirection(data.direction)
  if (data.operatorInfo) setOperatorInfo(data.operatorInfo)
  if (data.hardLimit) setHardLimit(data.hardLimit)
  if (data.cryptomatModel) setCryptomatModel(data.cryptomatModel)
  if (data.areThereAvailablePromoCodes !== undefined) setAvailablePromoCodes(data.areThereAvailablePromoCodes)
  if (data.allRates && data.ratesFiat) setRates(data.allRates, data.ratesFiat)

  if (data.tx && data.tx.discount) setCurrentDiscount(data.tx.discount)
  if (data.receiptStatus) setReceiptPrint(data.receiptStatus, null)
  if (data.smsReceiptStatus) setReceiptPrint(null, data.smsReceiptStatus)
  if (data.automaticPrint) setAutomaticPrint(data.automaticPrint)

  if (data.context) {
    $('.js-context').hide()
    $('.js-context-' + data.context).show()
  }

  const isRecycler = billValidator => {
    return billValidator === 'HCM2'
  }

  switch (data.action) {
    case 'pairing':
      setState('pairing')
      break
    case 'pairingError':
      $('.js-pairing-error').text(data.err)
      // Give it some time to update text in background
      setTimeout(function () { setState('pairing_error') }, 500)
      break
    case 'booting':
      if (currentState !== 'maintenance') setState('booting')
      break
    case 'idle':
    case 'fakeIdle':
      setState('idle')
      break
    case 'dualIdle':
    case 'fakeDualIdle':
      setState('dual_idle')
      break
    case 'registerUsSsn':
      usSsnKeypad.activate()
      setState('register_us_ssn')
      setComplianceTimeout(null, 'finishBeforeSms')
      break
    case 'registerPhone':
      phoneKeypad.activate()
      setState('register_phone')
      break
    case 'registerEmail':
      emailKeyboard.setConstraint('email', ['#submit-email'])
      setState('register_email')
      break
    case 'securityCode':
      securityKeypad.activate()
      setState('security_code')
      break
    case 'scanned':
      isRecycler(data.billValidator)
        ? setState('insert_first_bills_recycler')
        : setState('insert_bills')
      break
    case 'acceptingFirstBill':
      $('.js-send-crypto-enable').show()
      setState('insert_bills')
      break
    case 'acceptingBills':
      $('.blocked-customer-top').hide()
      setState('insert_more_bills')
      break
    case 'acceptingFirstRecyclerBills':
      $('.js-continue-crypto-enable').show()
      $('.js-send-crypto-enable').show()
      setState('insert_first_bills_recycler')
      break
    case 'recyclerContinue':
      disableRecyclerBillButtons()
      break;
    case 'acceptingRecyclerBills':
      enableRecyclerBillButtons()
      $('.blocked-customer-top').hide()
      setState('insert_bills_recycler')
      break
    case 'acceptingBill':
    case 'rejectedBill':
      // still need to prevent screen change
      break
    case 'cryptoTransferPending':
      setState('sending_coins')
      break
    case 'cryptoTransferComplete':
      setState('completed')
      break
    case 'networkDown':
      setState('trouble')
      break
    case 'balanceLow':
      setState('limit_reached')
      break
    case 'insufficientFunds':
      setState('out_of_coins')
      break
    case 'highBill':
      highBill(data.highestBill, data.reason)
      break
    case 'minimumTx':
      minimumTx(data.lowestBill)
      break
    case 'chooseFiat':
      if (data.isCashInOnlyCoin) {
        setState('cash_in_only_coin')
        break
      }
      chooseFiat(data.chooseFiat)
      break
    case 'deposit':
      setState('deposit')
      deposit(data.tx)
      break
    case 'rejectedDeposit':
      setState('deposit_timeout')
      break
    case 'fiatReceipt':
      fiatReceipt(data.tx)
      break
    case 'fiatComplete':
      fiatComplete(data.tx)
      break
    case 'restart':
      setState('restart')
      break
    case 'chooseCoin':
      chooseCoin(data.coins, data.twoWayMode)
      break
    case 'smsVerification':
      smsVerification()
      break
    case 'emailVerification':
      emailVerification();
      break;
    case 'permission_id':
      idVerification()
      break
    case 'permission_face_photo':
      facephotoPermission()
      break
    case 'usSsnPermission':
      usSsnPermission()
      break
    case 'externalPermission':
      externalPermission()
      break
    case 'blockedCustomer':
      blockedCustomer()
      break
    case 'insertPromoCode':
      promoKeyboard.activate()
      setState('insert_promo_code')
      break
    case 'invalidPromoCode':
      setState('promo_code_not_found')
      break
    case 'customInfoRequestPermission':
      customInfoRequestPermission(data.customInfoRequest)
      break
    case 'inputCustomInfoRequest':
      customInfoRequest(data.customInfoRequest)
      break
    case 'actionRequiredMaintenance':
      setState('action_required_maintenance')
      break
    case 'cashSlotRemoveBills':
      setState('cash_slot_remove_bills')
      break
    case 'leftoverBillsInCashSlot':
      setState('leftover_bills_in_cash_slot')
      break
    case 'invalidAddress':
      invalidAddress(data.lnInvoiceTypeError)
      break
    case 'externalCompliance':
      clearTimeout(complianceTimeout)
      externalCompliance(data.externalComplianceUrl)
      break
    case 'suspiciousAddress':
      suspiciousAddress(data.blacklistMessage)
      setState('suspicious_address')
      break
    case 'rates':
      setState('rates')
      break
    default:
      if (data.action) setState(window.snakecase(data.action))
  }
}

function translate (data, fetchArgs) {
  if (data === "")
    return data

  try {
    return fetchArgs
      ? locale.translate(data).fetch(...fetchArgs)
      : locale.translate(data).fetch()
  } catch (error) {
    if (!defaultLocale) console.error('Error while translating: ', error)
    else {
      try {
        return fetchArgs
          ? defaultLocale.translate(data).fetch(...fetchArgs)
          : defaultLocale.translate(data).fetch()
      } catch (e) {
        console.error('Error while translating: ', e)
        return data
      }
    }
  }
}

function facephotoPermission () {
  setComplianceTimeout(null, 'finishBeforeSms')
  setScreen('permission_face_photo')
}

function usSsnPermission () {
  setComplianceTimeout(null, 'finishBeforeSms')
  setScreen('us_ssn_permission')
}

function externalPermission () {
  setComplianceTimeout(null, 'finishBeforeSms')
  setScreen('external_permission')
}

function customInfoRequestPermission (customInfoRequest) {
  $('#custom-screen1-title').text(customInfoRequest.screen1.title)
  $('#custom-screen1-text').text(customInfoRequest.screen1.text)
  setComplianceTimeout(null, 'finishBeforeSms')
  setScreen('custom_permission')
}

function setComplianceTimeout (interval, complianceButton) {
  clearTimeout(complianceTimeout)

  if (interval === 0) {
    return
  }

  complianceTimeout = setTimeout(function () {
    buttonPressed(complianceButton)
  }, interval == null ? 60000 : interval)
}

function invalidAddress (lnInvoiceTypeError) {
  if (lnInvoiceTypeError) {
    $('#invalid-address').hide()
    $('#invalid-invoice').show()
  } else {
    $('#invalid-invoice').hide()
    $('#invalid-address').show()
  }
  setState('invalid_address')
}

function customInfoRequest (customInfoRequest) {
  switch (customInfoRequest.input.type) {
    case 'numerical':
      $('#custom-screen2-numerical-title').text(customInfoRequest.screen2.title)
      $('#custom-screen2-numerical-text').text(customInfoRequest.screen2.text)
      customRequirementNumericalKeypad.setOpts({
        type: 'custom',
        constraint: customInfoRequest.input.constraintType,
        maxLength: customInfoRequest.input.numDigits
      })
      customRequirementNumericalKeypad.activate()
      setState('custom_permission_screen2_numerical')
      setScreen('custom_permission_screen2_numerical')
      setComplianceTimeout(null, 'cancelCustomInfoRequest')
      break
    case 'text':
      $('#custom-requirement-text-label1').text(customInfoRequest.input.label1)
      $('#custom-requirement-text-label2').text(customInfoRequest.input.label2)
      $('#previous-text-requirement').hide()
      $('#submit-text-requirement').hide()
      $('#next-text-requirement').hide()
      $('#optional-text-field-2').hide()
      $('.key.backspace.standard-backspace-key').removeClass('backspace-margin-left-override')
      $('.custom-info-request-space-key').show()
      // set type of constraint and buttons where that constraint should apply to disable/ enable
      customRequirementTextKeyboard.setConstraint(customInfoRequest.input.constraintType, ['#submit-text-requirement'])
      if (customInfoRequest.input.constraintType === 'spaceSeparation') {
        $('#optional-text-field-2').show()
        $('.key.backspace.standard-backspace-key').addClass('backspace-margin-left-override')
        $('.custom-info-request-space-key').hide()
        customRequirementTextKeyboard.setConstraint(customInfoRequest.input.constraintType, ['#next-text-requirement'])
      }
      setState('custom_permission_screen2_text')
      setScreen('custom_permission_screen2_text')
      setComplianceTimeout(null, 'cancelCustomInfoRequest')
      break
    case 'choiceList':
      $('#custom-screen2-choiceList-title').text(customInfoRequest.screen2.title)
      $('#custom-screen2-choiceList-text').text(customInfoRequest.screen2.text)
      customRequirementChoiceList.replaceChoices(customInfoRequest.input.choiceList, customInfoRequest.input.constraintType)
      setState('custom_permission_screen2_choiceList')
      setScreen('custom_permission_screen2_choiceList')
      setComplianceTimeout(null, 'cancelCustomInfoRequest')
      break
    default:
      return blockedCustomer()
  }
}

function idVerification () {
  setComplianceTimeout(null, 'finishBeforeSms')
  setScreen('permission_id')
}

function smsVerification () {
  setComplianceTimeout(null, 'finishBeforeSms')
  setScreen('sms_verification')
}

function emailVerification() {
  setComplianceTimeout(null, 'finishBeforeSms');
  setScreen('email_verification');
}

function blockedCustomer () {
  return setScreen('blocked_customer')
}

function chooseCoin (coins, twoWayMode) {
  if (twoWayMode) {
    $('.choose_coin_state').removeClass('choose-coin-cash-in').addClass('choose-coin-two-way')
  } else {
    $('.choose_coin_state').removeClass('choose-coin-two-way').addClass('choose-coin-cash-in')
  }

  isTwoWay = twoWayMode
  setChooseCoinColors()

  const defaultCoin = coins[0]

  currentCryptoCode = defaultCoin.cryptoCode
  currentCoin = defaultCoin
  currentCoins = coins.slice(0)

  setCryptoBuy(defaultCoin)
  setCryptoSell(defaultCoin)

  setupCoinsButtons(coins, currentCryptoCode)

  setState('choose_coin')
}

function openLanguageDropdown () {
  $('#language-dropdown-toggle').addClass('hide')
  $('#languages').removeClass('hide')
  $('#language-overlay').removeClass('hide')
}

function closeLanguageDropdown () {
  $('#language-dropdown-toggle').removeClass('hide')
  $('#languages').addClass('hide')
  $('#language-overlay').addClass('hide')
}

function openCoinDropdown () {
  $('#crypto-dropdown-toggle').addClass('hide')
  $('#crypto-overlay').removeClass('hide')
  $('#cryptos').removeClass('hide')
}

function closeCoinDropdown () {
  $('#crypto-dropdown-toggle').removeClass('hide')
  $('#crypto-overlay').addClass('hide')
  $('#cryptos').addClass('hide')
}

function setupCoinsButtons () {
  $('.crypto-buttons').empty()
  closeCoinDropdown()

  let coins = currentCoins.slice()
  let dropdownCoins = []

  if (coins.length === 1) return

  const showMoreButton = coins.length > 4
  if (showMoreButton) {
    $('crypto-dropdown-toggle').removeClass('hide')
    dropdownCoins = coins.slice(3)
    coins = coins.slice(0, 3)
  } else {
    $('crypto-dropdown-toggle').addClass('hide')
  }

  coins.forEach(function (coin) {
    const activeClass = coin.cryptoCode === currentCryptoCode ? 'choose-coin-button-active' : ''
    const el = `<div class="choose-coin-button h4 coin-${coin.cryptoCode.toLowerCase()} ${activeClass}" data-crypto-code="${coin.cryptoCode}">
      ${coin.display}
      <span class="choose-coin-svg-wrapper">
        <svg xmlns="http://www.w3.org/2000/svg" width="52" height="8" viewBox="0 0 52 8">
          <path fill="none" fill-rule="evenodd" stroke="#FFF" stroke-linecap="round" stroke-width="8" d="M4 4h44"/>
        </svg>
      </span>
    </div>`
    $('.crypto-buttons').append(el)
  })
  if (showMoreButton) {
    $('.crypto-buttons').append(`
      <div class="choose-coin-button h4" data-more="true">
        <div id="crypto-dropdown-toggle" data-more="true">
          <span class="js-i18n">${translate('More')}</span>
          <span class="choose-coin-svg-wrapper">
            <svg xmlns="http://www.w3.org/2000/svg" width="52" height="8" viewBox="0 0 52 8">
              <path fill="none" fill-rule="evenodd" stroke="#FFF" stroke-linecap="round" stroke-width="8" d="M4 4h44"/>
            </svg>
          </span>
        </div>
        <div id="cryptos" class="dropdown hide"></div>
      </div>
    `)
    dropdownCoins.forEach(coin => {
      const el = `<button class="h4 sapphire button small-action-button coin-${coin.cryptoCode.toLowerCase()}"
        data-crypto-code="${coin.cryptoCode}">${coin.display}</button>`
      $('#cryptos').append(el)
    })
    const el = `<button class="h4 sapphire button small-action-button js-i18n" data-less="true">${translate('Less')}</button>`
    $('#cryptos').append(el)
    // As we add buttons 'more' and 'less' after initTranslate
    // they don't have baseTranslation translation data attached to them.
    $('.crypto-buttons .js-i18n').each(function () {
      var el = $(this)
      el.data('baseTranslation', el.html().trim())
    })
  }
}

function setCryptoBuy (coin) {
  const cashIn = $('.cash-in')
  const translatedCoin = translate(coin.display === displayLN ? displayBTC : coin.display)
  const buyStr = translate('Buy<br/>%s', [translatedCoin])

  cashIn.html(buyStr)
}

function setCryptoSell (coin) {
  const cashOut = $('.cash-out')
  const translatedCoin = translate(coin.display === displayLN ? displayBTC : coin.display)
  const sellStr = translate('Sell<br/>%s', [translatedCoin])

  cashOut.html(sellStr)
}

function setCoins (supportedCoins) {
  coins = supportedCoins
}

function getCryptoCurrency (cryptoCode) {
  const cryptoCurrency = coins.find(c => c.cryptoCode === cryptoCode)
  if (!cryptoCurrency) throw new Error(`Unsupported crypto: ${cryptoCode}`)
  return cryptoCurrency
}

function switchCoin (coin) {
  const cashIn = $('.cash-in')
  const cashOut = $('.cash-out')
  const cryptoCode = coin.cryptoCode

  if (currentCryptoCode === cryptoCode) return

  $(`.coin-${currentCryptoCode.toLowerCase()}`).removeClass('choose-coin-button-active')
  $(`.coin-${cryptoCode.toLowerCase()}`).addClass('choose-coin-button-active')
  currentCryptoCode = cryptoCode
  currentCoin = coin

  cashIn.addClass('crypto-switch')
  setTimeout(() => setCryptoBuy(coin), 100)
  setTimeout(() => cashIn.removeClass('crypto-switch'), 1000)

  setTimeout(() => {
    cashOut.addClass('crypto-switch')
    setTimeout(() => setCryptoSell(coin), 100)
    setTimeout(() => cashOut.removeClass('crypto-switch'), 1000)
  }, 80)

  const selectedIndex = currentCoins.indexOf(currentCoins.find(it => it.cryptoCode === cryptoCode))
  if (currentCoins.length > 4 && selectedIndex > 2) {
    currentCoins.splice(2, 0, currentCoins.splice(selectedIndex, 1)[0])
  }

  setupCoinsButtons()
}

$(document).ready(function () {
  const attachFastClick = Origami.fastclick
  attachFastClick(document.body)

  window.addEventListener('resize', () => {
    calculateAspectRatio()
    setChooseCoinColors()
  })

  // Matt's anti-drag hack
  window.onclick =
    window.oncontextmenu =
      window.onmousedown =
        window.onmousemove =
          window.onmouseup =
            function () { return false }

  BigNumber.config({ ROUNDING_MODE: BigNumber.ROUND_HALF_EVEN })

  promoKeyboard = new Keyboard({
    id: 'promo-keyboard',
    inputBox: '.promo-code-input'
  }).init(function () {
    if (currentState !== 'insert_promo_code') return
    buttonPressed('cancelPromoCode')
  })

  usSsnKeypad = new Keypad('us-ssn-keypad', { type: 'usSsn' }, function (result) {
    if (currentState !== 'register_us_ssn') return
    buttonPressed('usSsn', result)
  })

  phoneKeypad = new Keypad('phone-keypad', { type: 'phoneNumber', country: 'US' }, function (result) {
    if (currentState !== 'register_phone') return
    buttonPressed('phoneNumber', result)
  })

  securityKeypad = new Keypad('security-keypad', { type: 'code' }, function (result) {
    if (currentState !== 'security_code') return
    buttonPressed('securityCode', result)
  })

  customRequirementNumericalKeypad = new Keypad('custom-requirement-numeric-keypad', {
    type: 'custom'
  }, function (result) {
    if (currentState !== 'custom_permission_screen2_numerical') return
    buttonPressed('customInfoRequestSubmit', result)
  })

  emailKeyboard = new Keyboard({
    id: 'email-keyboard',
    inputBox: '#email-input',
    submitButtonWrapper: '#submit-email-wrapper',
    setComplianceTimeout: setComplianceTimeout
  }).init(function (result) {
    if (currentState !== 'register_email') return
    buttonPressed('email', result)
  })

  customRequirementTextKeyboard = new Keyboard({
    id: 'custom-requirement-text-keyboard',
    inputBox: '.text-input-field-1',
    submitButtonWrapper: '.submit-text-requirement-button-wrapper',
    setComplianceTimeout: setComplianceTimeout
  }).init(function () {
    if (currentState !== 'custom_permission_screen2_text') return
    buttonPressed('customInfoRequestSubmit')
  })

  customRequirementChoiceList = new ChoiceList({
    id: 'custom-requirement-choicelist-wrapper',
    setComplianceTimeout: setComplianceTimeout
  }).init(function (result) {
    if (currentState !== 'custom_permission_screen2_choiceList') return
    buttonPressed('customInfoRequestSubmit', result)
  })

  if (DEBUG_MODE !== 'demo') {
    connect()
    setInterval(verifyConnection, 1000)
  }

  initTranslatePage()

  var sendCoinsButton = document.getElementById('send-coins')
  var sendCoinsButton2 = document.getElementById('send-only-send-coins')
  touchEvent(sendCoinsButton, function () {
    setState('sending_coins')
    buttonPressed('sendCoins')
  })

  touchEvent(sendCoinsButton2, function () {
    setState('sending_coins')
    buttonPressed('sendCoins')
  })

  setupButton('recycler-continue-start', 'recyclerContinue')
  setupButton('recycler-continue', 'recyclerContinue')
  setupButton('recycler-finish', 'sendCoins')
  setupButton('cash-slot-bills-removed', 'cashSlotBillsRemoved')
  setupButton('leftover-bills-removed', 'leftoverBillsRemoved')

  const blockedCustomerOk = document.getElementById('blocked-customer-ok')
  touchEvent(blockedCustomerOk, function () {
    buttonPressed('blockedCustomerOk')
  })
  var insertBillCancelButton = document.getElementById('insertBillCancel')
  touchImmediateEvent(insertBillCancelButton, null, function () {
    setBuyerAddress(null)
    buttonPressed('cancelInsertBill')
  })

  var insertBillCancelRecyclerButton = document.getElementById('insertBillCancelRecycler')
  touchImmediateEvent(insertBillCancelRecyclerButton, function () {
    setBuyerAddress(null)
    buttonPressed('cancelInsertBill')
  })

  setupImmediateButton('scanCancel', 'cancelScan')
  enableViewportButtonEvents()
  setupImmediateButton('chooseFiatCancel', 'chooseFiatCancel')
  setupImmediateButton('depositCancel', 'depositCancel')
  setupImmediateButton('printer-scan-cancel', 'cancelScan')

  setupButton('printer-back-to-home', 'idle')
  setupButton('printer-print-again', 'printAgain')
  setupButton('printer-print-again2', 'printAgain')
  setupButton('printer-scan-again', 'printerScanAgain')

  setupButton('insert-first-bill-promo-button', 'insertPromoCode')
  setupButton('insert-first-recycler-bills-promo-button', 'insertPromoCode')
  setupButton('choose-fiat-promo-button', 'insertPromoCode')

  var promoCodeCancelButton = document.getElementById('promo-code-cancel')
  touchImmediateEvent(promoCodeCancelButton, null, function () {
    promoKeyboard.deactivate.bind(promoKeyboard)
    buttonPressed('cancelPromoCode')
  })

  var submitCodeButton = document.getElementById('submit-promo-code')
  touchEvent(submitCodeButton, function () {
    promoKeyboard.deactivate.bind(promoKeyboard)
    var code = $('.promo-code-input').data('content')
    buttonPressed('submitPromoCode', { input: code })
  })

  const submitEmailButton = document.getElementById('submit-email')
  const submitTextRequirementButton = document.getElementById('submit-text-requirement')
  const nextFieldTextRequirementButton = document.getElementById('next-text-requirement')
  const previousFieldTextRequirementButton = document.getElementById('previous-text-requirement')
  touchEvent(submitEmailButton, function () {
    emailKeyboard.deactivate.bind(emailKeyboard)
    var text = $('#email-input').data('content')
    buttonPressed('email', text)
    $('#email-input').data('content', '').val('')
    emailKeyboard.setInputBox('#email-input')
  })
  touchEvent(submitTextRequirementButton, function () {
    customRequirementTextKeyboard.deactivate.bind(customRequirementTextKeyboard)
    var text = `${$('.text-input-field-1').data('content')} ${$('.text-input-field-2').data('content') || ''}`
    buttonPressed('customInfoRequestSubmit', text)
    $('.text-input-field-1').removeClass('faded').data('content', '').val('')
    $('.text-input-field-2').addClass('faded').data('content', '').val('')
    customRequirementTextKeyboard.setInputBox('.text-input-field-1')
  })
  touchEvent(nextFieldTextRequirementButton, function() {
    $('.text-input-field-1').addClass('faded')
    $('.text-input-field-2').removeClass('faded')
    $('#next-text-requirement').hide()
    $('#previous-text-requirement').show()
    $('#submit-text-requirement').show()
    // changing input box changes buttons where validation works on
    customRequirementTextKeyboard.setInputBox('.text-input-field-2', ['#submit-text-requirement'])
  })
  touchEvent(previousFieldTextRequirementButton, function() {
    $('.text-input-field-1').removeClass('faded')
    $('.text-input-field-2').addClass('faded')
    $('#next-text-requirement').show()
    $('#previous-text-requirement').hide()
    $('#submit-text-requirement').hide()
    customRequirementTextKeyboard.setInputBox('.text-input-field-1', ['#next-text-requirement'])
  })

  setupButton('submit-promo-code', 'submitPromoCode', {
    input: $('.promo-code-input').data('content')
  })
  setupButton('promo-code-try-again', 'insertPromoCode')
  setupButton('promo-code-continue', 'cancelPromoCode')

  setupButton('initialize', 'initialize')
  setupButton('pairing-scan', 'pairingScan')
  setupImmediateButton('pairing-scan-cancel', 'pairingScanCancel')
  setupButton('pairing-error-ok', 'pairingErrorOk')
  setupButton('cash-out-button', 'cashOut')

  setupImmediateButton('scan-id-cancel', 'idDataActionCancel')
  setupImmediateButton('scan-photo-cancel', 'idPhotoActionCancel')
  setupImmediateButton('scan-photo-manual-cancel', 'idPhotoActionCancel')
  setupImmediateButton('us-ssn-cancel', 'cancelUsSsn',
    usSsnKeypad.deactivate.bind(usSsnKeypad))
  setupImmediateButton('phone-number-cancel', 'cancelPhoneNumber',
    phoneKeypad.deactivate.bind(phoneKeypad))
  setupImmediateButton('security-code-cancel', 'cancelSecurityCode',
    securityKeypad.deactivate.bind(securityKeypad))
  setupButton('id-verification-failed-ok', 'idVerificationFailedOk')
  setupButton('id-scan-failed-try-again', 'idCodeFailedRetry')
  setupButton('id-scan-failed-cancel', 'idVerificationFailedOk')
  setupButton('id-code-failed-retry', 'idCodeFailedRetry')
  setupButton('id-code-failed-cancel', 'bye')
  setupButton('id-verification-error-ok', 'idVerificationErrorOk')
  setupButton('photo-scan-failed-retry', 'retryPhotoScan')
  setupButton('photo-scan-failed-cancel', 'photoScanVerificationCancel')
  setupButton('photo-verification-failed-ok', 'cancelIdScan')
  setupButton('invalid-address-try-again', 'invalidAddressTryAgain')
  setupButton('address-reuse-start-over', 'idle')
  setupButton('suspicious-address-start-over', 'idle')

  setupButton('sanctions-failure-ok', 'idle')
  setupButton('limit-reached-ok', 'idle')
  setupButton('hard-limit-reached-ok', 'idle')
  setupButton('deposit-timeout-sent-yes', 'depositTimeout')
  setupButton('deposit-timeout-sent-no', 'depositTimeoutNotSent')
  setupButton('out-of-cash-ok', 'idle')
  setupButton('cash-in-disabled-ok', 'idle')
  setupButton('cash-in-only-ok', 'idle')

  setupButton('bad-phone-number-ok', 'badPhoneNumberOk')
  setupButton('bad-security-code-ok', 'badSecurityCodeOk')
  setupButton('max-phone-retries-ok', 'maxPhoneRetriesOk')
  //setupButton('max-email-retries-ok', 'maxEmailRetriesOk')
  setupButton('redeem-later-ok', 'idle')
  setupButton('fiat-error-ok', 'idle')
  setupButton('network-down-ok', 'idle')
  setupButton('fiat-transaction-error-ok', 'fiatReceipt')

  setupButton('unknown-phone-number-ok', 'idle')
  setupButton('unknown-email-ok', 'idle')
  setupButton('unconfirmed-deposit-ok', 'idle')
  setupButton('tx-not-seen-ok', 'idle')
  setupButton('wrong-dispenser-currency-ok', 'idle')

  setupButton('print-receipt-cash-in-button', 'printReceipt')
  setupButton('print-receipt-cash-out-button', 'printReceipt')
  setupButton('print-receipt-cash-in-fail-button', 'printReceipt')

  setupButton('send-sms-receipt-cash-in-button', 'sendSmsReceipt')
  setupButton('send-sms-receipt-cash-out-button', 'sendSmsReceipt')
  setupButton('send-sms-receipt-cash-in-fail-button', 'sendSmsReceipt')

  setupButton('terms-ok', 'termsAccepted')
  setupButton('terms-ko', 'idle')

  setupImmediateButton('rates-close', 'idle')
  setupButton('rates-section-button', 'ratesScreen')

  setupButton('maintenance_restart', 'maintenanceRestart')

  calculateAspectRatio()

  const cryptoButtons = document.getElementById('crypto-buttons')
  touchEvent(cryptoButtons, event => {
    let el = $(event.target)
    if (el.is('path') || el.is('svg') || el.is('span')) {
      el = el.closest('div')
    }

    if (el.data('more')) {
      openCoinDropdown()
      return
    }

    if (el.data('less')) {
      closeCoinDropdown()
      return
    }

    const cryptoCode = el.data('cryptoCode')
    if (!cryptoCode) return

    const wantedCoin = currentCoins.find(it => it.cryptoCode === cryptoCode)
    if (!wantedCoin) return

    const coin = { cryptoCode, display: wantedCoin.display === displayLN ? displayBTC : wantedCoin.display }
    switchCoin(coin)
  })

  var areYouSureCancel = document.getElementById('are-you-sure-cancel-transaction')
  touchEvent(areYouSureCancel, () => buttonPressed('cancelTransaction', previousState))

  var areYouSureContinue = document.getElementById('are-you-sure-continue-transaction')
  touchEvent(areYouSureContinue, () => buttonPressed('continueTransaction', previousState))

  var coinRedeem = document.getElementById('coin-redeem-button')
  touchEvent(coinRedeem, () => {
    setDirection('cashOut')
    buttonPressed('redeem')
  })

  setupButton('facephoto-scan-failed-retry', 'retryFacephoto')
  setupButton('id-start-verification', 'permissionIdCompliance')
  setupButton('sms-start-verification', 'permissionSmsCompliance')
  setupButton('email-start-verification', 'permissionEmailCompliance');
  setupButton('ready-to-scan-id-card-photo', 'scanIdCardPhoto')
  setupButton('facephoto-permission-yes', 'permissionPhotoCompliance')
  setupButton('us-ssn-permission-yes', 'permissionUsSsnCompliance')
  setupButton('external-permission-yes', 'permissionExternalCompliance')

  setupButton('send-coins-id', 'finishBeforeSms')
  setupButton('send-coins-id-2', 'finishBeforeSms')
  setupButton('send-coins-sms', 'finishBeforeSms')
  setupButton('send-coins-sms-2', 'finishBeforeSms')
  setupButton('send-coins-email', 'finishBeforeSms');
  setupButton('send-coins-email-2', 'finishBeforeSms');

  setupButton('facephoto-permission-no', 'finishBeforeSms')
  setupButton('us-ssn-permission-send-coins', 'finishBeforeSms')
  setupButton('us-ssn-permission-cancel', 'finishBeforeSms')
  setupButton('us-ssn-cancel', 'finishBeforeSms')
  setupButton('external-permission-send-coins', 'finishBeforeSms')
  setupButton('facephoto-scan-failed-cancel', 'finishBeforeSms')
  setupButton('facephoto-scan-failed-cancel2', 'finishBeforeSms')

  setupImmediateButton('email-cancel', 'cancelEmail', () => {
    emailKeyboard.deactivate.bind(emailKeyboard)
    $('#email-input').data('content', '').val('')
    emailKeyboard.setInputBox('#email-input')
  })

  setupButton('custom-permission-yes', 'permissionCustomInfoRequest')
  setupButton('custom-permission-no', 'finishBeforeSms')
  setupImmediateButton('custom-permission-cancel-numerical', 'cancelCustomInfoRequest',
    customRequirementNumericalKeypad.deactivate.bind(customRequirementNumericalKeypad))
  setupImmediateButton('custom-permission-cancel-text', 'cancelCustomInfoRequest', () => {
    customRequirementTextKeyboard.deactivate.bind(customRequirementTextKeyboard)()
    $('.text-input-field-1').removeClass('faded').data('content', '').val('')
    $('.text-input-field-2').addClass('faded').data('content', '').val('')
    customRequirementTextKeyboard.setInputBox('.text-input-field-1')
  })
  setupImmediateButton('custom-permission-cancel-choiceList', 'cancelCustomInfoRequest')

  setupButton('external-validation-ok', 'finishBeforeSms')

  touchEvent(document.getElementById('change-language-section'), () => {
    if (_primaryLocales.length === 2) {
      setLocale(otherLocale())
      setCryptoBuy(currentCoin)
      setCryptoSell(currentCoin)
      return
    }
    openLanguageDropdown()
  })

  const cashInBox = document.getElementById('cash-in-box')
  touchEvent(cashInBox, () => {
    buttonPressed('start', { cryptoCode: currentCryptoCode, direction: 'cashIn' })
  })

  const cashOutBox = document.getElementById('cash-out-box')
  touchEvent(cashOutBox, () => {
    buttonPressed('start', { cryptoCode: currentCryptoCode, direction: 'cashOut' })
  })

  var languageOverlay = document.getElementById('language-overlay')
  touchEvent(languageOverlay, function (e) {
    closeLanguageDropdown()
  })

  var cryptoOverlay = document.getElementById('crypto-overlay')
  touchEvent(cryptoOverlay, function (e) {
    closeCoinDropdown()
  })

  var languageButtons = document.getElementById('languages')
  touchEvent(languageButtons, function (e) {
    var languageButtonJ = $(e.target).closest('button')
    if (languageButtonJ.length === 0) return
    var newLocale = languageButtonJ.attr('data-locale')

    if (!newLocale) {
      closeLanguageDropdown()
      return
    }

    setLocale(newLocale)
    setCryptoBuy(currentCoin)
    setCryptoSell(currentCoin)
    closeLanguageDropdown()
  })

  buildCassetteButtonEvents()
  if (DEBUG_MODE === 'dev') initDebug()
})

function disableViewportButtonEvents () {
  viewportButtonEventsActive = false
  disableImmediateButton('completed_viewport', 'completed')
  disableImmediateButton('withdraw_failure_viewport', 'completed')
  disableImmediateButton('out_of_coins_viewport', 'completed')
  disableImmediateButton('fiat_receipt_viewport', 'completed')
  disableImmediateButton('fiat_complete_viewport', 'completed')
}

function enableViewportButtonEvents () {
  viewportButtonEventsActive = true
  setupImmediateButton('completed_viewport', 'completed')
  setupImmediateButton('withdraw_failure_viewport', 'completed')
  setupImmediateButton('out_of_coins_viewport', 'completed')
  setupImmediateButton('fiat_receipt_viewport', 'completed')
  setupImmediateButton('fiat_complete_viewport', 'completed')
}

function targetButton (element) {
  var classList = element.classList || []
  var special = classList.contains('button') ||
    classList.contains('circle-button') ||
    classList.contains('square-button')
  if (special) { return element }
  return targetButton(element.parentNode)
}

function touchEvent (element, callback) {
  function handler (e) {
    var target = targetButton(e.target)

    target.classList.add('active')

    // Wait for transition to finish
    setTimeout(function () {
      target.classList.remove('active')
    }, 300)

    setTimeout(function () {
      callback(e)
    }, 200)

    e.stopPropagation()
    e.preventDefault()
  }

  if (shouldEnableTouch()) {
    element.addEventListener('touchstart', handler)
  }
  element.addEventListener('mousedown', handler)
}

function touchImmediateEvent (element, action, callback) {
  function handler (e) {
    callback(e)
    e.stopPropagation()
    e.preventDefault()
  }

  // Viewport events need to be disabled to improve UX in some cases. e.g. Not allowing to finish the transaction while a receipt is being printed
  // To remove event listeners, the exact same function reference needs to be provided to removeEventListener().
  // As such, the reference to the exact handler function needs to be saved to be called when disabling it, hence the need for viewportEvents
  // As the same element can have different actions hooked on the same event, this needs to be stored as an array of <action, handler> pairs

  // The viewportButtonEventsActive ensures that no repeated events are being added to the element
  if (action && element.id.includes('_viewport')) {
    if (!viewportEvents[element.id]) viewportEvents[element.id] = []
    viewportEvents[element.id].push({ action, handler })
  }

  if (shouldEnableTouch()) {
    element.addEventListener('touchstart', handler)
  }
  element.addEventListener('mousedown', handler)
}

function setupImmediateButton (buttonClass, buttonAction, callback) {
  var button = document.getElementById(buttonClass)
  touchImmediateEvent(button, buttonAction, function () {
    if (callback) callback()
    buttonPressed(buttonAction)
  })
}

function disableTouchImmediateEvent(element, action) {
  if (shouldEnableTouch()) {
    element.removeEventListener('touchstart', viewportEvents[element.id].find(it => it.action === action).handler)
  }
  element.removeEventListener('mousedown', viewportEvents[element.id].find(it => it.action === action).handler)

  // Trim the viewportEvents obj
  viewportEvents[element.id] = viewportEvents[element.id].filter(it => it.action !== action)
}

function disableImmediateButton(buttonClass, buttonAction, callback) {
  var button = document.getElementById(buttonClass)
  disableTouchImmediateEvent(button, buttonAction, function () {
    if (callback) callback()
    buttonPressed(buttonAction)
  })
}

function setupButton (buttonClass, buttonAction, actionData) {
  var button = document.getElementById(buttonClass)
  touchEvent(button, function () {
    buttonPressed(buttonAction, actionData)
  })
}

function setScreen (newScreen, oldScreen) {
  if (newScreen === oldScreen) return

  if (newScreen === 'insert_bills') {
    $('.js-processing-bill').html(translate('Lamassu Cryptomat'))
    $('.bill img').css({'-webkit-transform': 'none', top: 0, left: 0})
  }

  var newView = $('.' + newScreen + '_state')
  if (newView.length !== 1) console.log('FATAL: ' + newView.length + ' screens found of class ' + newScreen + '_state')

  $('.viewport').removeClass('viewport-active')
  newView.addClass('viewport-active')
}

function setState (state, delay) {
  if (state === currentState) return

  if (currentState === 'terms_screen') {
    clearTermsConditionsTimeout()
    clearTermsConditionsAcceptanceDelay()
  }

  setComplianceTimeout(0)

  previousState = currentState
  currentState = state

  promoKeyboard.reset()
  emailKeyboard.reset()
  customRequirementTextKeyboard.reset()

  if (state === 'idle') {
    $('.qr-code').empty()
    $('.qr-code-deposit').empty()
  }

  if (delay) {
    window.setTimeout(function () {
      setScreen(currentState, previousState)
    }, delay)
  } else setScreen(currentState, previousState)
}

function revertScreen () { setScreen(currentState) }

function setUpDirectionElement (element, direction) {
  if (direction === 'cashOut') {
    element.removeClass('cash-in-color')
    element.addClass('cash-out-color')
  } else {
    element.addClass('cash-in-color')
    element.removeClass('cash-out-color')
  }
}

function setOperatorInfo (operator) {
  if (!operator || !operator.active) {
    $('.contacts, .contacts-compact').addClass('hide')
  } else {
    $('.contacts, .contacts-compact').removeClass('hide')
    $('.operator-name').text(operator.name)
    $('.operator-email').text(operator.email)
    $('.operator-phone').text(operator.phone)
  }
}

function setHardLimit (limits) {
  const component = $('#hard-limit-hours')
  if (limits.hardLimitWeeks >= 1) {
    return component.text(translate('Please come back in %s weeks', [limits.hardLimitWeeks]))
  }

  if (limits.hardLimitDays >= 1) {
    return component.text(translate('Please come back in %s days and %s hours', [limits.hardLimitDays, limits.hardLimitHours]))
  }

  component.text(translate('Please come back in %s hours', [limits.hardLimitHours]))
}

function setCryptomatModel (model) {
  cryptomatModel = model
  const versions = ['sintra', 'douro', 'gaia', 'tejo', 'grandola', 'aveiro', 'coincloud', 'gmuk1', 'batm7in']
  const body = $('body')

  versions.forEach(it => body.removeClass(it))
  $('body').addClass(model.startsWith('douro') ? 'douro' : model)
}

function enableRecyclerBillButtons() {
  var continueButton = document.getElementById('recycler-continue');
  var finishButton = document.getElementById('recycler-finish');
  continueButton.disabled = false;
  finishButton.disabled = false;
}

function disableRecyclerBillButtons() {
  var continueButton = document.getElementById('recycler-continue');
  var finishButton = document.getElementById('recycler-finish');
  continueButton.disabled = true;
  finishButton.disabled = true;
}

function setDirection (direction) {
  let states = [
    $('.scan_id_photo_state'),
    $('.scan_manual_id_photo_state'),
    $('.scan_id_data_state'),
    $('.security_code_state'),
    $('.register_us_ssn_state'),
    $('.us_ssn_permission_state'),
    $('.register_phone_state'),
    $('.register_email_state'),
    $('.terms_screen_state'),
    $('.verifying_id_photo_state'),
    $('.verifying_face_photo_state'),
    $('.verifying_id_data_state'),
    $('.permission_id_state'),
    $('.sms_verification_state'),
    $('.email_verification_state'),
    $('.bad_phone_number_state'),
    $('.bad_security_code_state'),
    $('.max_phone_retries_state'),
    $('.max_email_retries_state'),
    $('.failed_permission_id_state'),
    $('.failed_verifying_id_photo_state'),
    $('.blocked_customer_state'),
    $('.fiat_error_state'),
    $('.fiat_transaction_error_state'),
    $('.failed_scan_id_data_state'),
    $('.sanctions_failure_state'),
    $('.error_permission_id_state'),
    $('.scan_face_photo_state'),
    $('.retry_scan_face_photo_state'),
    $('.permission_face_photo_state'),
    $('.failed_scan_face_photo_state'),
    $('.hard_limit_reached_state'),
    $('.failed_scan_id_photo_state'),
    $('.retry_permission_id_state'),
    $('.waiting_state'),
    $('.insert_promo_code_state'),
    $('.promo_code_not_found_state'),
    $('.custom_permission_state'),
    $('.external_permission_state'),
    $('.custom_permission_screen2_numerical_state'),
    $('.custom_permission_screen2_text_state'),
    $('.custom_permission_screen2_choiceList_state'),
    $('.external_compliance_state')
  ]
  cashDirection = direction
  states.forEach(it => {
    setUpDirectionElement(it, direction)
  })
}

/**
 *
 * @param {Object} data
 * @param {boolean} data.active
 * @param {String} data.title
 * @param {String} data.text
 * @param {String} data.accept
 * @param {String} data.cancel
 */
function setTermsScreen (data) {
  const $screen = $('.terms_screen_state')
  $screen.find('.js-terms-title').html(data.title)
  startPage(data.text, data.acceptDisabled)
  $screen.find('.js-terms-cancel-button').html(data.cancel)
  $screen.find('.js-terms-accept-button').html(data.accept)
  setTermsConditionsTimeout()
  setAcceptButtonDisabled($screen, data)
  setTermsConditionsAcceptanceDelay($screen, data)
}

function setAcceptButtonDisabled (screen, data) {
  var acceptButton = screen.find('.js-terms-accept-button');
  acceptButton.prop('disabled', Boolean(data.acceptDisabled));
}

function clearTermsConditionsTimeout () {
  clearTimeout(termsConditionsTimeout)
}

function setTermsConditionsTimeout () {
  termsConditionsTimeout = setTimeout(function () {
    if (currentState === 'terms_screen') {
      buttonPressed('idle')
    }
  }, T_C_TIMEOUT)
}

function setTermsConditionsAcceptanceDelay (screen, data) {
  let acceptButton = screen.find('.js-terms-accept-button')
  acceptButton.css({ 'min-width': 0 })

  if (!data.delay) return

  const delayTimer = isNaN(data.delayTimer) ? 0 : data.delayTimer
  let seconds = delayTimer / 1000
  acceptButton.prop('disabled', true)
  acceptButton.html(seconds > 0 ? `${data.accept} (${seconds})` : `${data.accept}`)

  var tmpbtn = acceptButton.clone().appendTo('body').css({ 'display': 'block', 'visibility': 'hidden' })
  var width = tmpbtn.outerWidth()
  tmpbtn.remove()
  acceptButton.css({ 'min-width': `${width}px` })
  termsConditionsAcceptanceInterval = setInterval(function () {
    seconds--
    if (currentState === 'terms_screen' && seconds > 0) {
      acceptButton.html(`${data.accept} (${seconds})`)
    }
    if (currentState === 'terms_screen' && seconds <= 0) {
      acceptButton.prop('disabled', false)
      acceptButton.html(`${data.accept}`)
    }
    if (seconds <= 0) {
      clearInterval(termsConditionsAcceptanceInterval)
    }
  }, 1000)
}

function clearTermsConditionsAcceptanceDelay () {
  clearInterval(termsConditionsAcceptanceInterval)
}

function resetTermsConditionsTimeout () {
  clearTermsConditionsTimeout()
  setTermsConditionsTimeout()
}

// click page up button
function scrollUp () {
  resetTermsConditionsTimeout()
  const div = document.getElementById('js-terms-text-div')
  if (currentPage !== 0) {
    currentPage -= 1
    updateButtonStyles()
    updatePageCounter()
    div.scrollTo(0, currentPage * scrollSize)
  }
}

// start page
function startPage (text, acceptedTerms) {
  const $screen = $('.terms_screen_state')
  $screen.find('.js-terms-text').html(text)
  if (!acceptedTerms) currentPage = 0
  totalPages = 0
  setTimeout(function () {
    const div = document.getElementById('js-terms-text-div')
    textHeightQuantity = document.getElementById('js-terms-text').offsetHeight
    scrollSize = div.offsetHeight - 40
    updateButtonStyles()
    if (text.length <= 1000 && textHeightQuantity <= div.offsetHeight) {
      document.getElementById('actions-scroll').style.display = 'none'
    } else {
      document.getElementById('actions-scroll').style.display = ''
      if (!acceptedTerms) div.scrollTo(0, 0)
      totalPages = Math.ceil(textHeightQuantity / scrollSize)
      updatePageCounter()
    }
  }, 100)
}

function updatePageCounter () {
  document.getElementById('terms-page-counter').textContent = `${currentPage + 1}/${totalPages}`
}

// click page up button
function scrollDown () {
  resetTermsConditionsTimeout()
  const div = document.getElementById('js-terms-text-div')
  if (!(currentPage * scrollSize + scrollSize > textHeightQuantity && currentPage !== 0)) {
    currentPage += 1
    updateButtonStyles()
    updatePageCounter()
    div.scrollTo(0, currentPage * scrollSize)
  }
}

function updateButtonStyles () {
  textHeightQuantity = document.getElementById('js-terms-text').offsetHeight
  const buttonDown = document.getElementById('scroll-down')
  const buttonUp = document.getElementById('scroll-up')
  buttonUp.disabled = currentPage === 0;
  buttonDown.disabled = currentPage * scrollSize + scrollSize > textHeightQuantity && currentPage !== 0;
}

function setLocaleInfo (data) {
  phoneKeypad.setCountry(data.country)
  setPrimaryLocales(data.primaryLocales)
  setLocale(data.primaryLocale)
}

function otherLanguageName () {
  const lang = lookupLocaleNames(otherLocale())
  return lang && lang.nativeName
}

function otherLocale () {
  return _primaryLocales.find(c => c !== localeCode)
}

function setLocale (data) {
  if (!data || data === localeCode) return
  localeCode = data
  jsLocaleCode = data
  var lang = localeCode.split('-')[0]

  if (jsLocaleCode === 'fr-QC') jsLocaleCode = 'fr-CA'

  var isArabic = jsLocaleCode.indexOf('ar-') === 0
  var isHebrew = jsLocaleCode.indexOf('he-') === 0
  isRTL = isArabic || isHebrew

  setChooseCoinColors()

  if (isRTL) {
    $('body').addClass('i18n-rtl')
  } else {
    $('body').removeClass('i18n-rtl')
  }

  if (isArabic) {
    $('body').addClass('i18n-ar')
  } else {
    $('body').removeClass('i18n-ar')
  }

  if (isHebrew) {
    $('body').addClass('i18n-he')
  } else {
    $('body').removeClass('i18n-he')
  }

  if (MUSEO.indexOf(lang) !== -1) $('body').addClass('museo')
  else $('body').removeClass('museo')

  locale = loadI18n(localeCode)
  try { translatePage() } catch (ex) {}

  $('.js-two-language').html(otherLanguageName())

  if (lastRates) setExchangeRate(lastRates)
}

function setChooseCoinColors () {
  var elem = $('#bg-to-show > img')
  let img = `images/background/${isTwoWay ? '2way' : '1way'}-${aspectRatio}${isRTL ? '-rtl' : ''}.svg`
  if (img !== elem.attr('src')) {
    elem.attr('src', img)
  }

  if (isTwoWay) {
    $('.choose_coin_state .change-language').removeClass('cash-in-color').addClass('cash-out-color')
  } else {
    $('.choose_coin_state .change-language').removeClass('cash-out-color').addClass('cash-in-color')
  }
}

function areArraysEqual (arr1, arr2) {
  if (arr1.length !== arr2.length) return false
  for (var i = 0; i < arr1.length; i++) {
    if (arr1[i] !== arr2[i]) return false
  }
  return true
}

function lookupLocaleNames (locale) {
  if (!locale) return
  var langMap = window.languageMappingList
  var language = locale.split('-')[0]
  var localeNames = langMap[language]
  return localeNames || langMap[locale]
}

function setPrimaryLocales (primaryLocales) {
  if (areArraysEqual(primaryLocales, _primaryLocales)) return
  _primaryLocales = primaryLocales

  var languages = $('#languages')
  closeLanguageDropdown()
  languages.empty()
  var sortedPrimaryLocales = primaryLocales.filter(lookupLocaleNames).sort(function (a, b) {
    var langA = lookupLocaleNames(a)
    var langB = lookupLocaleNames(b)
    return langA.englishName.localeCompare(langB.englishName)
  })

  languages.append(`<button class="square-button small-action-button tl2">Languages</button>`)
  for (var i = 0; i < sortedPrimaryLocales.length; i++) {
    var l = sortedPrimaryLocales[i]
    var lang = lookupLocaleNames(l)
    var name = lang.nativeName || lang.englishName
    var div = `<button class="square-button small-action-button tl2" data-locale="${l}">${name}</button>`
    languages.append(div)
  }

  $('.js-two-language').html(otherLanguageName())

  $('.js-menu-language').toggleClass('hide', sortedPrimaryLocales.length <= 1)
  $('.js-multi-language').toggleClass('hide', sortedPrimaryLocales.length === 2)
  $('.js-two-language').toggleClass('hide', sortedPrimaryLocales.length > 2)
}

function setFiatCode (data) {
  fiatCode = data
  $('.js-currency').text(fiatCode)
}

function setFixedFee (_fee) {
  const fee = parseFloat(_fee)
  if (fee > 0) {
    const fixedFee = translate('Transaction Fee: %s', [formatFiat(fee, 2)])
    $('.js-i18n-fixed-fee').html(fixedFee)
  } else {
    $('.js-i18n-fixed-fee').html('')
  }
}

function setCredit (credit, lastBill) {
  const { fiat, cryptoAtoms, cryptoCode } = credit
  var coin = getCryptoCurrency(cryptoCode)

  var scale = new BigNumber(10).pow(coin.displayScale)
  var cryptoAmount = new BigNumber(cryptoAtoms).div(scale).toNumber()
  var cryptoDisplayCode = coin.displayCode
  updateCrypto('.total-crypto-rec', cryptoAmount, cryptoDisplayCode)
  $('.amount-deposited').html(translate('You deposited %s', [`${fiat} ${fiatCode}`]))
  $('.fiat .js-amount').html(fiat)

  var inserted = lastBill
    ? translate('You inserted a %s bill', [formatFiat(lastBill)])
    : translate('Lamassu Cryptomat')

  $('.js-processing-bill').html(inserted)

  $('.js-continue-crypto-enable').show()
  $('.js-send-crypto-enable').show()
}

function formatDenomination (denom) {
  return denom.toLocaleString(jsLocaleCode, {
    useGrouping: true,
    maximumFractionDigits: 0,
    minimumFractionDigits: 0
  })
}

function buildCassetteButtons (_cassettes, numberOfButtons) {
  var activeCassettes = _cassettes.filter(it => it.count === null || it.count > 0)
  var inactiveCassettes = _cassettes.filter(it => it.count === 0)

  var allCassettes = activeCassettes.concat(inactiveCassettes)
  var selectedCassettes = allCassettes.slice(0, numberOfButtons)
  var sortedCassettes = selectedCassettes.sort((a, b) => a.denomination - b.denomination)

  for (var i = 0; i < sortedCassettes.length; i++) {
    var denomination = formatDenomination(sortedCassettes[i].denomination || 0)
    $('.cash-button[data-denomination-index=' + i + '] .js-denomination').text(denomination)
  }
}

function updateCassetteButtons (activeDenoms, numberOfButtons) {
  for(var i = 0; i < numberOfButtons; i++) {
    var button = $('.choose_fiat_state .cash-button[data-denomination-index=' + i + ']')
    var denomination = button.children('.js-denomination').text()
    button.prop('disabled', !Boolean(activeDenoms[denomination]))
  }
}

function buildCassetteButtonEvents () {
  var fiatButtons = document.getElementById('js-fiat-buttons')
  var lastTouch = null

  touchImmediateEvent(fiatButtons, null, function (e) {
    var now = Date.now()
    if (lastTouch && now - lastTouch < 100) return
    lastTouch = now
    var cashButtonJ = $(e.target).closest('.cash-button')
    if (cashButtonJ.length === 0) return
    if (cashButtonJ.hasClass('disabled')) return
    if (cashButtonJ.hasClass('clear')) return buttonPressed('clearFiat')
    buttonPressed('fiatButton', { denomination: cashButtonJ.children('.js-denomination').text() })
  })
}

function updateCrypto (selector, cryptoAmount, cryptoDisplayCode) {
  $(selector).find('.crypto-amount').html(formatCrypto(cryptoAmount))
  $(selector).find('.crypto-units').html(cryptoDisplayCode)
}

function lookupDecimalChar (localeCode) {
  var num = 1.1
  var localized = num.toLocaleString(localeCode, {
    useGrouping: true,
    maximumFractionDigits: 1,
    minimumFractionDigits: 1
  })

  return localized[1]
}

function splitNumber (localize, localeCode) {
  var decimalChar = lookupDecimalChar(localeCode)
  var split = localize.split(decimalChar)

  if (split.length === 1) {
    return ['<span class="integer">', split[0], '</span>'].join('')
  }

  return [
    '<span class="integer">', split[0], '</span><span class="decimal-char">',
    decimalChar, '</span><span class="decimal">', split[1], '</span>'
  ].join('')
}

function formatNumber (num) {
  var localized = num.toLocaleString(jsLocaleCode, {
    useGrouping: true,
    maximumFractionDigits: 6,
    minimumFractionDigits: 3
  })

  return splitNumber(localized, jsLocaleCode)
}

function formatCrypto (amount) {
  return formatNumber(amount)
}

function formatFiat (amount, fractionDigits) {
  if (!fractionDigits) fractionDigits = 0

  const localized = amount.toLocaleString(jsLocaleCode, {
    useGrouping: true,
    maximumFractionDigits: fractionDigits,
    minimumFractionDigits: fractionDigits
  })
  return splitNumber(localized, jsLocaleCode) + ' ' + fiatCode
}

function setExchangeRate (_rates) {
  lastRates = _rates
  var cryptoCode = _rates.cryptoCode
  var rates = _rates.rates

  var coin = getCryptoCurrency(cryptoCode)
  var displayCode = coin.displayCode

  if (rates.cashIn) {
    var cryptoToFiat = new BigNumber(rates.cashIn)
    var rateStr = formatFiat(cryptoToFiat.round(2).toNumber(), 2)

    $('.crypto-rate-cash-in').html(`1 ${cryptoCode === LN ? BTC : cryptoCode} = ${rateStr}`)
  }

  if (rates.cashOut) {
    var cashOut = new BigNumber(rates.cashOut)
    var cashOutCryptoToFiat = cashOut && formatFiat(cashOut.round(2).toNumber(), 2)

    $('.crypto-rate-cash-out').html(`1 ${cryptoCode === LN ? BTC : cryptoCode} = ${cashOutCryptoToFiat}`)
  }

  $('.js-crypto-display-units').text(displayCode)
}

function qrize (text, target, color, lightning, size = 'normal') {
  const image = document.getElementById('bolt-img')
  // Hack for surf browser
  const _size = size === 'normal'
    ? document.body.clientHeight * 0.36
    : document.body.clientHeight * 0.25

  const opts = {
    crisp: true,
    fill: color || 'black',
    text,
    size: _size,
    render: 'canvas',
    rounded: 50,
    quiet: 2,
    mPosX: 50,
    mPosY: 50,
    mSize: 30,
    image
  }

  if (lightning) {
    opts.mode = 'image'
  }

  const el = kjua(opts)

  target.empty().append(el)
}

function setTx (tx) {
  const txId = tx.id
  const isPaperWallet = tx.isPaperWallet
  const hasBills = tx.bills && tx.bills.length > 0

  if (hasBills) {
    $('.js-inserted-notes').show()
    $('.js-no-inserted-notes').hide()
  } else {
    $('.js-inserted-notes').hide()
    $('.js-no-inserted-notes').show()
  }

  $('.js-paper-wallet').toggleClass('hide', !isPaperWallet)

  setCurrentDiscount(tx.discount, tx.promoCodeApplied)

  setTimeout(() => {
    qrize(txId, $('#cash-in-qr-code'), CASH_IN_QR_COLOR)
    qrize(txId, $('#cash-in-fail-qr-code'), CASH_IN_QR_COLOR)
    qrize(txId, $('#cash-in-no-funds-qr-code'), CASH_IN_QR_COLOR, null, 'small')
    qrize(txId, $('#qr-code-fiat-receipt'), CASH_OUT_QR_COLOR)
    qrize(txId, $('#qr-code-fiat-complete'), CASH_OUT_QR_COLOR)
  }, 1000)
}

function formatAddressNoBreakLines (address) {
  if (!address) return
  if (address.length > 60) {
    const firstPart = address.substring(0, 40).replace(/(.{4})/g, '$1 ')
    const secondPart = address.substring(address.length-16, address.length).replace(/(.{4})/g, '$1 ')
    return firstPart.concat('... ').concat(secondPart)
  }
  return address.replace(/(.{4})/g, '$1 ')
}

function formatAddress (address) {
  let toBr = formatAddressNoBreakLines(address)
  if (!toBr) return

  return toBr.replace(/((.{4} ){5})/g, '$1<br/> ')
}

function setBuyerAddress (address) {
  $('.crypto-address-no-br').html(formatAddressNoBreakLines(address))
  $('.crypto-address').html(formatAddress(address))
}

function highBill (highestBill, reason) {
  var reasonText = reason === 'transactionLimit'
    ? translate('Transaction limit reached.')
    : translate("We're a little low on crypto.")

  t('high-bill-header', reasonText)
  t('highest-bill', translate('Please insert %s or less.', [formatFiat(highestBill)]))

  setScreen('high_bill')
  window.setTimeout(revertScreen, 3000)
}

function minimumTx (lowestBill) {
  t('lowest-bill', translate('Minimum first bill is %s.', [formatFiat(lowestBill)]))

  setScreen('minimum_tx')
  window.setTimeout(revertScreen, 3000)
}

function readingBills (bill) {
  $('.js-processing-bill').html(translate('Processing %s ...', [formatFiat(bill)]))
  $('.js-continue-crypto-enable').hide()
  $('.js-send-crypto-enable').hide()
}

function sendOnly (reason) {
  // TODO: sendOnly should be made into its own state on brain.js
  if (currentState === 'send_only') return

  const errorMessages = {
    transactionLimit: translate('Transaction limit reached'),
    validatorError: translate('Error in validation'),
    lowBalance: translate("We're out of coins!"),
    blockedCustomer: translate('Transaction limit reached')
  }

  // If no reason provided defaults to lowBalance
  const reasonText = errorMessages[reason] || errorMessages.lowBalance
  $('#send-only-title').text(reasonText)

  if (reason === 'blockedCustomer') {
    $('.js-send-only-text').text(translate("Due to local regulations, you've reached your transaction limit. Please contact us if you'd like to raise your limit."))
  } else {
    $('.js-send-only-text').text('')
  }

  setState('send_only')
}

function t (id, str) {
  $('#js-i18n-' + id).html(str)
}

function translateCoin (_cryptoCode) {
  const coin = getCryptoCurrency(_cryptoCode)
  const cryptoCode = coin.cryptoCodeDisplay || _cryptoCode
  $('.js-i18n-scan-your-address').html(translate('Scan your <br/> %s address', [cryptoCode]))
  $('.js-i18n-please-scan').html(translate('Please scan the QR code <br/> to send us your %s.', [cryptoCode]))
  $('.js-i18n-did-send-coins').html(translate('Have you sent the %s yet?', [cryptoCode]))
  $('.js-i18n-scan-address').html(translate('Scan your %s address', [cryptoCode]))
  $('.js-i18n-invalid-address').html(translate('Invalid %s address', [cryptoCode]))
}

function initTranslatePage () {
  $('.js-i18n').each(function () {
    var el = $(this)
    el.data('baseTranslation', el.html().trim())
  })
  $('input[placeholder]').each(function () {
    var el = $(this)
    el.data('baseTranslation', el.attr('placeholder'))
  })
}

function translatePage () {
  $('.js-i18n').each(function () {
    var el = $(this)
    var base = el.data('baseTranslation')
    el.html(translate(base))
  })
  $('input[placeholder]').each(function () {
    var el = $(this)
    var base = el.data('baseTranslation')
    el.attr('placeholder', translate(base))
  })

  // Adjust send coins button
  var length = $('#send-coins span').text().length
  if (length > 17) $('body').addClass('i18n-long-send-coins')
  else $('body').removeClass('i18n-long-send-coins')
}

function loadI18n (localeCode) {
  var messages = locales[localeCode] || locales['en-US']

  return new Jed({
    'missing_key_callback': function () {},
    'locale_data': {
      'messages': messages
    }
  })
}

function reachFiatLimit (rec) {
  var msg = null
  if (rec.isEmpty) msg = translate(`We're a little low, please cash out`)
  else if (rec.txLimitReached) msg = translate('Transaction limit reached, please cash out')

  var el = $('.choose_fiat_state .limit')
  if (msg) el.html(msg).show()
  else el.hide()
}

function chooseFiat (data) {
  fiatCredit(data)
  setState('choose_fiat')
}

function displayCrypto (cryptoAtoms, cryptoCode) {
  var coin = getCryptoCurrency(cryptoCode)
  var scale = new BigNumber(10).pow(coin.displayScale)
  // number of decimal places vary based on displayScale value
  var decimalPlaces = (coin.displayScale - coin.unitScale) + 6
  var cryptoAmount = new BigNumber(cryptoAtoms).div(scale).round(decimalPlaces).toNumber()
  return formatCrypto(cryptoAmount)
}

function BN (s) { return new BigNumber(s) }

function fiatCredit (data) {
  var tx = data.tx
  var cryptoCode = tx.cryptoCode
  var activeDenominations = data.activeDenominations
  var coin = getCryptoCurrency(cryptoCode)
  const fiat = BN(tx.fiat)

  var fiatDisplay = BN(tx.fiat).toNumber().toLocaleString(jsLocaleCode, {
    useGrouping: true,
    maximumFractionDigits: 0,
    minimumFractionDigits: 0
  })

  var cryptoAtoms = BN(tx.cryptoAtoms)
  var cryptoDisplay = displayCrypto(cryptoAtoms, cryptoCode)

  var cryptoDisplayCode = coin.displayCode

  setCurrentDiscount(tx.discount, tx.promoCodeApplied)

  if (cryptoAtoms.eq(0) || cryptoAtoms.isNaN()) $('#js-i18n-choose-digital-amount').hide()
  else $('#js-i18n-choose-digital-amount').show()

  if (fiat.eq(0)) $('#cash-out-button').prop('disabled', true)
  else $('#cash-out-button').prop('disabled', false)

  updateCassetteButtons(activeDenominations.activeMap, NUMBER_OF_BUTTONS)
  $('.choose_fiat_state .fiat-amount').text(fiatDisplay)
  t('choose-digital-amount',
    translate("You'll be sending %s %s", [cryptoDisplay, cryptoDisplayCode]))

  reachFiatLimit(activeDenominations)
}

function setDepositAddress (depositInfo) {
  $('.deposit_state .loading').hide()
  $('.deposit_state .send-notice .crypto-address').html(formatAddress(depositInfo.toAddress))
  $('.deposit_state .send-notice').show()

  qrize(depositInfo.depositUrl, $('#qr-code-deposit'), CASH_OUT_QR_COLOR)
}

function setVersion (version) {
  $('.version-number').html(`Version: ${version}`)
}

function deposit (tx) {
  var cryptoCode = tx.cryptoCode
  var display = displayCrypto(tx.cryptoAtoms, cryptoCode)

  $('.js-wallet-address').show()

  $('.deposit_state .digital .js-amount').html(display)
  $('.deposit_state .fiat .js-amount').text(tx.fiat)
  $('.deposit_state .send-notice').hide()
  $('#qr-code-deposit').empty()
  $('.deposit_state .loading').show()
  $('#qr-code-deposit').show()
  $('#lightning-enabled').hide()
  if (tx.cryptoCode === 'LN') $('#lightning-enabled').show()

  setState('deposit')
}

function fiatReceipt (tx) {
  var cryptoCode = tx.cryptoCode
  var display = displayCrypto(tx.cryptoAtoms, cryptoCode)

  $('.fiat_receipt_state .digital .js-amount').html(display)
  $('.fiat_receipt_state .fiat .js-amount').text(tx.fiat)
  $('.fiat_receipt_state .sent-coins .crypto-address').html(formatAddress(tx.toAddress))

  setState('fiat_receipt')
}

function fiatComplete (tx) {
  var cryptoCode = tx.cryptoCode
  var display = displayCrypto(tx.cryptoAtoms, cryptoCode)

  $('.fiat_complete_state .digital .js-amount').html(display)
  $('.fiat_complete_state .fiat .js-amount').text(tx.fiat)
  $('.fiat_complete_state .sent-coins .crypto-address').html(formatAddress(tx.toAddress))

  setState('fiat_complete')
}

function dispenseBatch (data) {
  $('.batch').css('visibility', data.of === 1 ? 'hidden' : 'visible')
  $('.batch').text(`${data.current}/${data.of}`)
}

function initDebug () {
  $('body').css('cursor', 'default')
  var style = document.createElement('style')
  style.type = 'text/css'
  style.innerHTML = 'button { cursor: default !important; }'
  document.getElementsByTagName('head')[0].appendChild(style)
}

function calculateAspectRatio () {
  const width = $('body').width()
  const height = $('body').height()

  function gcd (a, b) {
    return (b === 0) ? a : gcd(b, a % b)
  }

  const w = width
  const h = height
  const r = gcd(w, h)
  const aspectRatioPt1 = w / r
  const aspectRatioPt2 = h / r

  if (aspectRatioPt1 < aspectRatioPt2) {
    aspectRatio = '9:16'
  } else if (aspectRatioPt1 === 8 && aspectRatioPt2 === 5) {
    aspectRatio = '16:10'
  } else if (aspectRatioPt1 === 16 && aspectRatioPt2 === 9) {
    aspectRatio = '16:9'
  } else {
    aspectRatio = w < 1420 ? '16:10' : '16:9'
  }
}

let background = null

function shouldEnableTouch () {
  const ua = navigator.userAgent
  if (ua.match(/surf/ig)) return false

  // ACP has chromium 34 and upboard 73
  const chromiumVersion = ua.match(/chromium\/(\d+)/i)
  const chromeVersion = ua.match(/chrome\/(\d+)/i)
  const chromiumPlus73 = chromiumVersion && chromiumVersion[1] >= 73
  const chromePlus73 = chromeVersion && chromeVersion[1] >= 73

  return chromiumPlus73 || chromePlus73
}

function setAvailablePromoCodes (areThereAvailablePromoCodes) {
  if (areThereAvailablePromoCodes) {
    $('#insert-first-bill-promo-button').show()
    $('#insert-first-recycler-bills-promo-button').show()
    $('#choose-fiat-promo-button').show()
  } else {
    $('#insert-first-bill-promo-button').hide()
    $('#insert-first-recycler-bills-promo-button').hide()
    $('#choose-fiat-promo-button').hide()
  }
}

function setCurrentDiscount (currentDiscount, promoCodeApplied) {
  if (promoCodeApplied) {
    $('#insert-first-bill-promo-button').hide()
    $('#insert-first-recycler-bills-promo-button').hide()
    $('#choose-fiat-promo-button').hide()
  }

  if (!currentDiscount) {
    $('#insert-first-bill-code-added').hide()
    $('#insert-first-recycler-bills-code-added').hide()
    $('#choose-fiat-code-added').hide()
  } else if (currentDiscount > 0) {
    const successMessage = '✔ ' + translate('Discount added (%s off commissions)', [`${currentDiscount}%`])
    $('#insert-first-bill-code-added').html(successMessage)
    $('#insert-first-recycler-bills-code-added').html(successMessage)
    $('#choose-fiat-code-added').html(successMessage)
    $('#insert-first-bill-code-added').show()
    $('#insert-first-recycler-bills-code-added').show()
    $('#choose-fiat-code-added').show()

  } else {
    $('#insert-first-bill-promo-button').show()
    $('#insert-first-recycler-bills-promo-button').show()
    $('#choose-fiat-promo-button').show()
    $('#insert-first-bill-code-added').hide()
    $('#insert-first-recycler-bills-code-added').hide()
    $('#choose-fiat-code-added').hide()
  }
}

function setReceiptPrint (receiptStatus, smsReceiptStatus) {
  const status = receiptStatus ? receiptStatus : smsReceiptStatus

  const className = receiptStatus ? 'print-receipt' : 'send-sms-receipt'
  const printing = receiptStatus ? 'Printing receipt...' : 'Sending receipt...'
  const success = receiptStatus ? 'Receipt printed successfully!' : 'Receipt sent successfully!'

  switch (status) {
    case 'disabled':
      if (!viewportButtonEventsActive) enableViewportButtonEvents()
      $(`#${className}-cash-in-message`).addClass('hide')
      $(`#${className}-cash-in-button`).addClass('hide')
      $(`#${className}-cash-out-message`).addClass('hide')
      $(`#${className}-cash-out-button`).addClass('hide')
      $(`#${className}-cash-in-fail-message`).addClass('hide')
      $(`#${className}-cash-in-fail-button`).addClass('hide')
      break
    case 'available':
      if (!viewportButtonEventsActive) enableViewportButtonEvents()
      $(`#${className}-cash-in-message`).addClass('hide')
      $(`#${className}-cash-in-button`).removeClass('hide')
      $(`#${className}-cash-out-message`).addClass('hide')
      $(`#${className}-cash-out-button`).removeClass('hide')
      $(`#${className}-cash-in-fail-message`).addClass('hide')
      $(`#${className}-cash-in-fail-button`).removeClass('hide')
      break
    case 'printing':
      if (viewportButtonEventsActive) disableViewportButtonEvents()
      const message = locale.translate(printing).fetch()
      $(`#${className}-cash-in-button`).addClass('hide')
      $(`#${className}-cash-in-message`).html(message)
      $(`#${className}-cash-in-message`).removeClass('hide')
      $(`#${className}-cash-out-button`).addClass('hide')
      $(`#${className}-cash-out-message`).html(message)
      $(`#${className}-cash-out-message`).removeClass('hide')
      $(`#${className}-cash-in-fail-button`).addClass('hide')
      $(`#${className}-cash-in-fail-message`).html(message)
      $(`#${className}-cash-in-fail-message`).removeClass('hide')
      break
    case 'success':
      if (!viewportButtonEventsActive) enableViewportButtonEvents()
      const successMessage = '✔ ' + locale.translate(success).fetch()
      $(`#${className}-cash-in-button`).addClass('hide')
      $(`#${className}-cash-in-message`).html(successMessage)
      $(`#${className}-cash-in-message`).removeClass('hide')
      $(`#${className}-cash-out-button`).addClass('hide')
      $(`#${className}-cash-out-message`).html(successMessage)
      $(`#${className}-cash-out-message`).removeClass('hide')
      $(`#${className}-cash-in-fail-button`).addClass('hide')
      $(`#${className}-cash-in-fail-message`).html(successMessage)
      $(`#${className}-cash-in-fail-message`).removeClass('hide')
      break
    case 'failed':
      if (!viewportButtonEventsActive) enableViewportButtonEvents()
      const failMessage = '✖ ' + locale.translate('An error occurred, try again.').fetch()
      $(`#${className}-cash-in-button`).addClass('hide')
      $(`#${className}-cash-in-message`).html(failMessage)
      $(`#${className}-cash-in-message`).removeClass('hide')
      $(`#${className}-cash-out-button`).addClass('hide')
      $(`#${className}-cash-out-message`).html(failMessage)
      $(`#${className}-cash-out-message`).removeClass('hide')
      $(`#${className}-cash-in-fail-button`).addClass('hide')
      $(`#${className}-cash-in-fail-message`).html(failMessage)
      $(`#${className}-cash-in-fail-message`).removeClass('hide')
      break
  }
}

function externalCompliance (url) {
  qrize(url, $('#qr-code-external-validation'), cashDirection === 'cashIn' ? CASH_IN_QR_COLOR : CASH_OUT_QR_COLOR)
  return setScreen('external_compliance')
}

<<<<<<< HEAD
function setAutomaticPrint (automaticPrint) {
  if (automaticPrint) {
    $('#print-receipt-cash-in-button').hide()
    $('#print-receipt-cash-out-button').hide()
    $('#print-receipt-cash-in-fail-button').hide()
  } else {
    $('#print-receipt-cash-in-button').show()
    $('#print-receipt-cash-out-button').show()
    $('#print-receipt-cash-in-fail-button').show()
  }
=======
function suspiciousAddress (blacklistMessage) {
  if (blacklistMessage) {
    $(`#suspicious-address-message`).html(blacklistMessage)
  } else {
    $(`#suspicious-address-message`).html(translate("This address may be associated with a deceptive offer or a prohibited group. Please make sure you\'re using an address from your own wallet."))
  }
}

function setScreenOptions (opts) {
  (opts.rates && opts.rates.active) ? $('#rates-section').show() : $('#rates-section').hide()
}

function thousandSeparator (number, country, minimumFractionDigits) {
  const numberFormatter = Intl.NumberFormat(country, { minimumFractionDigits })
  return numberFormatter.format(number)
}

function setRates (allRates, fiat) {
  const ratesTable = $('.rates-content')
  const tableHeader = $(`<div class="xs-margin-bottom">
  <h4 class="js-i18n">${translate('Buy')}</h4>
  <h4 class="js-i18n">${translate('Crypto')}</h4>
  <h4 class="js-i18n">${translate('Sell')}</h4>
</div>`)
  const coinEntries = []

  Object.keys(allRates).forEach(it => {
    const cashIn = BN(allRates[it].cashIn)
    const cashOut = BN(allRates[it].cashOut)
    const biggestDecimalPlaces = Math.max(cashIn.dp(), cashOut.dp())

    coinEntries.push($(`<div class="xs-margin-bottom">
    <p class="d2 js-i18n">${thousandSeparator(BN(allRates[it].cashIn).toFixed(2), localeCode)}</p>
    <h4 class="js-i18n">${it}</h4>
    <p class="d2 js-i18n">${thousandSeparator(BN(allRates[it].cashOut).toFixed(2), localeCode)}</p>
  </div>`))
  })

  $('#rates-fiat-currency').text(fiat)
  ratesTable.empty().append(tableHeader).append(coinEntries)
>>>>>>> 96f0cd0c
}<|MERGE_RESOLUTION|>--- conflicted
+++ resolved
@@ -2146,7 +2146,6 @@
   return setScreen('external_compliance')
 }
 
-<<<<<<< HEAD
 function setAutomaticPrint (automaticPrint) {
   if (automaticPrint) {
     $('#print-receipt-cash-in-button').hide()
@@ -2157,7 +2156,8 @@
     $('#print-receipt-cash-out-button').show()
     $('#print-receipt-cash-in-fail-button').show()
   }
-=======
+}
+
 function suspiciousAddress (blacklistMessage) {
   if (blacklistMessage) {
     $(`#suspicious-address-message`).html(blacklistMessage)
@@ -2198,5 +2198,4 @@
 
   $('#rates-fiat-currency').text(fiat)
   ratesTable.empty().append(tableHeader).append(coinEntries)
->>>>>>> 96f0cd0c
 }