--- conflicted
+++ resolved
@@ -299,16 +299,13 @@
     case 'actionRequiredMaintenance':
       setState('action_required_maintenance')
       break
-<<<<<<< HEAD
     case 'cashSlotRemoveBills':
       setState('cash_slot_remove_bills')
       break
     case 'leftoverBillsInCashSlot':
       setState('leftover_bills_in_cash_slot')
-=======
     case 'invalidAddress':
       invalidAddress(data.lnInvoiceTypeError)
->>>>>>> 124e472a
       break
     default:
       if (data.action) setState(window.snakecase(data.action))
