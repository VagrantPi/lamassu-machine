(function e(t,n,r){function s(o,u){if(!n[o]){if(!t[o]){var a=typeof require=="function"&&require;if(!u&&a)return a(o,!0);if(i)return i(o,!0);var f=new Error("Cannot find module '"+o+"'");throw f.code="MODULE_NOT_FOUND",f}var l=n[o]={exports:{}};t[o][0].call(l.exports,function(e){var n=t[o][1][e];return s(n?n:e)},l,l.exports,e,t,n,r)}return n[o].exports}var i=typeof require=="function"&&require;for(var o=0;o<r.length;o++)s(r[o]);return s})({1:[function(require,module,exports){
/* globals $, WebSocket, Audio, locales, Keyboard, Keypad, Jed, BigNumber, PORT, Origami, kjua */
'use strict'

console.log('DEBUG11')
var fiatCode = null
var locale = null
var localeCode = null
var jsLocaleCode = null  // Sometimes slightly different than localeCode
var _primaryLocales = []
var lastRates = null
var coins = {
  BTC: {
    unitScale: 8,
    displayScale: 5,
    displayCode: 'mBTC'
  },
  ETH: {
    unitScale: 18,
    displayScale: 15,
    displayCode: 'mETH'
  },
  ZEC: {
    unitScale: 8,
    displayScale: 5,
    displayCode: 'mZEC'
  },
  LTC: {
    unitScale: 8,
    displayScale: 5,
    displayCode: 'mLTC'
  },
  DASH: {
    unitScale: 8,
    displayScale: 5,
    displayCode: 'mDASH'
  }
}

var currentState

var confirmBeep = null
var accepting = false
var websocket = null
var wifiKeyboard = null
var phoneKeypad = null
var securityKeypad = null
var previousState = null
var onSendOnly = false
var buttonActive = true
var cassettes = null
let currentCryptoCode = null

var BRANDON = ['ca', 'cs', 'da', 'de', 'en', 'es', 'et', 'fi', 'fr', 'hr',
  'hu', 'it', 'lt', 'nb', 'nl', 'pl', 'pt', 'ro', 'sl', 'sv', 'tr']

function connect () {
  websocket = new WebSocket('ws://localhost:' + PORT + '/')
  websocket.onmessage = function (event) {
    var data = $.parseJSON(event.data)
    processData(data)
  }
}

function verifyConnection () {
  if (websocket.readyState === websocket.CLOSED) {
    connect()
  }
}

function buttonPressed (button, data) {
  if (!buttonActive) return
  wifiKeyboard.deactivate()
  buttonActive = false
  setTimeout(function () {
    buttonActive = true
    wifiKeyboard.activate()
  }, 300)
  var res = {button: button}
  if (data || data === null) res.data = data
  websocket.send(JSON.stringify(res))
}

function processData (data) {
  console.log('DEBUG400: %j', data)
  if (data.localeInfo) setLocaleInfo(data.localeInfo)
  if (data.locale) setLocale(data.locale)
  if (!locale) return
  if (data.fiatCode) setFiatCode(data.fiatCode)
  if (data.rates) setExchangeRate(data.rates)
  if (data.buyerAddress) setBuyerAddress(data.buyerAddress)
  if (data.credit) {
    var lastBill = data.action === 'rejectedBill' ? null : data.credit.lastBill
    setCredit(data.credit.fiat, data.credit.cryptoAtoms, lastBill, data.credit.cryptoCode)
  }
  if (data.txId) setTxId(data.txId)
  if (data.wifiList) setWifiList(data.wifiList)
  if (data.wifiSsid) setWifiSsid(data.wifiSsid)
  if (data.sendOnly) sendOnly(data.reason, data.cryptoCode)
  if (data.fiatCredit) fiatCredit(data.fiatCredit)
  if (data.depositInfo) setDepositAddress(data.depositInfo, data.depositUrl)
  if (data.cassettes) setupCassettes(data.cassettes)
  if (data.beep) confirmBeep.play()
  if (data.sent && data.total) setPartialSend(data.sent, data.total)
  if (data.readingBill) readingBill(data.readingBill)
  if (data.cryptoCode) translateCoin(data.cryptoCode)
  if (data.tx && data.tx.cashInFee) setFixedFee(data.tx.cashInFee)

  if (data.context) {
    $('.js-context').hide()
    $('.js-context-' + data.context).show()
  }

  switch (data.action) {
    case 'wifiList':
      setState('wifi')
      break
    case 'wifiPass':
      setState('wifi_password')
      break
    case 'wifiConnecting':
      t('wifi-connecting',
        locale.translate('This could take a few moments.').fetch())
      setState('wifi_connecting')
      break
    case 'wifiConnected':
      t('wifi-connecting',
        locale.translate('Connected. Waiting for ticker.').fetch())
      setState('wifi_connecting')  // in case we didn't go through wifi-connecting
      break
    case 'pairing':
      confirmBeep.play()
      setState('pairing')
      break
    case 'pairingError':
      $('.js-pairing-error').text(data.err)
      // Give it some time to update text in background
      setTimeout(function () { setState('pairing_error') }, 500)
      break
    case 'booting':
      if (currentState !== 'maintenance') setState('booting')
      break
    case 'idle':
    case 'fakeIdle':
      setState('idle')
      break
    case 'dualIdle':
    case 'fakeDualIdle':
      setState('dual_idle')
      break
    case 'registerPhone':
      phoneKeypad.activate()
      setState('register_phone')
      break
    case 'registerCode':
      securityKeypad.activate()
      setState('security_code')
      break
    case 'scanned':
<<<<<<< HEAD
      setState('insert_bills');
      break;
=======
      confirmBeep.play()
      setState('insert_bills')
      break
>>>>>>> 5f8042c3
    case 'acceptingFirstBill':
      $('.js-send-crypto-disable').hide()
      $('.js-send-crypto-enable').show()
      setState('insert_bills')
      break
    case 'acceptingBills':
      setState('insert_more_bills')
      break
    case 'acceptingBill':
      setAccepting(true)
      break
    case 'rejectedBill':
      setAccepting(false)
      break
    case 'cryptoTransferPending':
      setState('sending_coins')
      break
    case 'cryptoTransferComplete':
      confirmBeep.play()
      setState('completed')
      break
    case 'networkDown':
      setState('trouble')
      break
    case 'balanceLow':
    case 'insufficientFunds':
      setState('limit_reached')
      break
    case 'highBill':
      highBill(data.highestBill, data.reason)
      break
    case 'minimumTx':
      minimumTx(data.lowestBill)
      break
    case 'chooseFiat':
      chooseFiat(data.chooseFiat)
      break
    case 'deposit':
      setState('deposit')
      deposit(data.tx)
      break
    case 'rejectedDeposit':
      setState('deposit_timeout')
      break
    case 'fiatReceipt':
      fiatReceipt(data.tx)
      break
    case 'fiatComplete':
      fiatComplete(data.tx)
      break
    case 'restart':
      setState('restart')
      break
    case 'chooseCoin':
      chooseCoin(data.coins, data.twoWayMode)
      break
    case 'smsVerification':
      smsVerification(data.threshold)
      break
    default:
      if (data.action) setState(window.snakecase(data.action))
  }
}

function smsVerification (threshold) {
  console.log('sms threshold to be displayed', threshold)
  setScreen('sms_verification')
}

function chooseCoin (coins, twoWayMode) {
  if (twoWayMode) {
    $('.choose_coin_state').removeClass('choose-coin-cash-in').addClass('choose-coin-two-way')
  } else {
    $('.choose_coin_state').removeClass('choose-coin-two-way').addClass('choose-coin-cash-in')
  }

  const defaultCoin = coins[0]

  currentCryptoCode = defaultCoin.cryptoCode

  const cashIn = $('.cash-in')
  const cashOut = $('.cash-out')

  cashIn.html(`Buy<br/>${defaultCoin.display}`)
  cashOut.html(`Sell<br/>${defaultCoin.display}`)

  $('.crypto-buttons').empty()

  if (coins.length > 1) {
    coins.forEach(function (coin) {
      const activeClass = coin.cryptoCode === currentCryptoCode ? 'choose-coin-button-active' : ''
      const el = `<div class="choose-coin-button coin-${coin.cryptoCode.toLowerCase()} ${activeClass}" data-crypto-code="${coin.cryptoCode}">${coin.display}</div>`
      $('.crypto-buttons').append(el)
    })
  }

  setState('choose_coin')
}

function switchCoin (coin) {
  const cashIn = $('.cash-in')
  const cashOut = $('.cash-out')
  const cryptoCode = coin.cryptoCode

  if (currentCryptoCode === cryptoCode) return

  $(`.coin-${currentCryptoCode.toLowerCase()}`).removeClass('choose-coin-button-active')
  $(`.coin-${cryptoCode.toLowerCase()}`).addClass('choose-coin-button-active')
  currentCryptoCode = cryptoCode

  cashIn.addClass('crypto-switch')
  setTimeout(() => cashIn.html(`Buy<br/>${coin.display}`), 100)
  setTimeout(() => cashIn.removeClass('crypto-switch'), 1000)

  setTimeout(() => {
    cashOut.addClass('crypto-switch')
    setTimeout(() => cashOut.html(`Sell<br/>${coin.display}`), 100)
    setTimeout(() => cashOut.removeClass('crypto-switch'), 1000)
  }, 80)
}

$(document).ready(function () {
  const attachFastClick = Origami.fastclick
  attachFastClick(document.body)

  // Matt's anti-drag hack
  window.onclick =
    window.oncontextmenu =
      window.onmousedown =
        window.onmousemove =
          window.onmouseup =
            function () { return false }

  BigNumber.config({ROUNDING_MODE: BigNumber.ROUND_HALF_EVEN})

  wifiKeyboard = new Keyboard('wifi-keyboard').init()

  phoneKeypad = new Keypad('phone-keypad', {type: 'phoneNumber', country: 'US'}, function (result) {
    if (currentState !== 'register_phone') return
    console.log('phoneKeypad: %s', result)
    buttonPressed('phoneNumber', result)
  })

  securityKeypad = new Keypad('security-keypad', {type: 'code'}, function (result) {
    if (currentState !== 'security_code') return
    console.log(result)
    buttonPressed('securityCode', result)
  })

  // buffers automatically when created
  confirmBeep = new Audio('sounds/Confirm8-Bit.ogg')

  connect()
  setInterval(verifyConnection, 1000)
  initTranslatePage()

  var wifiNetworkButtons = document.getElementById('networks')
  touchEvent(wifiNetworkButtons, function (e) {
    var target = $(e.target)
    if (target.attr('id') === 'more-networks') {
      moreNetworks()
    } else {
      var networkButton = target.closest('.wifi-network-button')
      $('#networks > .active').removeClass('active')
      networkButton.addClass('active')
      window.setTimeout(function () { networkButton.removeClass('active') }, 1000)
      var ssidEl = networkButton.find('.ssid')
      var ssid = ssidEl.data('ssid')
      if (ssid) {
        var displaySsid = ssidEl.text()
        var rawSsid = ssidEl.data('raw-ssid')
        buttonPressed('wifiSelect',
          {ssid: ssid, rawSsid: rawSsid, displaySsid: displaySsid})
      }
    }
  })

  var wifiConnectButton = document.getElementById('wifiConnect')
  touchEvent(wifiConnectButton, function () {
    var wifiConnectButtonJ = $(wifiConnectButton)
    wifiConnectButtonJ.addClass('active')
    window.setTimeout(function () { wifiConnectButtonJ.removeClass('active') }, 500)
    var pass = $('#wifi-keyboard input.passphrase').data('content')
    var ssid = $('#js-i18n-wifi-for-ssid').data('ssid')
    var rawSsid = $('#js-i18n-wifi-for-ssid').data('raw-ssid')
    buttonPressed('wifiConnect', {pass: pass, ssid: ssid, rawSsid: rawSsid})
  })

  var sendCoinsButton = document.getElementById('send-coins')
  touchEvent(sendCoinsButton, function () {
    setState('sending_coins')
    buttonPressed('sendCoins')
  })

  // TODO: add this to setupButton
  const sendCoinsButtonSms = document.getElementById('send-coins-sms')
  touchEvent(sendCoinsButtonSms, function () {
    /**
     * Don't set a screen here.
     *
     * Machine will decided which screent to set.
     * It depends from the transaction's fiat amount inserted
     * If the user has zero bills inserted machine will show
     * the "chooseCoin" screen, else the sendCoins screen
     */
    buttonPressed('finishBeforeSms')
  })

  // TODO: add this to setupButton
  var smsCompliance = document.getElementById('sms-start-verification')
  touchEvent(smsCompliance, function () {
    buttonPressed('smsCompliance')
  })

  var insertBillCancelButton = document.getElementById('insertBillCancel')
  touchImmediateEvent(insertBillCancelButton, function () {
    setBuyerAddress(null)
    buttonPressed('cancelInsertBill')
  })

  setupImmediateButton('wifiPassCancel', 'cancelWifiPass')
  setupImmediateButton('wifiListCancel', 'cancelWifiList')
  setupImmediateButton('scanCancel', 'cancelScan')
  setupImmediateButton('completed_viewport', 'completed')
  setupImmediateButton('withdraw_failure_viewport', 'completed')
  setupImmediateButton('fiat_receipt_viewport', 'completed')
  setupImmediateButton('fiat_complete_viewport', 'completed')
  setupImmediateButton('chooseFiatCancel', 'chooseFiatCancel')
  setupImmediateButton('depositCancel', 'depositCancel')

  setupButton('initialize', 'initialize')
  setupButton('test-mode', 'testMode')
  setupButton('pairing-scan', 'pairingScan')
  setupButton('pairing-scan-cancel', 'pairingScanCancel')
  setupButton('pairing-error-ok', 'pairingScanCancel')
  setupButton('cash-out-button', 'cashOut')

  // var button = document.getElementById('js-coin-selection')
  // touchEvent(button, function (e) {
  //   var cryptoCode = e.target.dataset.coin
  //   buttonPressed('chooseCoin', cryptoCode)
  // })

  setupImmediateButton('scan-id-cancel', 'cancelIdScan')
  setupImmediateButton('phone-number-cancel', 'cancelPhoneNumber',
    phoneKeypad.deactivate.bind(phoneKeypad))
  setupImmediateButton('security-code-cancel', 'cancelSecurityCode',
    securityKeypad.deactivate.bind(securityKeypad))
  setupButton('id-verification-failed-ok', 'idVerificationFailedOk')
  setupButton('id-code-failed-retry', 'idCodeFailedRetry')
  setupButton('id-code-failed-cancel', 'idCodeFailedCancel')
  setupButton('id-verification-error-ok', 'idVerificationErrorOk')

  setupButton('limit-reached-ok', 'idle')
  setupButton('deposit-timeout-sent-yes', 'depositTimeout')
  setupButton('deposit-timeout-sent-no', 'depositTimeoutNotSent')
  setupButton('out-of-cash-ok', 'idle')

  setupButton('bad-phone-number-ok', 'badPhoneNumberOk')
  setupButton('bad-security-code-ok', 'badSecurityCodeOk')
  setupButton('max-phone-retries-ok', 'maxPhoneRetriesOk')
  setupButton('redeem-later-ok', 'idle')
  setupButton('pre-receipt-ok', 'fiatReceipt')
  setupButton('fiat-error-ok', 'idle')
  setupButton('network-down-ok', 'idle')
  setupButton('fiat-transaction-error-ok', 'fiatReceipt')

  setupButton('unknown-phone-number-ok', 'idle')
  setupButton('unconfirmed-deposit-ok', 'idle')
  setupButton('wrong-dispenser-currency-ok', 'idle')

  $('.crypto-buttons').click(event => {
    const el = $(event.target)
    const coin = {cryptoCode: el.data('cryptoCode'), display: el.text()}
    switchCoin(coin)
  })

  $('.coin-redeem-button').click(() => buttonPressed('redeem'))

  const cashInBox = $('.cash-in-box')
  cashInBox.click(() => {
    cashInBox.addClass('switch-screen')

    setTimeout(() => buttonPressed('start', {cryptoCode: currentCryptoCode, direction: 'cashIn'}), 600)

    setTimeout(() => {
      cashInBox.removeClass('switch-screen')
    }, 1000)
  })

  const cashOutBox = $('.cash-out-box')
  cashOutBox.click(() => {
    cashOutBox.addClass('switch-screen')

    setTimeout(() => buttonPressed('start', {cryptoCode: currentCryptoCode, direction: 'cashOut'}), 600)

    setTimeout(() => {
      cashOutBox.removeClass('switch-screen')
    }, 1000)
  })

  var lastTouch = null

  var languageButtons = document.getElementById('languages')
  touchEvent(languageButtons, function (e) {
    var languageButtonJ = $(e.target).closest('li')
    if (languageButtonJ.length === 0) return
    var newLocale = languageButtonJ.attr('data-locale')
    buttonPressed('setLocale', {locale: newLocale})
  })

  var fiatButtons = document.getElementById('js-fiat-buttons')
  touchImmediateEvent(fiatButtons, function (e) {
    var now = Date.now()
    if (lastTouch && now - lastTouch < 100) return
    lastTouch = now
    var cashButtonJ = $(e.target).closest('.cash-button')
    if (cashButtonJ.length === 0) return
    if (cashButtonJ.hasClass('disabled')) return
    if (cashButtonJ.hasClass('clear')) return buttonPressed('clearFiat')
    var denominationIndex = cashButtonJ.attr('data-denomination-index')
    var denominationRec = cassettes[denominationIndex]
    buttonPressed('fiatButton', {denomination: denominationRec.denomination})
  })

  initDebug()
})

function targetButton (element) {
  var classList = element.classList
  var special = classList.contains('button') ||
    classList.contains('circle-button') ||
    classList.contains('wifi-network-button') ||
    classList.contains('square-button')
  if (special) { return element }
  return targetButton(element.parentNode)
}

function touchEvent (element, callback) {
  element.addEventListener('mousedown', function (e) {
    var target = targetButton(e.target)
    target.classList.add('active')

    // Wait for transition to finish
    setTimeout(function () {
      target.classList.remove('active')
    }, 300)

    setTimeout(function () {
      callback(e)
    }, 200)

    e.stopPropagation()
    e.preventDefault()
  })
}

function touchImmediateEvent (element, callback) {
  element.addEventListener('mousedown', function (e) {
    callback(e)
    e.stopPropagation()
    e.preventDefault()
  })
}

function setupImmediateButton (buttonClass, buttonAction, callback) {
  var button = document.getElementById(buttonClass)
  touchImmediateEvent(button, function () {
    if (callback) callback()
    buttonPressed(buttonAction)
  })
}

function setupButton (buttonClass, buttonAction) {
  var button = document.getElementById(buttonClass)
  touchEvent(button, function () {
    buttonPressed(buttonAction)
  })
}

function setScreen (newScreen, oldScreen) {
  if (newScreen === oldScreen) return

  if (newScreen === 'insert_bills') {
    $('.js-processing-bill').html(locale.translate('Lamassu Cryptomat').fetch())
    $('.bill img').css({'-webkit-transform': 'none', top: 0, left: 0})
  }

  var newView = $('.' + newScreen + '_state')

  $('.viewport').removeClass('viewport-active')
  newView.addClass('viewport-active')
}

function setState (state, delay) {
  if (state === currentState) return

  onSendOnly = false

  previousState = currentState
  currentState = state

  wifiKeyboard.reset()

  if (state === 'idle') {
    $('.qr-code').empty()
    $('.qr-code-deposit').empty()
  }

  if (delay) {
    window.setTimeout(function () {
      setScreen(currentState, previousState)
    }, delay)
  } else setScreen(currentState, previousState)

  if (state === 'insert_more_bills') {
    $('#limit-reached-section').css({'display': 'none'})
    $('#insert-another').css({'display': 'block'})
    t('or', locale.translate('OR').fetch())
    $('.or-circle circle').attr('r', $('#js-i18n-or').width() / 2 + 15)
  }
}

function revertScreen () { setScreen(currentState) }

function setWifiList (recs, requestedPage) {
  var networks = $('#networks')
  if (!recs) recs = networks.data('recs')
  var page = requestedPage || networks.data('page') || 0
  var offset = page * 4
  if (offset > recs.length - 1) {
    offset = 0
    page = 0
  }
  $('#more-networks').css({'display': 'none'})
  networks.empty()
  networks.data('page', page)
  networks.data('recs', recs)
  var remainingCount = recs.length - offset
  var len = Math.min(remainingCount, 4)
  for (var i = 0; i < len; i++) {
    var rec = recs[i + offset]
    var bars = 'bar' + (Math.floor(rec.strength * 4) + 1)
    var html = '<div class="wifi-network-button">' +
    '<span class="ssid" data-raw-ssid="' + rec.rawSsid + '" data-ssid="' +
      rec.ssid + '">' + rec.displaySsid +
    '</span>' + '<span class="icon ' + bars + '"></span></div>'
    networks.append(html)
  }
  var moreTxt = locale.translate('MORE').fetch()
  var button = '<span display="inline-block" id="more-networks" class="button">' + moreTxt + '</span>'
  if (recs.length > 4) {
    networks.append(button)
  }
}

function moreNetworks () {
  var networks = $('#networks')
  var page = networks.data('page')
  setWifiList(null, page + 1)
}

function setWifiSsid (data) {
  $('#js-i18n-wifi-for-ssid').data('ssid', data.ssid)
  $('#js-i18n-wifi-for-ssid').data('raw-ssid', data.rawSsid)
  t('wifi-for-ssid', locale.translate('for %s')
    .fetch('<strong>' + data.ssid + '</strong>'))
  t('wifi-connect', locale.translate("You're connecting to the WiFi network %s")
    .fetch('<strong>' + data.ssid + '</strong>'))
}

function setLocaleInfo (data) {
  phoneKeypad.setCountry(data.country)
  setPrimaryLocales(data.primaryLocales)
  setLocale(data.primaryLocale)
}

function setLocale (data) {
  if (!data || data === localeCode) return
  localeCode = data
  jsLocaleCode = data
  var lang = localeCode.split('-')[0]

  if (jsLocaleCode === 'fr-QC') jsLocaleCode = 'fr-CA'

  var isArabic = jsLocaleCode.indexOf('ar-') === 0
  var isHebrew = jsLocaleCode.indexOf('he-') === 0
  var isRTL = isArabic || isHebrew

  if (isRTL) {
    $('body').addClass('i18n-rtl')
  } else {
    $('body').removeClass('i18n-rtl')
  }

  if (isArabic) {
    $('body').addClass('i18n-ar')
  } else {
    $('body').removeClass('i18n-ar')
  }

  if (isHebrew) {
    $('body').addClass('i18n-he')
  } else {
    $('body').removeClass('i18n-he')
  }

  if (BRANDON.indexOf(lang) !== -1) $('body').addClass('brandon')
  else $('body').removeClass('brandon')

  locale = loadI18n(localeCode)
  try { translatePage() } catch (ex) {}
  if (lastRates) setExchangeRate(lastRates)
}

function areArraysEqual (arr1, arr2) {
  if (arr1.length !== arr2.length) return false
  for (var i = 0; i < arr1.length; i++) {
    if (arr1[i] !== arr2[i]) return false
  }
  return true
}

function lookupLocaleNames (locale) {
  var langMap = window.languageMappingList
  var language = locale.split('-')[0]
  var localeNames = langMap[language]
  return localeNames || langMap[locale]
}

function setPrimaryLocales (primaryLocales) {
  if (areArraysEqual(primaryLocales, _primaryLocales)) return
  _primaryLocales = primaryLocales

  var languages = $('.languages')
  languages.empty()
  var sortedPrimaryLocales = primaryLocales.filter(lookupLocaleNames).sort(function (a, b) {
    var langA = lookupLocaleNames(a)
    var langB = lookupLocaleNames(b)
    return langA.englishName.localeCompare(langB.englishName)
  })

  for (var i = 0; i < sortedPrimaryLocales.length; i++) {
    var l = sortedPrimaryLocales[i]
    var lang = lookupLocaleNames(l)
    var englishName = lang.englishName
    var nativeName = lang.nativeName
    var li = nativeName === englishName
    ? '<li class="square-button" data-locale="' + l + '">' + englishName + '</li>'
    : '<li class="square-button" data-locale="' + l + '">' + englishName +
      '<span class="native">' + nativeName + '</span> </li>'
    languages.append(li)
  }

  if (primaryLocales.length === 1) $('.change-language-button').hide()
  else $('.change-language-button').show()

  if (primaryLocales.length === 2) languages.addClass('n2')
  else languages.removeClass('n2')
}

function setFiatCode (data) {
  fiatCode = data
  $('.js-currency').text(fiatCode)
}

function setFixedFee (_fee) {
  const fee = parseFloat(_fee)

  if (fee > 0) {
<<<<<<< HEAD
    var fixedFee = '<strong>+</strong>' + locale.translate('%s transaction fee').fetch(formatFiat(fee, 2));
    $('.js-i18n-fixed-fee').html(fixedFee);
=======
    const fixedFee = '<strong>+</strong>' + locale.translate('%s transaction fee').fetch(formatFiat(fee))
    $('.js-i18n-fixed-fee').html(fixedFee)
>>>>>>> 5f8042c3
  } else {
    $('.js-i18n-fixed-fee').html('')
  }
}

function setCredit (fiat, crypto, lastBill, cryptoCode) {
  var coin = coins[cryptoCode]

  $('.total-deposit').html(formatFiat(fiat))
  var scale = new BigNumber(10).pow(coin.displayScale)
  var cryptoAmount = new BigNumber(crypto).div(scale).toNumber()
  var cryptoDisplayCode = coin.displayCode
  updateCrypto('.total-crypto-rec', cryptoAmount, cryptoDisplayCode)

  var inserted = lastBill
  ? locale.translate('You inserted a %s bill').fetch(formatFiat(lastBill))
  : locale.translate('Lamassu Cryptomat').fetch()

  $('.js-processing-bill').html(inserted)

  $('.js-send-crypto-disable').hide()
  $('.js-send-crypto-enable').show()
}

function setupCassettes (_cassettes) {
  cassettes = _cassettes
  for (var i = 0; i < cassettes.length; i++) {
    var cassette = cassettes[i]
    var denomination = cassette.denomination.toLocaleString(jsLocaleCode, {
      useGrouping: true,
      maximumFractionDigits: 0,
      minimumFractionDigits: 0
    })
    $('.cash-button[data-denomination-index=' + i + '] .js-denomination').text(denomination)
  }
}

function updateCrypto (selector, cryptoAmount, cryptoDisplayCode) {
  $(selector).find('.crypto-amount').html(formatCrypto(cryptoAmount))
  $(selector).find('.crypto-units').html(cryptoDisplayCode)
}

function lookupDecimalChar (localeCode) {
  var num = 1.1
  var localized = num.toLocaleString(jsLocaleCode, {
    useGrouping: true,
    maximumFractionDigits: 1,
    minimumFractionDigits: 1
  })

  return localized[1]
}

function splitNumber (localize, localeCode) {
  var decimalChar = lookupDecimalChar(localeCode)
  var split = localize.split(decimalChar)

  if (split.length === 1) {
    return ['<span class="integer">', split[0], '</span>'].join('')
  }

  return [
    '<span class="integer">', split[0], '</span><span class="decimal-char">',
    decimalChar, '</span><span class="decimal">', split[1], '</span>'
  ].join('')
}

function formatNumber (num) {
  var localized = num.toLocaleString(jsLocaleCode, {
    useGrouping: true,
    maximumFractionDigits: 3,
    minimumFractionDigits: 3
  })

  return splitNumber(localized, jsLocaleCode)
}

function formatCrypto (amount) {
  return formatNumber(amount)
}

function formatFiat (amount, fractionDigits) {
  if (!fractionDigits) fractionDigits = 0
  var localized = null
  var _localized = null

  switch (fiatCode + ':' + jsLocaleCode) {
    case 'DKK:en-US':
    case 'SEK:en-US':
      _localized = amount.toLocaleString(jsLocaleCode, {
        useGrouping: true,
        maximumFractionDigits: fractionDigits,
        minimumFractionDigits: fractionDigits
      })
      localized = splitNumber(_localized, jsLocaleCode) + fiatCode
      break
    default:
      _localized = amount.toLocaleString(jsLocaleCode, {
        style: 'currency',
        currency: fiatCode,
        currencyDisplay: 'symbol',
        useGrouping: true,
        maximumFractionDigits: fractionDigits,
        minimumFractionDigits: fractionDigits
      })
      localized = splitNumber(_localized, jsLocaleCode)
      break
  }

  return localized
}

function singleCurrencyUnit () {
  return formatFiat(1)
}

function setExchangeRate (_rates) {
  lastRates = _rates
  var cryptoCode = _rates.cryptoCode
  var rates = _rates.rates

  var coin = coins[cryptoCode]
  var displayCode = coin.displayCode
  var coinDisplayFactor = new BigNumber(10).pow(coin.unitScale - coin.displayScale)

  var cryptoToFiat = new BigNumber(rates.cashIn)

  var fiatToCrypto = new BigNumber(1).div(cryptoToFiat.div(coinDisplayFactor)).round(3).toString()

  var rateStr = formatFiat(cryptoToFiat.round(2).toNumber(), 2)
  var translated = locale.translate('Our current %s price is %s').fetch(cryptoCode, rateStr)
  $('.js-i18n-current-crypto-price').html(translated)
  updateCrypto('.reverse-exchange-rate', fiatToCrypto, displayCode)
  var insertedText = locale.translate('per %s inserted')
    .fetch(singleCurrencyUnit())
  $('#fiat-inserted').html(insertedText)

  if (rates.cashOut) {
    var cashOut = new BigNumber(rates.cashOut)
    var cashOutCryptoToFiat = cashOut && formatCrypto(cashOut.round(3).toNumber())

    var localizedCashOutCryptoToFiat =
      locale.translate('1 %s is %s %s').fetch(cryptoCode, cashOutCryptoToFiat, fiatCode)
    $('.js-fiat-crypto-rate').html(localizedCashOutCryptoToFiat)
  }

  $('.js-crypto-display-units').text(displayCode)
}

function qrize (text, target, size) {
  const el = kjua({
    text,
    size,
    render: 'canvas',
    rounded: 50,
    quiet: 1
  })

  target.empty().append(el)
}

<<<<<<< HEAD
function setTxId(txId) {
  qrize(txId, $('#cash-in-qr-code'), 300);
  qrize(txId, $('#cash-in-fail-qr-code'), 300);
=======
function setTxId (txId) {
  qrize(txId, $('#cash-in-qr-code'), 300)
  qrize(txId, $('cash-in-fail-qr-code'), 300)
>>>>>>> 5f8042c3
}

function setBuyerAddress (address) {
  $('.crypto-address').html(address)
}

function setAccepting (currentAccepting) {
  accepting = currentAccepting
  if (accepting) {
    $('.bill img').transition({x: 0, y: -303}, 1000, 'ease-in')
  } else {
    $('.bill img').transition({x: 0, y: 0}, 1000, 'ease-out')
  }
}

function highBill (highestBill, reason) {
  var reasonText = reason === 'transactionLimit' ? 'Transaction limit reached.' : "We're a little low."
  t('high-bill-header', locale.translate(reasonText).fetch())
  t('highest-bill', locale.translate('Please insert %s or less.')
    .fetch(formatFiat(highestBill)))
  setScreen('high_bill')
  window.setTimeout(revertScreen, 3000)
}

function minimumTx (lowestBill) {
  t('lowest-bill', locale.translate('Please insert %s or more.')
    .fetch(formatFiat(lowestBill)))
  setScreen('minimum_tx')
  window.setTimeout(revertScreen, 3000)
}

function readingBill (bill) {
  $('.js-processing-bill').html('Processing ' + formatFiat(bill) + '...')
  $('.js-send-crypto-enable').hide()
  $('.js-send-crypto-disable').show()
}

function sendOnly (reason, cryptoCode) {
  // TODO: sendOnly should be made into its own state.
  // Remove all instances of onSendOnly when doing this.
  if (onSendOnly) return
  onSendOnly = true

  t('or', '!')
  $('.or-circle circle').attr('r', $('#js-i18n-or').width() / 2 + 15)
  const errorMessages = {
    'transactionLimit': 'Transaction limit reached.',
    'validatorError': 'Error in validation.',
    'networkDown': 'Network connection error',
    'lowBalance': "We're out of %s"
  }
  // If no reason provided defaults to lowBalance
  const reasonText = errorMessages[reason] || errorMessages.lowBalance

  console.log('DEBUG111: %s, %s', reason, reasonText)
  t('limit-reached', locale.translate(reasonText).fetch(cryptoCode))
  t('limit-description',
    locale.translate('Please touch <strong>Send Coins</strong> to complete your purchase.').fetch())
  $('#insert-another').css({'display': 'none'})
  $('#limit-reached-section').css({'display': 'block'})
}

function setPartialSend (sent, total) {
  $('#already-sent').text(formatFiat(sent.fiat))
  $('#pending-sent').text(formatFiat(total.fiat - sent.fiat))
}

function t (id, str) {
  $('#js-i18n-' + id).html(str)
}

function tc (className, str, cryptoCode) {
  $('.js-i18n-' + className).html(locale.translate(str).fetch(cryptoCode))
}

function translateCoin (cryptoCode) {
  tc('total-purchased', 'total %s purchased', cryptoCode)
  tc('please-scan', 'Please scan the QR code to send us your %s.', cryptoCode)
  tc('did-send-coins', 'Have you sent the %s yet?', cryptoCode)
  tc('scan-address', 'Scan your %s address', cryptoCode)
  tc('coins-to-address', 'Your %s will be sent to:', cryptoCode)

  if (cryptoCode === 'ETH') {
    tc('authorizing-note', 'This should take <strong>15 seconds</strong> on average.<br/>Occasionally, it will take over a minute.')
  }
}

function initTranslatePage () {
  $('.js-i18n').each(function () {
    var el = $(this)
    el.data('baseTranslation', el.html().trim())
  })
  $('input[placeholder]').each(function () {
    var el = $(this)
    el.data('baseTranslation', el.attr('placeholder'))
  })
}

function translatePage () {
  $('.js-i18n').each(function () {
    var el = $(this)
    var base = el.data('baseTranslation')
    el.html(locale.translate(base).fetch())
  })
  $('input[placeholder]').each(function () {
    var el = $(this)
    var base = el.data('baseTranslation')
    el.attr('placeholder', locale.translate(base).fetch())
  })

  // Adjust send coins button
  var length = $('#send-coins span').text().length
  if (length > 17) $('body').addClass('i18n-long-send-coins')
  else $('body').removeClass('i18n-long-send-coins')
}

function loadI18n (localeCode) {
  var messages = locales[localeCode] || locales['en-US']

  return new Jed({
    'missing_key_callback': function () {},
    'locale_data': {
      'messages': messages
    }
  })
}

function reachFiatLimit (rec) {
  var msg = null
  if (rec.isEmpty) msg = "We're a little low, please cash out"
  else if (rec.txLimitReached) msg = 'Transaction limit reached, please cash out'

  var el = $('.choose_fiat_state .limit')
  if (msg) el.html(msg).show()
  else el.hide()
}

function chooseFiat (data) {
  fiatCredit(data)
  setState('choose_fiat')
}

function manageFiatButtons (activeDenominations) {
  for (var i = 0; i < cassettes.length; i++) {
    var cassette = cassettes[i]
    var denomination = cassette.denomination
    var enabled = activeDenominations[denomination]
    var button = $('.choose_fiat_state .cash-button[data-denomination-index=' + i + ']')
    if (enabled) button.removeClass('disabled')
    else button.addClass('disabled')
  }
}

function displayCrypto (cryptoAtoms, cryptoCode) {
  var coin = coins[cryptoCode]
  var scale = new BigNumber(10).pow(coin.displayScale)
  var cryptoAmount = new BigNumber(cryptoAtoms).div(scale).round(3).toNumber()
  var cryptoDisplay = formatCrypto(cryptoAmount)

  return cryptoDisplay
}

function BN (s) { return new BigNumber(s) }

function fiatCredit (data) {
  var tx = data.tx
  var cryptoCode = tx.cryptoCode
  var activeDenominations = data.activeDenominations
  var coin = coins[cryptoCode]
  const fiat = BN(tx.fiat)

  var fiatDisplay = BN(tx.fiat).toNumber().toLocaleString(jsLocaleCode, {
    useGrouping: true,
    maximumFractionDigits: 0,
    minimumFractionDigits: 0
  })

  var cryptoAtoms = BN(tx.cryptoAtoms)
  var cryptoDisplay = displayCrypto(cryptoAtoms, cryptoCode)

  var cryptoDisplayCode = coin.displayCode

  if (cryptoAtoms.eq(0)) $('#js-i18n-choose-digital-amount').hide()
  else $('#js-i18n-choose-digital-amount').show()

  if (fiat.eq(0)) $('#cash-out-button').hide()
  else $('#cash-out-button').show()

  manageFiatButtons(activeDenominations.activeMap)
  $('.choose_fiat_state .fiat-amount').text(fiatDisplay)
  t('choose-digital-amount',
    locale.translate("You'll be sending %s %s").fetch(cryptoDisplay, cryptoDisplayCode))

  reachFiatLimit(activeDenominations)
}

function setDepositAddress (tx, url) {
  console.log('DEBUG22: %s', [tx, url])
  $('.deposit_state .loading').hide()
  $('.deposit_state .send-notice .crypto-address').text(tx.toAddress)
  $('.deposit_state .send-notice').show()

  qrize(url, $('#qr-code-deposit'), 330)
}

function deposit (tx) {
  var cryptoCode = tx.cryptoCode
  var display = displayCrypto(tx.cryptoAtoms, cryptoCode)

  console.log('DEBUG88')
  console.log('DEBUG89: %s', display)

  $('.deposit_state .digital .js-amount').html(display)
  $('.deposit_state .fiat .js-amount').text(tx.fiat)
  $('.deposit_state .send-notice').hide()
  $('#qr-code-deposit').empty()
  $('.deposit_state .loading').show()

  setState('deposit')
}

function fiatReceipt (tx) {
  var cryptoCode = tx.cryptoCode
  var display = displayCrypto(tx.cryptoAtoms, cryptoCode)

  console.log('DEBUG99: %s', display)
  $('.fiat_receipt_state .digital .js-amount').html(display)
  $('.fiat_receipt_state .fiat .js-amount').text(tx.fiat)
  $('.fiat_receipt_state .sent-coins .crypto-address').text(tx.toAddress)

  qrize(tx.sessionId, $('#qr-code-fiat-receipt'), 330)
  setState('fiat_receipt')
}

function fiatComplete (tx) {
  var cryptoCode = tx.cryptoCode
  var display = displayCrypto(tx.cryptoAtoms, cryptoCode)

  console.log('DEBUG78')
  console.log('DEBUG79: %s', display)

  $('.fiat_complete_state .digital .js-amount').html(display)
  $('.fiat_complete_state .fiat .js-amount').text(tx.fiat)
  $('.fiat_complete_state .sent-coins .crypto-address').text(tx.toAddress)

  qrize(tx.sessionId, $('#qr-code-fiat-complete'), 330)

  setState('fiat_complete')
}

function initDebug () {
}

},{}]},{},[1]);<|MERGE_RESOLUTION|>--- conflicted
+++ resolved
@@ -1,14 +1,13 @@
-(function e(t,n,r){function s(o,u){if(!n[o]){if(!t[o]){var a=typeof require=="function"&&require;if(!u&&a)return a(o,!0);if(i)return i(o,!0);var f=new Error("Cannot find module '"+o+"'");throw f.code="MODULE_NOT_FOUND",f}var l=n[o]={exports:{}};t[o][0].call(l.exports,function(e){var n=t[o][1][e];return s(n?n:e)},l,l.exports,e,t,n,r)}return n[o].exports}var i=typeof require=="function"&&require;for(var o=0;o<r.length;o++)s(r[o]);return s})({1:[function(require,module,exports){
 /* globals $, WebSocket, Audio, locales, Keyboard, Keypad, Jed, BigNumber, PORT, Origami, kjua */
-'use strict'
-
-console.log('DEBUG11')
-var fiatCode = null
-var locale = null
-var localeCode = null
-var jsLocaleCode = null  // Sometimes slightly different than localeCode
-var _primaryLocales = []
-var lastRates = null
+'use strict';
+
+console.log('DEBUG11');
+var fiatCode = null;
+var locale = null;
+var localeCode = null;
+var jsLocaleCode = null; // Sometimes slightly different than localeCode
+var _primaryLocales = [];
+var lastRates = null;
 var coins = {
   BTC: {
     unitScale: 8,
@@ -35,332 +34,333 @@
     displayScale: 5,
     displayCode: 'mDASH'
   }
-}
-
-var currentState
-
-var confirmBeep = null
-var accepting = false
-var websocket = null
-var wifiKeyboard = null
-var phoneKeypad = null
-var securityKeypad = null
-var previousState = null
-var onSendOnly = false
-var buttonActive = true
-var cassettes = null
-let currentCryptoCode = null
-
-var BRANDON = ['ca', 'cs', 'da', 'de', 'en', 'es', 'et', 'fi', 'fr', 'hr',
-  'hu', 'it', 'lt', 'nb', 'nl', 'pl', 'pt', 'ro', 'sl', 'sv', 'tr']
-
-function connect () {
-  websocket = new WebSocket('ws://localhost:' + PORT + '/')
+};
+
+var currentState;
+
+var confirmBeep = null;
+var accepting = false;
+var websocket = null;
+var wifiKeyboard = null;
+var phoneKeypad = null;
+var securityKeypad = null;
+var previousState = null;
+var onSendOnly = false;
+var buttonActive = true;
+var cassettes = null;
+var currentCryptoCode = null;
+
+var BRANDON = ['ca', 'cs', 'da', 'de', 'en', 'es', 'et', 'fi', 'fr', 'hr', 'hu', 'it', 'lt', 'nb', 'nl', 'pl', 'pt', 'ro', 'sl', 'sv', 'tr'];
+
+function connect() {
+  websocket = new WebSocket('ws://localhost:' + PORT + '/');
   websocket.onmessage = function (event) {
-    var data = $.parseJSON(event.data)
-    processData(data)
-  }
-}
-
-function verifyConnection () {
+    var data = $.parseJSON(event.data);
+    processData(data);
+  };
+}
+
+function verifyConnection() {
   if (websocket.readyState === websocket.CLOSED) {
-    connect()
-  }
-}
-
-function buttonPressed (button, data) {
-  if (!buttonActive) return
-  wifiKeyboard.deactivate()
-  buttonActive = false
+    connect();
+  }
+}
+
+function buttonPressed(button, data) {
+  if (!buttonActive) return;
+  wifiKeyboard.deactivate();
+  buttonActive = false;
   setTimeout(function () {
-    buttonActive = true
-    wifiKeyboard.activate()
-  }, 300)
-  var res = {button: button}
-  if (data || data === null) res.data = data
-  websocket.send(JSON.stringify(res))
-}
-
-function processData (data) {
-  console.log('DEBUG400: %j', data)
-  if (data.localeInfo) setLocaleInfo(data.localeInfo)
-  if (data.locale) setLocale(data.locale)
-  if (!locale) return
-  if (data.fiatCode) setFiatCode(data.fiatCode)
-  if (data.rates) setExchangeRate(data.rates)
-  if (data.buyerAddress) setBuyerAddress(data.buyerAddress)
+    buttonActive = true;
+    wifiKeyboard.activate();
+  }, 300);
+  var res = { button: button };
+  if (data || data === null) res.data = data;
+  websocket.send(JSON.stringify(res));
+}
+
+function processData(data) {
+  console.log('DEBUG400: %j', data);
+  if (data.localeInfo) setLocaleInfo(data.localeInfo);
+  if (data.locale) setLocale(data.locale);
+  if (!locale) return;
+  if (data.fiatCode) setFiatCode(data.fiatCode);
+  if (data.rates) setExchangeRate(data.rates);
+  if (data.buyerAddress) setBuyerAddress(data.buyerAddress);
   if (data.credit) {
-    var lastBill = data.action === 'rejectedBill' ? null : data.credit.lastBill
-    setCredit(data.credit.fiat, data.credit.cryptoAtoms, lastBill, data.credit.cryptoCode)
-  }
-  if (data.txId) setTxId(data.txId)
-  if (data.wifiList) setWifiList(data.wifiList)
-  if (data.wifiSsid) setWifiSsid(data.wifiSsid)
-  if (data.sendOnly) sendOnly(data.reason, data.cryptoCode)
-  if (data.fiatCredit) fiatCredit(data.fiatCredit)
-  if (data.depositInfo) setDepositAddress(data.depositInfo, data.depositUrl)
-  if (data.cassettes) setupCassettes(data.cassettes)
-  if (data.beep) confirmBeep.play()
-  if (data.sent && data.total) setPartialSend(data.sent, data.total)
-  if (data.readingBill) readingBill(data.readingBill)
-  if (data.cryptoCode) translateCoin(data.cryptoCode)
-  if (data.tx && data.tx.cashInFee) setFixedFee(data.tx.cashInFee)
+    var lastBill = data.action === 'rejectedBill' ? null : data.credit.lastBill;
+    setCredit(data.credit.fiat, data.credit.cryptoAtoms, lastBill, data.credit.cryptoCode);
+  }
+  if (data.txId) setTxId(data.txId);
+  if (data.wifiList) setWifiList(data.wifiList);
+  if (data.wifiSsid) setWifiSsid(data.wifiSsid);
+  if (data.sendOnly) sendOnly(data.reason, data.cryptoCode);
+  if (data.fiatCredit) fiatCredit(data.fiatCredit);
+  if (data.depositInfo) setDepositAddress(data.depositInfo, data.depositUrl);
+  if (data.cassettes) setupCassettes(data.cassettes);
+  if (data.beep) confirmBeep.play();
+  if (data.sent && data.total) setPartialSend(data.sent, data.total);
+  if (data.readingBill) readingBill(data.readingBill);
+  if (data.cryptoCode) translateCoin(data.cryptoCode);
+  if (data.tx && data.tx.cashInFee) setFixedFee(data.tx.cashInFee);
 
   if (data.context) {
-    $('.js-context').hide()
-    $('.js-context-' + data.context).show()
+    $('.js-context').hide();
+    $('.js-context-' + data.context).show();
   }
 
   switch (data.action) {
     case 'wifiList':
-      setState('wifi')
-      break
+      setState('wifi');
+      break;
     case 'wifiPass':
-      setState('wifi_password')
-      break
+      setState('wifi_password');
+      break;
     case 'wifiConnecting':
-      t('wifi-connecting',
-        locale.translate('This could take a few moments.').fetch())
-      setState('wifi_connecting')
-      break
+      t('wifi-connecting', locale.translate('This could take a few moments.').fetch());
+      setState('wifi_connecting');
+      break;
     case 'wifiConnected':
-      t('wifi-connecting',
-        locale.translate('Connected. Waiting for ticker.').fetch())
-      setState('wifi_connecting')  // in case we didn't go through wifi-connecting
-      break
+      t('wifi-connecting', locale.translate('Connected. Waiting for ticker.').fetch());
+      setState('wifi_connecting' // in case we didn't go through wifi-connecting
+      );break;
     case 'pairing':
-      confirmBeep.play()
-      setState('pairing')
-      break
+      confirmBeep.play();
+      setState('pairing');
+      break;
     case 'pairingError':
-      $('.js-pairing-error').text(data.err)
+      $('.js-pairing-error').text(data.err
       // Give it some time to update text in background
-      setTimeout(function () { setState('pairing_error') }, 500)
-      break
+      );setTimeout(function () {
+        setState('pairing_error');
+      }, 500);
+      break;
     case 'booting':
-      if (currentState !== 'maintenance') setState('booting')
-      break
+      if (currentState !== 'maintenance') setState('booting');
+      break;
     case 'idle':
     case 'fakeIdle':
-      setState('idle')
-      break
+      setState('idle');
+      break;
     case 'dualIdle':
     case 'fakeDualIdle':
-      setState('dual_idle')
-      break
+      setState('dual_idle');
+      break;
     case 'registerPhone':
-      phoneKeypad.activate()
-      setState('register_phone')
-      break
+      phoneKeypad.activate();
+      setState('register_phone');
+      break;
     case 'registerCode':
-      securityKeypad.activate()
-      setState('security_code')
-      break
+      securityKeypad.activate();
+      setState('security_code');
+      break;
     case 'scanned':
-<<<<<<< HEAD
       setState('insert_bills');
       break;
-=======
-      confirmBeep.play()
-      setState('insert_bills')
-      break
->>>>>>> 5f8042c3
     case 'acceptingFirstBill':
-      $('.js-send-crypto-disable').hide()
-      $('.js-send-crypto-enable').show()
-      setState('insert_bills')
-      break
+      $('.js-send-crypto-disable').hide();
+      $('.js-send-crypto-enable').show();
+      setState('insert_bills');
+      break;
     case 'acceptingBills':
-      setState('insert_more_bills')
-      break
+      setState('insert_more_bills');
+      break;
     case 'acceptingBill':
-      setAccepting(true)
-      break
+      setAccepting(true);
+      break;
     case 'rejectedBill':
-      setAccepting(false)
-      break
+      setAccepting(false);
+      break;
     case 'cryptoTransferPending':
-      setState('sending_coins')
-      break
+      setState('sending_coins');
+      break;
     case 'cryptoTransferComplete':
-      confirmBeep.play()
-      setState('completed')
-      break
+      confirmBeep.play();
+      setState('completed');
+      break;
     case 'networkDown':
-      setState('trouble')
-      break
+      setState('trouble');
+      break;
     case 'balanceLow':
     case 'insufficientFunds':
-      setState('limit_reached')
-      break
+      setState('limit_reached');
+      break;
     case 'highBill':
-      highBill(data.highestBill, data.reason)
-      break
+      highBill(data.highestBill, data.reason);
+      break;
     case 'minimumTx':
-      minimumTx(data.lowestBill)
-      break
+      minimumTx(data.lowestBill);
+      break;
     case 'chooseFiat':
-      chooseFiat(data.chooseFiat)
-      break
+      chooseFiat(data.chooseFiat);
+      break;
     case 'deposit':
-      setState('deposit')
-      deposit(data.tx)
-      break
+      setState('deposit');
+      deposit(data.tx);
+      break;
     case 'rejectedDeposit':
-      setState('deposit_timeout')
-      break
+      setState('deposit_timeout');
+      break;
     case 'fiatReceipt':
-      fiatReceipt(data.tx)
-      break
+      fiatReceipt(data.tx);
+      break;
     case 'fiatComplete':
-      fiatComplete(data.tx)
-      break
+      fiatComplete(data.tx);
+      break;
     case 'restart':
-      setState('restart')
-      break
+      setState('restart');
+      break;
     case 'chooseCoin':
-      chooseCoin(data.coins, data.twoWayMode)
-      break
+      chooseCoin(data.coins, data.twoWayMode);
+      break;
     case 'smsVerification':
-      smsVerification(data.threshold)
-      break
+      smsVerification(data.threshold);
+      break;
     default:
-      if (data.action) setState(window.snakecase(data.action))
-  }
-}
-
-function smsVerification (threshold) {
-  console.log('sms threshold to be displayed', threshold)
-  setScreen('sms_verification')
-}
-
-function chooseCoin (coins, twoWayMode) {
+      if (data.action) setState(window.snakecase(data.action));
+  }
+}
+
+function smsVerification(threshold) {
+  console.log('sms threshold to be displayed', threshold);
+  setScreen('sms_verification');
+}
+
+function chooseCoin(coins, twoWayMode) {
   if (twoWayMode) {
-    $('.choose_coin_state').removeClass('choose-coin-cash-in').addClass('choose-coin-two-way')
+    $('.choose_coin_state').removeClass('choose-coin-cash-in').addClass('choose-coin-two-way');
   } else {
-    $('.choose_coin_state').removeClass('choose-coin-two-way').addClass('choose-coin-cash-in')
-  }
-
-  const defaultCoin = coins[0]
-
-  currentCryptoCode = defaultCoin.cryptoCode
-
-  const cashIn = $('.cash-in')
-  const cashOut = $('.cash-out')
-
-  cashIn.html(`Buy<br/>${defaultCoin.display}`)
-  cashOut.html(`Sell<br/>${defaultCoin.display}`)
-
-  $('.crypto-buttons').empty()
+    $('.choose_coin_state').removeClass('choose-coin-two-way').addClass('choose-coin-cash-in');
+  }
+
+  var defaultCoin = coins[0];
+
+  currentCryptoCode = defaultCoin.cryptoCode;
+
+  var cashIn = $('.cash-in');
+  var cashOut = $('.cash-out');
+
+  cashIn.html('Buy<br/>' + defaultCoin.display);
+  cashOut.html('Sell<br/>' + defaultCoin.display);
+
+  $('.crypto-buttons').empty();
 
   if (coins.length > 1) {
     coins.forEach(function (coin) {
-      const activeClass = coin.cryptoCode === currentCryptoCode ? 'choose-coin-button-active' : ''
-      const el = `<div class="choose-coin-button coin-${coin.cryptoCode.toLowerCase()} ${activeClass}" data-crypto-code="${coin.cryptoCode}">${coin.display}</div>`
-      $('.crypto-buttons').append(el)
-    })
-  }
-
-  setState('choose_coin')
-}
-
-function switchCoin (coin) {
-  const cashIn = $('.cash-in')
-  const cashOut = $('.cash-out')
-  const cryptoCode = coin.cryptoCode
-
-  if (currentCryptoCode === cryptoCode) return
-
-  $(`.coin-${currentCryptoCode.toLowerCase()}`).removeClass('choose-coin-button-active')
-  $(`.coin-${cryptoCode.toLowerCase()}`).addClass('choose-coin-button-active')
-  currentCryptoCode = cryptoCode
-
-  cashIn.addClass('crypto-switch')
-  setTimeout(() => cashIn.html(`Buy<br/>${coin.display}`), 100)
-  setTimeout(() => cashIn.removeClass('crypto-switch'), 1000)
-
-  setTimeout(() => {
-    cashOut.addClass('crypto-switch')
-    setTimeout(() => cashOut.html(`Sell<br/>${coin.display}`), 100)
-    setTimeout(() => cashOut.removeClass('crypto-switch'), 1000)
-  }, 80)
+      var activeClass = coin.cryptoCode === currentCryptoCode ? 'choose-coin-button-active' : '';
+      var el = '<div class="choose-coin-button coin-' + coin.cryptoCode.toLowerCase() + ' ' + activeClass + '" data-crypto-code="' + coin.cryptoCode + '">' + coin.display + '</div>';
+      $('.crypto-buttons').append(el);
+    });
+  }
+
+  setState('choose_coin');
+}
+
+function switchCoin(coin) {
+  var cashIn = $('.cash-in');
+  var cashOut = $('.cash-out');
+  var cryptoCode = coin.cryptoCode;
+
+  if (currentCryptoCode === cryptoCode) return;
+
+  $('.coin-' + currentCryptoCode.toLowerCase()).removeClass('choose-coin-button-active');
+  $('.coin-' + cryptoCode.toLowerCase()).addClass('choose-coin-button-active');
+  currentCryptoCode = cryptoCode;
+
+  cashIn.addClass('crypto-switch');
+  setTimeout(function () {
+    return cashIn.html('Buy<br/>' + coin.display);
+  }, 100);
+  setTimeout(function () {
+    return cashIn.removeClass('crypto-switch');
+  }, 1000);
+
+  setTimeout(function () {
+    cashOut.addClass('crypto-switch');
+    setTimeout(function () {
+      return cashOut.html('Sell<br/>' + coin.display);
+    }, 100);
+    setTimeout(function () {
+      return cashOut.removeClass('crypto-switch');
+    }, 1000);
+  }, 80);
 }
 
 $(document).ready(function () {
-  const attachFastClick = Origami.fastclick
-  attachFastClick(document.body)
+  var attachFastClick = Origami.fastclick;
+  attachFastClick(document.body
 
   // Matt's anti-drag hack
-  window.onclick =
-    window.oncontextmenu =
-      window.onmousedown =
-        window.onmousemove =
-          window.onmouseup =
-            function () { return false }
-
-  BigNumber.config({ROUNDING_MODE: BigNumber.ROUND_HALF_EVEN})
-
-  wifiKeyboard = new Keyboard('wifi-keyboard').init()
-
-  phoneKeypad = new Keypad('phone-keypad', {type: 'phoneNumber', country: 'US'}, function (result) {
-    if (currentState !== 'register_phone') return
-    console.log('phoneKeypad: %s', result)
-    buttonPressed('phoneNumber', result)
-  })
-
-  securityKeypad = new Keypad('security-keypad', {type: 'code'}, function (result) {
-    if (currentState !== 'security_code') return
-    console.log(result)
-    buttonPressed('securityCode', result)
-  })
+  );window.onclick = window.oncontextmenu = window.onmousedown = window.onmousemove = window.onmouseup = function () {
+    return false;
+  };
+
+  BigNumber.config({ ROUNDING_MODE: BigNumber.ROUND_HALF_EVEN });
+
+  wifiKeyboard = new Keyboard('wifi-keyboard').init();
+
+  phoneKeypad = new Keypad('phone-keypad', { type: 'phoneNumber', country: 'US' }, function (result) {
+    if (currentState !== 'register_phone') return;
+    console.log('phoneKeypad: %s', result);
+    buttonPressed('phoneNumber', result);
+  });
+
+  securityKeypad = new Keypad('security-keypad', { type: 'code' }, function (result) {
+    if (currentState !== 'security_code') return;
+    console.log(result);
+    buttonPressed('securityCode', result);
+  });
 
   // buffers automatically when created
-  confirmBeep = new Audio('sounds/Confirm8-Bit.ogg')
-
-  connect()
-  setInterval(verifyConnection, 1000)
-  initTranslatePage()
-
-  var wifiNetworkButtons = document.getElementById('networks')
+  confirmBeep = new Audio('sounds/Confirm8-Bit.ogg');
+
+  connect();
+  setInterval(verifyConnection, 1000);
+  initTranslatePage();
+
+  var wifiNetworkButtons = document.getElementById('networks');
   touchEvent(wifiNetworkButtons, function (e) {
-    var target = $(e.target)
+    var target = $(e.target);
     if (target.attr('id') === 'more-networks') {
-      moreNetworks()
+      moreNetworks();
     } else {
-      var networkButton = target.closest('.wifi-network-button')
-      $('#networks > .active').removeClass('active')
-      networkButton.addClass('active')
-      window.setTimeout(function () { networkButton.removeClass('active') }, 1000)
-      var ssidEl = networkButton.find('.ssid')
-      var ssid = ssidEl.data('ssid')
+      var networkButton = target.closest('.wifi-network-button');
+      $('#networks > .active').removeClass('active');
+      networkButton.addClass('active');
+      window.setTimeout(function () {
+        networkButton.removeClass('active');
+      }, 1000);
+      var ssidEl = networkButton.find('.ssid');
+      var ssid = ssidEl.data('ssid');
       if (ssid) {
-        var displaySsid = ssidEl.text()
-        var rawSsid = ssidEl.data('raw-ssid')
-        buttonPressed('wifiSelect',
-          {ssid: ssid, rawSsid: rawSsid, displaySsid: displaySsid})
+        var displaySsid = ssidEl.text();
+        var rawSsid = ssidEl.data('raw-ssid');
+        buttonPressed('wifiSelect', { ssid: ssid, rawSsid: rawSsid, displaySsid: displaySsid });
       }
     }
-  })
-
-  var wifiConnectButton = document.getElementById('wifiConnect')
+  });
+
+  var wifiConnectButton = document.getElementById('wifiConnect');
   touchEvent(wifiConnectButton, function () {
-    var wifiConnectButtonJ = $(wifiConnectButton)
-    wifiConnectButtonJ.addClass('active')
-    window.setTimeout(function () { wifiConnectButtonJ.removeClass('active') }, 500)
-    var pass = $('#wifi-keyboard input.passphrase').data('content')
-    var ssid = $('#js-i18n-wifi-for-ssid').data('ssid')
-    var rawSsid = $('#js-i18n-wifi-for-ssid').data('raw-ssid')
-    buttonPressed('wifiConnect', {pass: pass, ssid: ssid, rawSsid: rawSsid})
-  })
-
-  var sendCoinsButton = document.getElementById('send-coins')
+    var wifiConnectButtonJ = $(wifiConnectButton);
+    wifiConnectButtonJ.addClass('active');
+    window.setTimeout(function () {
+      wifiConnectButtonJ.removeClass('active');
+    }, 500);
+    var pass = $('#wifi-keyboard input.passphrase').data('content');
+    var ssid = $('#js-i18n-wifi-for-ssid').data('ssid');
+    var rawSsid = $('#js-i18n-wifi-for-ssid').data('raw-ssid');
+    buttonPressed('wifiConnect', { pass: pass, ssid: ssid, rawSsid: rawSsid });
+  });
+
+  var sendCoinsButton = document.getElementById('send-coins');
   touchEvent(sendCoinsButton, function () {
-    setState('sending_coins')
-    buttonPressed('sendCoins')
-  })
+    setState('sending_coins');
+    buttonPressed('sendCoins');
+  }
 
   // TODO: add this to setupButton
-  const sendCoinsButtonSms = document.getElementById('send-coins-sms')
+  );var sendCoinsButtonSms = document.getElementById('send-coins-sms');
   touchEvent(sendCoinsButtonSms, function () {
     /**
      * Don't set a screen here.
@@ -370,37 +370,37 @@
      * If the user has zero bills inserted machine will show
      * the "chooseCoin" screen, else the sendCoins screen
      */
-    buttonPressed('finishBeforeSms')
-  })
+    buttonPressed('finishBeforeSms');
+  }
 
   // TODO: add this to setupButton
-  var smsCompliance = document.getElementById('sms-start-verification')
+  );var smsCompliance = document.getElementById('sms-start-verification');
   touchEvent(smsCompliance, function () {
-    buttonPressed('smsCompliance')
-  })
-
-  var insertBillCancelButton = document.getElementById('insertBillCancel')
+    buttonPressed('smsCompliance');
+  });
+
+  var insertBillCancelButton = document.getElementById('insertBillCancel');
   touchImmediateEvent(insertBillCancelButton, function () {
-    setBuyerAddress(null)
-    buttonPressed('cancelInsertBill')
-  })
-
-  setupImmediateButton('wifiPassCancel', 'cancelWifiPass')
-  setupImmediateButton('wifiListCancel', 'cancelWifiList')
-  setupImmediateButton('scanCancel', 'cancelScan')
-  setupImmediateButton('completed_viewport', 'completed')
-  setupImmediateButton('withdraw_failure_viewport', 'completed')
-  setupImmediateButton('fiat_receipt_viewport', 'completed')
-  setupImmediateButton('fiat_complete_viewport', 'completed')
-  setupImmediateButton('chooseFiatCancel', 'chooseFiatCancel')
-  setupImmediateButton('depositCancel', 'depositCancel')
-
-  setupButton('initialize', 'initialize')
-  setupButton('test-mode', 'testMode')
-  setupButton('pairing-scan', 'pairingScan')
-  setupButton('pairing-scan-cancel', 'pairingScanCancel')
-  setupButton('pairing-error-ok', 'pairingScanCancel')
-  setupButton('cash-out-button', 'cashOut')
+    setBuyerAddress(null);
+    buttonPressed('cancelInsertBill');
+  });
+
+  setupImmediateButton('wifiPassCancel', 'cancelWifiPass');
+  setupImmediateButton('wifiListCancel', 'cancelWifiList');
+  setupImmediateButton('scanCancel', 'cancelScan');
+  setupImmediateButton('completed_viewport', 'completed');
+  setupImmediateButton('withdraw_failure_viewport', 'completed');
+  setupImmediateButton('fiat_receipt_viewport', 'completed');
+  setupImmediateButton('fiat_complete_viewport', 'completed');
+  setupImmediateButton('chooseFiatCancel', 'chooseFiatCancel');
+  setupImmediateButton('depositCancel', 'depositCancel');
+
+  setupButton('initialize', 'initialize');
+  setupButton('test-mode', 'testMode');
+  setupButton('pairing-scan', 'pairingScan');
+  setupButton('pairing-scan-cancel', 'pairingScanCancel');
+  setupButton('pairing-error-ok', 'pairingScanCancel');
+  setupButton('cash-out-button', 'cashOut'
 
   // var button = document.getElementById('js-coin-selection')
   // touchEvent(button, function (e) {
@@ -408,425 +408,411 @@
   //   buttonPressed('chooseCoin', cryptoCode)
   // })
 
-  setupImmediateButton('scan-id-cancel', 'cancelIdScan')
-  setupImmediateButton('phone-number-cancel', 'cancelPhoneNumber',
-    phoneKeypad.deactivate.bind(phoneKeypad))
-  setupImmediateButton('security-code-cancel', 'cancelSecurityCode',
-    securityKeypad.deactivate.bind(securityKeypad))
-  setupButton('id-verification-failed-ok', 'idVerificationFailedOk')
-  setupButton('id-code-failed-retry', 'idCodeFailedRetry')
-  setupButton('id-code-failed-cancel', 'idCodeFailedCancel')
-  setupButton('id-verification-error-ok', 'idVerificationErrorOk')
-
-  setupButton('limit-reached-ok', 'idle')
-  setupButton('deposit-timeout-sent-yes', 'depositTimeout')
-  setupButton('deposit-timeout-sent-no', 'depositTimeoutNotSent')
-  setupButton('out-of-cash-ok', 'idle')
-
-  setupButton('bad-phone-number-ok', 'badPhoneNumberOk')
-  setupButton('bad-security-code-ok', 'badSecurityCodeOk')
-  setupButton('max-phone-retries-ok', 'maxPhoneRetriesOk')
-  setupButton('redeem-later-ok', 'idle')
-  setupButton('pre-receipt-ok', 'fiatReceipt')
-  setupButton('fiat-error-ok', 'idle')
-  setupButton('network-down-ok', 'idle')
-  setupButton('fiat-transaction-error-ok', 'fiatReceipt')
-
-  setupButton('unknown-phone-number-ok', 'idle')
-  setupButton('unconfirmed-deposit-ok', 'idle')
-  setupButton('wrong-dispenser-currency-ok', 'idle')
-
-  $('.crypto-buttons').click(event => {
-    const el = $(event.target)
-    const coin = {cryptoCode: el.data('cryptoCode'), display: el.text()}
-    switchCoin(coin)
-  })
-
-  $('.coin-redeem-button').click(() => buttonPressed('redeem'))
-
-  const cashInBox = $('.cash-in-box')
-  cashInBox.click(() => {
-    cashInBox.addClass('switch-screen')
-
-    setTimeout(() => buttonPressed('start', {cryptoCode: currentCryptoCode, direction: 'cashIn'}), 600)
-
-    setTimeout(() => {
-      cashInBox.removeClass('switch-screen')
-    }, 1000)
-  })
-
-  const cashOutBox = $('.cash-out-box')
-  cashOutBox.click(() => {
-    cashOutBox.addClass('switch-screen')
-
-    setTimeout(() => buttonPressed('start', {cryptoCode: currentCryptoCode, direction: 'cashOut'}), 600)
-
-    setTimeout(() => {
-      cashOutBox.removeClass('switch-screen')
-    }, 1000)
-  })
-
-  var lastTouch = null
-
-  var languageButtons = document.getElementById('languages')
+  );setupImmediateButton('scan-id-cancel', 'cancelIdScan');
+  setupImmediateButton('phone-number-cancel', 'cancelPhoneNumber', phoneKeypad.deactivate.bind(phoneKeypad));
+  setupImmediateButton('security-code-cancel', 'cancelSecurityCode', securityKeypad.deactivate.bind(securityKeypad));
+  setupButton('id-verification-failed-ok', 'idVerificationFailedOk');
+  setupButton('id-code-failed-retry', 'idCodeFailedRetry');
+  setupButton('id-code-failed-cancel', 'idCodeFailedCancel');
+  setupButton('id-verification-error-ok', 'idVerificationErrorOk');
+
+  setupButton('limit-reached-ok', 'idle');
+  setupButton('deposit-timeout-sent-yes', 'depositTimeout');
+  setupButton('deposit-timeout-sent-no', 'depositTimeoutNotSent');
+  setupButton('out-of-cash-ok', 'idle');
+
+  setupButton('bad-phone-number-ok', 'badPhoneNumberOk');
+  setupButton('bad-security-code-ok', 'badSecurityCodeOk');
+  setupButton('max-phone-retries-ok', 'maxPhoneRetriesOk');
+  setupButton('redeem-later-ok', 'idle');
+  setupButton('pre-receipt-ok', 'fiatReceipt');
+  setupButton('fiat-error-ok', 'idle');
+  setupButton('network-down-ok', 'idle');
+  setupButton('fiat-transaction-error-ok', 'fiatReceipt');
+
+  setupButton('unknown-phone-number-ok', 'idle');
+  setupButton('unconfirmed-deposit-ok', 'idle');
+  setupButton('wrong-dispenser-currency-ok', 'idle');
+
+  $('.crypto-buttons').click(function (event) {
+    var el = $(event.target);
+    var coin = { cryptoCode: el.data('cryptoCode'), display: el.text() };
+    switchCoin(coin);
+  });
+
+  $('.coin-redeem-button').click(function () {
+    return buttonPressed('redeem');
+  });
+
+  var cashInBox = $('.cash-in-box');
+  cashInBox.click(function () {
+    cashInBox.addClass('switch-screen');
+
+    setTimeout(function () {
+      return buttonPressed('start', { cryptoCode: currentCryptoCode, direction: 'cashIn' });
+    }, 600);
+
+    setTimeout(function () {
+      cashInBox.removeClass('switch-screen');
+    }, 1000);
+  });
+
+  var cashOutBox = $('.cash-out-box');
+  cashOutBox.click(function () {
+    cashOutBox.addClass('switch-screen');
+
+    setTimeout(function () {
+      return buttonPressed('start', { cryptoCode: currentCryptoCode, direction: 'cashOut' });
+    }, 600);
+
+    setTimeout(function () {
+      cashOutBox.removeClass('switch-screen');
+    }, 1000);
+  });
+
+  var lastTouch = null;
+
+  var languageButtons = document.getElementById('languages');
   touchEvent(languageButtons, function (e) {
-    var languageButtonJ = $(e.target).closest('li')
-    if (languageButtonJ.length === 0) return
-    var newLocale = languageButtonJ.attr('data-locale')
-    buttonPressed('setLocale', {locale: newLocale})
-  })
-
-  var fiatButtons = document.getElementById('js-fiat-buttons')
+    var languageButtonJ = $(e.target).closest('li');
+    if (languageButtonJ.length === 0) return;
+    var newLocale = languageButtonJ.attr('data-locale');
+    buttonPressed('setLocale', { locale: newLocale });
+  });
+
+  var fiatButtons = document.getElementById('js-fiat-buttons');
   touchImmediateEvent(fiatButtons, function (e) {
-    var now = Date.now()
-    if (lastTouch && now - lastTouch < 100) return
-    lastTouch = now
-    var cashButtonJ = $(e.target).closest('.cash-button')
-    if (cashButtonJ.length === 0) return
-    if (cashButtonJ.hasClass('disabled')) return
-    if (cashButtonJ.hasClass('clear')) return buttonPressed('clearFiat')
-    var denominationIndex = cashButtonJ.attr('data-denomination-index')
-    var denominationRec = cassettes[denominationIndex]
-    buttonPressed('fiatButton', {denomination: denominationRec.denomination})
-  })
-
-  initDebug()
-})
-
-function targetButton (element) {
-  var classList = element.classList
-  var special = classList.contains('button') ||
-    classList.contains('circle-button') ||
-    classList.contains('wifi-network-button') ||
-    classList.contains('square-button')
-  if (special) { return element }
-  return targetButton(element.parentNode)
-}
-
-function touchEvent (element, callback) {
+    var now = Date.now();
+    if (lastTouch && now - lastTouch < 100) return;
+    lastTouch = now;
+    var cashButtonJ = $(e.target).closest('.cash-button');
+    if (cashButtonJ.length === 0) return;
+    if (cashButtonJ.hasClass('disabled')) return;
+    if (cashButtonJ.hasClass('clear')) return buttonPressed('clearFiat');
+    var denominationIndex = cashButtonJ.attr('data-denomination-index');
+    var denominationRec = cassettes[denominationIndex];
+    buttonPressed('fiatButton', { denomination: denominationRec.denomination });
+  });
+
+  initDebug();
+});
+
+function targetButton(element) {
+  var classList = element.classList;
+  var special = classList.contains('button') || classList.contains('circle-button') || classList.contains('wifi-network-button') || classList.contains('square-button');
+  if (special) {
+    return element;
+  }
+  return targetButton(element.parentNode);
+}
+
+function touchEvent(element, callback) {
   element.addEventListener('mousedown', function (e) {
-    var target = targetButton(e.target)
-    target.classList.add('active')
+    var target = targetButton(e.target);
+    target.classList.add('active'
 
     // Wait for transition to finish
+    );setTimeout(function () {
+      target.classList.remove('active');
+    }, 300);
+
     setTimeout(function () {
-      target.classList.remove('active')
-    }, 300)
-
-    setTimeout(function () {
-      callback(e)
-    }, 200)
-
-    e.stopPropagation()
-    e.preventDefault()
-  })
-}
-
-function touchImmediateEvent (element, callback) {
+      callback(e);
+    }, 200);
+
+    e.stopPropagation();
+    e.preventDefault();
+  });
+}
+
+function touchImmediateEvent(element, callback) {
   element.addEventListener('mousedown', function (e) {
-    callback(e)
-    e.stopPropagation()
-    e.preventDefault()
-  })
-}
-
-function setupImmediateButton (buttonClass, buttonAction, callback) {
-  var button = document.getElementById(buttonClass)
+    callback(e);
+    e.stopPropagation();
+    e.preventDefault();
+  });
+}
+
+function setupImmediateButton(buttonClass, buttonAction, callback) {
+  var button = document.getElementById(buttonClass);
   touchImmediateEvent(button, function () {
-    if (callback) callback()
-    buttonPressed(buttonAction)
-  })
-}
-
-function setupButton (buttonClass, buttonAction) {
-  var button = document.getElementById(buttonClass)
+    if (callback) callback();
+    buttonPressed(buttonAction);
+  });
+}
+
+function setupButton(buttonClass, buttonAction) {
+  var button = document.getElementById(buttonClass);
   touchEvent(button, function () {
-    buttonPressed(buttonAction)
-  })
-}
-
-function setScreen (newScreen, oldScreen) {
-  if (newScreen === oldScreen) return
+    buttonPressed(buttonAction);
+  });
+}
+
+function setScreen(newScreen, oldScreen) {
+  if (newScreen === oldScreen) return;
 
   if (newScreen === 'insert_bills') {
-    $('.js-processing-bill').html(locale.translate('Lamassu Cryptomat').fetch())
-    $('.bill img').css({'-webkit-transform': 'none', top: 0, left: 0})
-  }
-
-  var newView = $('.' + newScreen + '_state')
-
-  $('.viewport').removeClass('viewport-active')
-  newView.addClass('viewport-active')
-}
-
-function setState (state, delay) {
-  if (state === currentState) return
-
-  onSendOnly = false
-
-  previousState = currentState
-  currentState = state
-
-  wifiKeyboard.reset()
+    $('.js-processing-bill').html(locale.translate('Lamassu Cryptomat').fetch());
+    $('.bill img').css({ '-webkit-transform': 'none', top: 0, left: 0 });
+  }
+
+  var newView = $('.' + newScreen + '_state');
+
+  $('.viewport').removeClass('viewport-active');
+  newView.addClass('viewport-active');
+}
+
+function setState(state, delay) {
+  if (state === currentState) return;
+
+  onSendOnly = false;
+
+  previousState = currentState;
+  currentState = state;
+
+  wifiKeyboard.reset();
 
   if (state === 'idle') {
-    $('.qr-code').empty()
-    $('.qr-code-deposit').empty()
+    $('.qr-code').empty();
+    $('.qr-code-deposit').empty();
   }
 
   if (delay) {
     window.setTimeout(function () {
-      setScreen(currentState, previousState)
-    }, delay)
-  } else setScreen(currentState, previousState)
+      setScreen(currentState, previousState);
+    }, delay);
+  } else setScreen(currentState, previousState);
 
   if (state === 'insert_more_bills') {
-    $('#limit-reached-section').css({'display': 'none'})
-    $('#insert-another').css({'display': 'block'})
-    t('or', locale.translate('OR').fetch())
-    $('.or-circle circle').attr('r', $('#js-i18n-or').width() / 2 + 15)
-  }
-}
-
-function revertScreen () { setScreen(currentState) }
-
-function setWifiList (recs, requestedPage) {
-  var networks = $('#networks')
-  if (!recs) recs = networks.data('recs')
-  var page = requestedPage || networks.data('page') || 0
-  var offset = page * 4
+    $('#limit-reached-section').css({ 'display': 'none' });
+    $('#insert-another').css({ 'display': 'block' });
+    t('or', locale.translate('OR').fetch());
+    $('.or-circle circle').attr('r', $('#js-i18n-or').width() / 2 + 15);
+  }
+}
+
+function revertScreen() {
+  setScreen(currentState);
+}
+
+function setWifiList(recs, requestedPage) {
+  var networks = $('#networks');
+  if (!recs) recs = networks.data('recs');
+  var page = requestedPage || networks.data('page') || 0;
+  var offset = page * 4;
   if (offset > recs.length - 1) {
-    offset = 0
-    page = 0
-  }
-  $('#more-networks').css({'display': 'none'})
-  networks.empty()
-  networks.data('page', page)
-  networks.data('recs', recs)
-  var remainingCount = recs.length - offset
-  var len = Math.min(remainingCount, 4)
+    offset = 0;
+    page = 0;
+  }
+  $('#more-networks').css({ 'display': 'none' });
+  networks.empty();
+  networks.data('page', page);
+  networks.data('recs', recs);
+  var remainingCount = recs.length - offset;
+  var len = Math.min(remainingCount, 4);
   for (var i = 0; i < len; i++) {
-    var rec = recs[i + offset]
-    var bars = 'bar' + (Math.floor(rec.strength * 4) + 1)
-    var html = '<div class="wifi-network-button">' +
-    '<span class="ssid" data-raw-ssid="' + rec.rawSsid + '" data-ssid="' +
-      rec.ssid + '">' + rec.displaySsid +
-    '</span>' + '<span class="icon ' + bars + '"></span></div>'
-    networks.append(html)
-  }
-  var moreTxt = locale.translate('MORE').fetch()
-  var button = '<span display="inline-block" id="more-networks" class="button">' + moreTxt + '</span>'
+    var rec = recs[i + offset];
+    var bars = 'bar' + (Math.floor(rec.strength * 4) + 1);
+    var html = '<div class="wifi-network-button">' + '<span class="ssid" data-raw-ssid="' + rec.rawSsid + '" data-ssid="' + rec.ssid + '">' + rec.displaySsid + '</span>' + '<span class="icon ' + bars + '"></span></div>';
+    networks.append(html);
+  }
+  var moreTxt = locale.translate('MORE').fetch();
+  var button = '<span display="inline-block" id="more-networks" class="button">' + moreTxt + '</span>';
   if (recs.length > 4) {
-    networks.append(button)
-  }
-}
-
-function moreNetworks () {
-  var networks = $('#networks')
-  var page = networks.data('page')
-  setWifiList(null, page + 1)
-}
-
-function setWifiSsid (data) {
-  $('#js-i18n-wifi-for-ssid').data('ssid', data.ssid)
-  $('#js-i18n-wifi-for-ssid').data('raw-ssid', data.rawSsid)
-  t('wifi-for-ssid', locale.translate('for %s')
-    .fetch('<strong>' + data.ssid + '</strong>'))
-  t('wifi-connect', locale.translate("You're connecting to the WiFi network %s")
-    .fetch('<strong>' + data.ssid + '</strong>'))
-}
-
-function setLocaleInfo (data) {
-  phoneKeypad.setCountry(data.country)
-  setPrimaryLocales(data.primaryLocales)
-  setLocale(data.primaryLocale)
-}
-
-function setLocale (data) {
-  if (!data || data === localeCode) return
-  localeCode = data
-  jsLocaleCode = data
-  var lang = localeCode.split('-')[0]
-
-  if (jsLocaleCode === 'fr-QC') jsLocaleCode = 'fr-CA'
-
-  var isArabic = jsLocaleCode.indexOf('ar-') === 0
-  var isHebrew = jsLocaleCode.indexOf('he-') === 0
-  var isRTL = isArabic || isHebrew
+    networks.append(button);
+  }
+}
+
+function moreNetworks() {
+  var networks = $('#networks');
+  var page = networks.data('page');
+  setWifiList(null, page + 1);
+}
+
+function setWifiSsid(data) {
+  $('#js-i18n-wifi-for-ssid').data('ssid', data.ssid);
+  $('#js-i18n-wifi-for-ssid').data('raw-ssid', data.rawSsid);
+  t('wifi-for-ssid', locale.translate('for %s').fetch('<strong>' + data.ssid + '</strong>'));
+  t('wifi-connect', locale.translate("You're connecting to the WiFi network %s").fetch('<strong>' + data.ssid + '</strong>'));
+}
+
+function setLocaleInfo(data) {
+  phoneKeypad.setCountry(data.country);
+  setPrimaryLocales(data.primaryLocales);
+  setLocale(data.primaryLocale);
+}
+
+function setLocale(data) {
+  if (!data || data === localeCode) return;
+  localeCode = data;
+  jsLocaleCode = data;
+  var lang = localeCode.split('-')[0];
+
+  if (jsLocaleCode === 'fr-QC') jsLocaleCode = 'fr-CA';
+
+  var isArabic = jsLocaleCode.indexOf('ar-') === 0;
+  var isHebrew = jsLocaleCode.indexOf('he-') === 0;
+  var isRTL = isArabic || isHebrew;
 
   if (isRTL) {
-    $('body').addClass('i18n-rtl')
+    $('body').addClass('i18n-rtl');
   } else {
-    $('body').removeClass('i18n-rtl')
+    $('body').removeClass('i18n-rtl');
   }
 
   if (isArabic) {
-    $('body').addClass('i18n-ar')
+    $('body').addClass('i18n-ar');
   } else {
-    $('body').removeClass('i18n-ar')
+    $('body').removeClass('i18n-ar');
   }
 
   if (isHebrew) {
-    $('body').addClass('i18n-he')
+    $('body').addClass('i18n-he');
   } else {
-    $('body').removeClass('i18n-he')
-  }
-
-  if (BRANDON.indexOf(lang) !== -1) $('body').addClass('brandon')
-  else $('body').removeClass('brandon')
-
-  locale = loadI18n(localeCode)
-  try { translatePage() } catch (ex) {}
-  if (lastRates) setExchangeRate(lastRates)
-}
-
-function areArraysEqual (arr1, arr2) {
-  if (arr1.length !== arr2.length) return false
+    $('body').removeClass('i18n-he');
+  }
+
+  if (BRANDON.indexOf(lang) !== -1) $('body').addClass('brandon');else $('body').removeClass('brandon');
+
+  locale = loadI18n(localeCode);
+  try {
+    translatePage();
+  } catch (ex) {}
+  if (lastRates) setExchangeRate(lastRates);
+}
+
+function areArraysEqual(arr1, arr2) {
+  if (arr1.length !== arr2.length) return false;
   for (var i = 0; i < arr1.length; i++) {
-    if (arr1[i] !== arr2[i]) return false
-  }
-  return true
-}
-
-function lookupLocaleNames (locale) {
-  var langMap = window.languageMappingList
-  var language = locale.split('-')[0]
-  var localeNames = langMap[language]
-  return localeNames || langMap[locale]
-}
-
-function setPrimaryLocales (primaryLocales) {
-  if (areArraysEqual(primaryLocales, _primaryLocales)) return
-  _primaryLocales = primaryLocales
-
-  var languages = $('.languages')
-  languages.empty()
+    if (arr1[i] !== arr2[i]) return false;
+  }
+  return true;
+}
+
+function lookupLocaleNames(locale) {
+  var langMap = window.languageMappingList;
+  var language = locale.split('-')[0];
+  var localeNames = langMap[language];
+  return localeNames || langMap[locale];
+}
+
+function setPrimaryLocales(primaryLocales) {
+  if (areArraysEqual(primaryLocales, _primaryLocales)) return;
+  _primaryLocales = primaryLocales;
+
+  var languages = $('.languages');
+  languages.empty();
   var sortedPrimaryLocales = primaryLocales.filter(lookupLocaleNames).sort(function (a, b) {
-    var langA = lookupLocaleNames(a)
-    var langB = lookupLocaleNames(b)
-    return langA.englishName.localeCompare(langB.englishName)
-  })
+    var langA = lookupLocaleNames(a);
+    var langB = lookupLocaleNames(b);
+    return langA.englishName.localeCompare(langB.englishName);
+  });
 
   for (var i = 0; i < sortedPrimaryLocales.length; i++) {
-    var l = sortedPrimaryLocales[i]
-    var lang = lookupLocaleNames(l)
-    var englishName = lang.englishName
-    var nativeName = lang.nativeName
-    var li = nativeName === englishName
-    ? '<li class="square-button" data-locale="' + l + '">' + englishName + '</li>'
-    : '<li class="square-button" data-locale="' + l + '">' + englishName +
-      '<span class="native">' + nativeName + '</span> </li>'
-    languages.append(li)
-  }
-
-  if (primaryLocales.length === 1) $('.change-language-button').hide()
-  else $('.change-language-button').show()
-
-  if (primaryLocales.length === 2) languages.addClass('n2')
-  else languages.removeClass('n2')
-}
-
-function setFiatCode (data) {
-  fiatCode = data
-  $('.js-currency').text(fiatCode)
-}
-
-function setFixedFee (_fee) {
-  const fee = parseFloat(_fee)
+    var l = sortedPrimaryLocales[i];
+    var lang = lookupLocaleNames(l);
+    var englishName = lang.englishName;
+    var nativeName = lang.nativeName;
+    var li = nativeName === englishName ? '<li class="square-button" data-locale="' + l + '">' + englishName + '</li>' : '<li class="square-button" data-locale="' + l + '">' + englishName + '<span class="native">' + nativeName + '</span> </li>';
+    languages.append(li);
+  }
+
+  if (primaryLocales.length === 1) $('.change-language-button').hide();else $('.change-language-button').show();
+
+  if (primaryLocales.length === 2) languages.addClass('n2');else languages.removeClass('n2');
+}
+
+function setFiatCode(data) {
+  fiatCode = data;
+  $('.js-currency').text(fiatCode);
+}
+
+function setFixedFee(_fee) {
+  var fee = parseFloat(_fee);
 
   if (fee > 0) {
-<<<<<<< HEAD
     var fixedFee = '<strong>+</strong>' + locale.translate('%s transaction fee').fetch(formatFiat(fee, 2));
     $('.js-i18n-fixed-fee').html(fixedFee);
-=======
-    const fixedFee = '<strong>+</strong>' + locale.translate('%s transaction fee').fetch(formatFiat(fee))
-    $('.js-i18n-fixed-fee').html(fixedFee)
->>>>>>> 5f8042c3
   } else {
-    $('.js-i18n-fixed-fee').html('')
-  }
-}
-
-function setCredit (fiat, crypto, lastBill, cryptoCode) {
-  var coin = coins[cryptoCode]
-
-  $('.total-deposit').html(formatFiat(fiat))
-  var scale = new BigNumber(10).pow(coin.displayScale)
-  var cryptoAmount = new BigNumber(crypto).div(scale).toNumber()
-  var cryptoDisplayCode = coin.displayCode
-  updateCrypto('.total-crypto-rec', cryptoAmount, cryptoDisplayCode)
-
-  var inserted = lastBill
-  ? locale.translate('You inserted a %s bill').fetch(formatFiat(lastBill))
-  : locale.translate('Lamassu Cryptomat').fetch()
-
-  $('.js-processing-bill').html(inserted)
-
-  $('.js-send-crypto-disable').hide()
-  $('.js-send-crypto-enable').show()
-}
-
-function setupCassettes (_cassettes) {
-  cassettes = _cassettes
+    $('.js-i18n-fixed-fee').html('');
+  }
+}
+
+function setCredit(fiat, crypto, lastBill, cryptoCode) {
+  var coin = coins[cryptoCode];
+
+  $('.total-deposit').html(formatFiat(fiat));
+  var scale = new BigNumber(10).pow(coin.displayScale);
+  var cryptoAmount = new BigNumber(crypto).div(scale).toNumber();
+  var cryptoDisplayCode = coin.displayCode;
+  updateCrypto('.total-crypto-rec', cryptoAmount, cryptoDisplayCode);
+
+  var inserted = lastBill ? locale.translate('You inserted a %s bill').fetch(formatFiat(lastBill)) : locale.translate('Lamassu Cryptomat').fetch();
+
+  $('.js-processing-bill').html(inserted);
+
+  $('.js-send-crypto-disable').hide();
+  $('.js-send-crypto-enable').show();
+}
+
+function setupCassettes(_cassettes) {
+  cassettes = _cassettes;
   for (var i = 0; i < cassettes.length; i++) {
-    var cassette = cassettes[i]
+    var cassette = cassettes[i];
     var denomination = cassette.denomination.toLocaleString(jsLocaleCode, {
       useGrouping: true,
       maximumFractionDigits: 0,
       minimumFractionDigits: 0
-    })
-    $('.cash-button[data-denomination-index=' + i + '] .js-denomination').text(denomination)
-  }
-}
-
-function updateCrypto (selector, cryptoAmount, cryptoDisplayCode) {
-  $(selector).find('.crypto-amount').html(formatCrypto(cryptoAmount))
-  $(selector).find('.crypto-units').html(cryptoDisplayCode)
-}
-
-function lookupDecimalChar (localeCode) {
-  var num = 1.1
+    });
+    $('.cash-button[data-denomination-index=' + i + '] .js-denomination').text(denomination);
+  }
+}
+
+function updateCrypto(selector, cryptoAmount, cryptoDisplayCode) {
+  $(selector).find('.crypto-amount').html(formatCrypto(cryptoAmount));
+  $(selector).find('.crypto-units').html(cryptoDisplayCode);
+}
+
+function lookupDecimalChar(localeCode) {
+  var num = 1.1;
   var localized = num.toLocaleString(jsLocaleCode, {
     useGrouping: true,
     maximumFractionDigits: 1,
     minimumFractionDigits: 1
-  })
-
-  return localized[1]
-}
-
-function splitNumber (localize, localeCode) {
-  var decimalChar = lookupDecimalChar(localeCode)
-  var split = localize.split(decimalChar)
+  });
+
+  return localized[1];
+}
+
+function splitNumber(localize, localeCode) {
+  var decimalChar = lookupDecimalChar(localeCode);
+  var split = localize.split(decimalChar);
 
   if (split.length === 1) {
-    return ['<span class="integer">', split[0], '</span>'].join('')
-  }
-
-  return [
-    '<span class="integer">', split[0], '</span><span class="decimal-char">',
-    decimalChar, '</span><span class="decimal">', split[1], '</span>'
-  ].join('')
-}
-
-function formatNumber (num) {
+    return ['<span class="integer">', split[0], '</span>'].join('');
+  }
+
+  return ['<span class="integer">', split[0], '</span><span class="decimal-char">', decimalChar, '</span><span class="decimal">', split[1], '</span>'].join('');
+}
+
+function formatNumber(num) {
   var localized = num.toLocaleString(jsLocaleCode, {
     useGrouping: true,
     maximumFractionDigits: 3,
     minimumFractionDigits: 3
-  })
-
-  return splitNumber(localized, jsLocaleCode)
-}
-
-function formatCrypto (amount) {
-  return formatNumber(amount)
-}
-
-function formatFiat (amount, fractionDigits) {
-  if (!fractionDigits) fractionDigits = 0
-  var localized = null
-  var _localized = null
+  });
+
+  return splitNumber(localized, jsLocaleCode);
+}
+
+function formatCrypto(amount) {
+  return formatNumber(amount);
+}
+
+function formatFiat(amount, fractionDigits) {
+  if (!fractionDigits) fractionDigits = 0;
+  var localized = null;
+  var _localized = null;
 
   switch (fiatCode + ':' + jsLocaleCode) {
     case 'DKK:en-US':
@@ -835,9 +821,9 @@
         useGrouping: true,
         maximumFractionDigits: fractionDigits,
         minimumFractionDigits: fractionDigits
-      })
-      localized = splitNumber(_localized, jsLocaleCode) + fiatCode
-      break
+      });
+      localized = splitNumber(_localized, jsLocaleCode) + fiatCode;
+      break;
     default:
       _localized = amount.toLocaleString(jsLocaleCode, {
         style: 'currency',
@@ -846,323 +832,305 @@
         useGrouping: true,
         maximumFractionDigits: fractionDigits,
         minimumFractionDigits: fractionDigits
-      })
-      localized = splitNumber(_localized, jsLocaleCode)
-      break
-  }
-
-  return localized
-}
-
-function singleCurrencyUnit () {
-  return formatFiat(1)
-}
-
-function setExchangeRate (_rates) {
-  lastRates = _rates
-  var cryptoCode = _rates.cryptoCode
-  var rates = _rates.rates
-
-  var coin = coins[cryptoCode]
-  var displayCode = coin.displayCode
-  var coinDisplayFactor = new BigNumber(10).pow(coin.unitScale - coin.displayScale)
-
-  var cryptoToFiat = new BigNumber(rates.cashIn)
-
-  var fiatToCrypto = new BigNumber(1).div(cryptoToFiat.div(coinDisplayFactor)).round(3).toString()
-
-  var rateStr = formatFiat(cryptoToFiat.round(2).toNumber(), 2)
-  var translated = locale.translate('Our current %s price is %s').fetch(cryptoCode, rateStr)
-  $('.js-i18n-current-crypto-price').html(translated)
-  updateCrypto('.reverse-exchange-rate', fiatToCrypto, displayCode)
-  var insertedText = locale.translate('per %s inserted')
-    .fetch(singleCurrencyUnit())
-  $('#fiat-inserted').html(insertedText)
+      });
+      localized = splitNumber(_localized, jsLocaleCode);
+      break;
+  }
+
+  return localized;
+}
+
+function singleCurrencyUnit() {
+  return formatFiat(1);
+}
+
+function setExchangeRate(_rates) {
+  lastRates = _rates;
+  var cryptoCode = _rates.cryptoCode;
+  var rates = _rates.rates;
+
+  var coin = coins[cryptoCode];
+  var displayCode = coin.displayCode;
+  var coinDisplayFactor = new BigNumber(10).pow(coin.unitScale - coin.displayScale);
+
+  var cryptoToFiat = new BigNumber(rates.cashIn);
+
+  var fiatToCrypto = new BigNumber(1).div(cryptoToFiat.div(coinDisplayFactor)).round(3).toString();
+
+  var rateStr = formatFiat(cryptoToFiat.round(2).toNumber(), 2);
+  var translated = locale.translate('Our current %s price is %s').fetch(cryptoCode, rateStr);
+  $('.js-i18n-current-crypto-price').html(translated);
+  updateCrypto('.reverse-exchange-rate', fiatToCrypto, displayCode);
+  var insertedText = locale.translate('per %s inserted').fetch(singleCurrencyUnit());
+  $('#fiat-inserted').html(insertedText);
 
   if (rates.cashOut) {
-    var cashOut = new BigNumber(rates.cashOut)
-    var cashOutCryptoToFiat = cashOut && formatCrypto(cashOut.round(3).toNumber())
-
-    var localizedCashOutCryptoToFiat =
-      locale.translate('1 %s is %s %s').fetch(cryptoCode, cashOutCryptoToFiat, fiatCode)
-    $('.js-fiat-crypto-rate').html(localizedCashOutCryptoToFiat)
-  }
-
-  $('.js-crypto-display-units').text(displayCode)
-}
-
-function qrize (text, target, size) {
-  const el = kjua({
-    text,
-    size,
+    var cashOut = new BigNumber(rates.cashOut);
+    var cashOutCryptoToFiat = cashOut && formatCrypto(cashOut.round(3).toNumber());
+
+    var localizedCashOutCryptoToFiat = locale.translate('1 %s is %s %s').fetch(cryptoCode, cashOutCryptoToFiat, fiatCode);
+    $('.js-fiat-crypto-rate').html(localizedCashOutCryptoToFiat);
+  }
+
+  $('.js-crypto-display-units').text(displayCode);
+}
+
+function qrize(text, target, size) {
+  var el = kjua({
+    text: text,
+    size: size,
     render: 'canvas',
     rounded: 50,
     quiet: 1
-  })
-
-  target.empty().append(el)
-}
-
-<<<<<<< HEAD
+  });
+
+  target.empty().append(el);
+}
+
 function setTxId(txId) {
   qrize(txId, $('#cash-in-qr-code'), 300);
   qrize(txId, $('#cash-in-fail-qr-code'), 300);
-=======
-function setTxId (txId) {
-  qrize(txId, $('#cash-in-qr-code'), 300)
-  qrize(txId, $('cash-in-fail-qr-code'), 300)
->>>>>>> 5f8042c3
-}
-
-function setBuyerAddress (address) {
-  $('.crypto-address').html(address)
-}
-
-function setAccepting (currentAccepting) {
-  accepting = currentAccepting
+}
+
+function setBuyerAddress(address) {
+  $('.crypto-address').html(address);
+}
+
+function setAccepting(currentAccepting) {
+  accepting = currentAccepting;
   if (accepting) {
-    $('.bill img').transition({x: 0, y: -303}, 1000, 'ease-in')
+    $('.bill img').transition({ x: 0, y: -303 }, 1000, 'ease-in');
   } else {
-    $('.bill img').transition({x: 0, y: 0}, 1000, 'ease-out')
-  }
-}
-
-function highBill (highestBill, reason) {
-  var reasonText = reason === 'transactionLimit' ? 'Transaction limit reached.' : "We're a little low."
-  t('high-bill-header', locale.translate(reasonText).fetch())
-  t('highest-bill', locale.translate('Please insert %s or less.')
-    .fetch(formatFiat(highestBill)))
-  setScreen('high_bill')
-  window.setTimeout(revertScreen, 3000)
-}
-
-function minimumTx (lowestBill) {
-  t('lowest-bill', locale.translate('Please insert %s or more.')
-    .fetch(formatFiat(lowestBill)))
-  setScreen('minimum_tx')
-  window.setTimeout(revertScreen, 3000)
-}
-
-function readingBill (bill) {
-  $('.js-processing-bill').html('Processing ' + formatFiat(bill) + '...')
-  $('.js-send-crypto-enable').hide()
-  $('.js-send-crypto-disable').show()
-}
-
-function sendOnly (reason, cryptoCode) {
+    $('.bill img').transition({ x: 0, y: 0 }, 1000, 'ease-out');
+  }
+}
+
+function highBill(highestBill, reason) {
+  var reasonText = reason === 'transactionLimit' ? 'Transaction limit reached.' : "We're a little low.";
+  t('high-bill-header', locale.translate(reasonText).fetch());
+  t('highest-bill', locale.translate('Please insert %s or less.').fetch(formatFiat(highestBill)));
+  setScreen('high_bill');
+  window.setTimeout(revertScreen, 3000);
+}
+
+function minimumTx(lowestBill) {
+  t('lowest-bill', locale.translate('Please insert %s or more.').fetch(formatFiat(lowestBill)));
+  setScreen('minimum_tx');
+  window.setTimeout(revertScreen, 3000);
+}
+
+function readingBill(bill) {
+  $('.js-processing-bill').html('Processing ' + formatFiat(bill) + '...');
+  $('.js-send-crypto-enable').hide();
+  $('.js-send-crypto-disable').show();
+}
+
+function sendOnly(reason, cryptoCode) {
   // TODO: sendOnly should be made into its own state.
   // Remove all instances of onSendOnly when doing this.
-  if (onSendOnly) return
-  onSendOnly = true
-
-  t('or', '!')
-  $('.or-circle circle').attr('r', $('#js-i18n-or').width() / 2 + 15)
-  const errorMessages = {
+  if (onSendOnly) return;
+  onSendOnly = true;
+
+  t('or', '!');
+  $('.or-circle circle').attr('r', $('#js-i18n-or').width() / 2 + 15);
+  var errorMessages = {
     'transactionLimit': 'Transaction limit reached.',
     'validatorError': 'Error in validation.',
     'networkDown': 'Network connection error',
     'lowBalance': "We're out of %s"
-  }
-  // If no reason provided defaults to lowBalance
-  const reasonText = errorMessages[reason] || errorMessages.lowBalance
-
-  console.log('DEBUG111: %s, %s', reason, reasonText)
-  t('limit-reached', locale.translate(reasonText).fetch(cryptoCode))
-  t('limit-description',
-    locale.translate('Please touch <strong>Send Coins</strong> to complete your purchase.').fetch())
-  $('#insert-another').css({'display': 'none'})
-  $('#limit-reached-section').css({'display': 'block'})
-}
-
-function setPartialSend (sent, total) {
-  $('#already-sent').text(formatFiat(sent.fiat))
-  $('#pending-sent').text(formatFiat(total.fiat - sent.fiat))
-}
-
-function t (id, str) {
-  $('#js-i18n-' + id).html(str)
-}
-
-function tc (className, str, cryptoCode) {
-  $('.js-i18n-' + className).html(locale.translate(str).fetch(cryptoCode))
-}
-
-function translateCoin (cryptoCode) {
-  tc('total-purchased', 'total %s purchased', cryptoCode)
-  tc('please-scan', 'Please scan the QR code to send us your %s.', cryptoCode)
-  tc('did-send-coins', 'Have you sent the %s yet?', cryptoCode)
-  tc('scan-address', 'Scan your %s address', cryptoCode)
-  tc('coins-to-address', 'Your %s will be sent to:', cryptoCode)
+    // If no reason provided defaults to lowBalance
+  };var reasonText = errorMessages[reason] || errorMessages.lowBalance;
+
+  console.log('DEBUG111: %s, %s', reason, reasonText);
+  t('limit-reached', locale.translate(reasonText).fetch(cryptoCode));
+  t('limit-description', locale.translate('Please touch <strong>Send Coins</strong> to complete your purchase.').fetch());
+  $('#insert-another').css({ 'display': 'none' });
+  $('#limit-reached-section').css({ 'display': 'block' });
+}
+
+function setPartialSend(sent, total) {
+  $('#already-sent').text(formatFiat(sent.fiat));
+  $('#pending-sent').text(formatFiat(total.fiat - sent.fiat));
+}
+
+function t(id, str) {
+  $('#js-i18n-' + id).html(str);
+}
+
+function tc(className, str, cryptoCode) {
+  $('.js-i18n-' + className).html(locale.translate(str).fetch(cryptoCode));
+}
+
+function translateCoin(cryptoCode) {
+  tc('total-purchased', 'total %s purchased', cryptoCode);
+  tc('please-scan', 'Please scan the QR code to send us your %s.', cryptoCode);
+  tc('did-send-coins', 'Have you sent the %s yet?', cryptoCode);
+  tc('scan-address', 'Scan your %s address', cryptoCode);
+  tc('coins-to-address', 'Your %s will be sent to:', cryptoCode);
 
   if (cryptoCode === 'ETH') {
-    tc('authorizing-note', 'This should take <strong>15 seconds</strong> on average.<br/>Occasionally, it will take over a minute.')
-  }
-}
-
-function initTranslatePage () {
+    tc('authorizing-note', 'This should take <strong>15 seconds</strong> on average.<br/>Occasionally, it will take over a minute.');
+  }
+}
+
+function initTranslatePage() {
   $('.js-i18n').each(function () {
-    var el = $(this)
-    el.data('baseTranslation', el.html().trim())
-  })
+    var el = $(this);
+    el.data('baseTranslation', el.html().trim());
+  });
   $('input[placeholder]').each(function () {
-    var el = $(this)
-    el.data('baseTranslation', el.attr('placeholder'))
-  })
-}
-
-function translatePage () {
+    var el = $(this);
+    el.data('baseTranslation', el.attr('placeholder'));
+  });
+}
+
+function translatePage() {
   $('.js-i18n').each(function () {
-    var el = $(this)
-    var base = el.data('baseTranslation')
-    el.html(locale.translate(base).fetch())
-  })
+    var el = $(this);
+    var base = el.data('baseTranslation');
+    el.html(locale.translate(base).fetch());
+  });
   $('input[placeholder]').each(function () {
-    var el = $(this)
-    var base = el.data('baseTranslation')
-    el.attr('placeholder', locale.translate(base).fetch())
-  })
+    var el = $(this);
+    var base = el.data('baseTranslation');
+    el.attr('placeholder', locale.translate(base).fetch());
+  }
 
   // Adjust send coins button
-  var length = $('#send-coins span').text().length
-  if (length > 17) $('body').addClass('i18n-long-send-coins')
-  else $('body').removeClass('i18n-long-send-coins')
-}
-
-function loadI18n (localeCode) {
-  var messages = locales[localeCode] || locales['en-US']
+  );var length = $('#send-coins span').text().length;
+  if (length > 17) $('body').addClass('i18n-long-send-coins');else $('body').removeClass('i18n-long-send-coins');
+}
+
+function loadI18n(localeCode) {
+  var messages = locales[localeCode] || locales['en-US'];
 
   return new Jed({
-    'missing_key_callback': function () {},
+    'missing_key_callback': function missing_key_callback() {},
     'locale_data': {
       'messages': messages
     }
-  })
-}
-
-function reachFiatLimit (rec) {
-  var msg = null
-  if (rec.isEmpty) msg = "We're a little low, please cash out"
-  else if (rec.txLimitReached) msg = 'Transaction limit reached, please cash out'
-
-  var el = $('.choose_fiat_state .limit')
-  if (msg) el.html(msg).show()
-  else el.hide()
-}
-
-function chooseFiat (data) {
-  fiatCredit(data)
-  setState('choose_fiat')
-}
-
-function manageFiatButtons (activeDenominations) {
+  });
+}
+
+function reachFiatLimit(rec) {
+  var msg = null;
+  if (rec.isEmpty) msg = "We're a little low, please cash out";else if (rec.txLimitReached) msg = 'Transaction limit reached, please cash out';
+
+  var el = $('.choose_fiat_state .limit');
+  if (msg) el.html(msg).show();else el.hide();
+}
+
+function chooseFiat(data) {
+  fiatCredit(data);
+  setState('choose_fiat');
+}
+
+function manageFiatButtons(activeDenominations) {
   for (var i = 0; i < cassettes.length; i++) {
-    var cassette = cassettes[i]
-    var denomination = cassette.denomination
-    var enabled = activeDenominations[denomination]
-    var button = $('.choose_fiat_state .cash-button[data-denomination-index=' + i + ']')
-    if (enabled) button.removeClass('disabled')
-    else button.addClass('disabled')
-  }
-}
-
-function displayCrypto (cryptoAtoms, cryptoCode) {
-  var coin = coins[cryptoCode]
-  var scale = new BigNumber(10).pow(coin.displayScale)
-  var cryptoAmount = new BigNumber(cryptoAtoms).div(scale).round(3).toNumber()
-  var cryptoDisplay = formatCrypto(cryptoAmount)
-
-  return cryptoDisplay
-}
-
-function BN (s) { return new BigNumber(s) }
-
-function fiatCredit (data) {
-  var tx = data.tx
-  var cryptoCode = tx.cryptoCode
-  var activeDenominations = data.activeDenominations
-  var coin = coins[cryptoCode]
-  const fiat = BN(tx.fiat)
+    var cassette = cassettes[i];
+    var denomination = cassette.denomination;
+    var enabled = activeDenominations[denomination];
+    var button = $('.choose_fiat_state .cash-button[data-denomination-index=' + i + ']');
+    if (enabled) button.removeClass('disabled');else button.addClass('disabled');
+  }
+}
+
+function displayCrypto(cryptoAtoms, cryptoCode) {
+  var coin = coins[cryptoCode];
+  var scale = new BigNumber(10).pow(coin.displayScale);
+  var cryptoAmount = new BigNumber(cryptoAtoms).div(scale).round(3).toNumber();
+  var cryptoDisplay = formatCrypto(cryptoAmount);
+
+  return cryptoDisplay;
+}
+
+function BN(s) {
+  return new BigNumber(s);
+}
+
+function fiatCredit(data) {
+  var tx = data.tx;
+  var cryptoCode = tx.cryptoCode;
+  var activeDenominations = data.activeDenominations;
+  var coin = coins[cryptoCode];
+  var fiat = BN(tx.fiat);
 
   var fiatDisplay = BN(tx.fiat).toNumber().toLocaleString(jsLocaleCode, {
     useGrouping: true,
     maximumFractionDigits: 0,
     minimumFractionDigits: 0
-  })
-
-  var cryptoAtoms = BN(tx.cryptoAtoms)
-  var cryptoDisplay = displayCrypto(cryptoAtoms, cryptoCode)
-
-  var cryptoDisplayCode = coin.displayCode
-
-  if (cryptoAtoms.eq(0)) $('#js-i18n-choose-digital-amount').hide()
-  else $('#js-i18n-choose-digital-amount').show()
-
-  if (fiat.eq(0)) $('#cash-out-button').hide()
-  else $('#cash-out-button').show()
-
-  manageFiatButtons(activeDenominations.activeMap)
-  $('.choose_fiat_state .fiat-amount').text(fiatDisplay)
-  t('choose-digital-amount',
-    locale.translate("You'll be sending %s %s").fetch(cryptoDisplay, cryptoDisplayCode))
-
-  reachFiatLimit(activeDenominations)
-}
-
-function setDepositAddress (tx, url) {
-  console.log('DEBUG22: %s', [tx, url])
-  $('.deposit_state .loading').hide()
-  $('.deposit_state .send-notice .crypto-address').text(tx.toAddress)
-  $('.deposit_state .send-notice').show()
-
-  qrize(url, $('#qr-code-deposit'), 330)
-}
-
-function deposit (tx) {
-  var cryptoCode = tx.cryptoCode
-  var display = displayCrypto(tx.cryptoAtoms, cryptoCode)
-
-  console.log('DEBUG88')
-  console.log('DEBUG89: %s', display)
-
-  $('.deposit_state .digital .js-amount').html(display)
-  $('.deposit_state .fiat .js-amount').text(tx.fiat)
-  $('.deposit_state .send-notice').hide()
-  $('#qr-code-deposit').empty()
-  $('.deposit_state .loading').show()
-
-  setState('deposit')
-}
-
-function fiatReceipt (tx) {
-  var cryptoCode = tx.cryptoCode
-  var display = displayCrypto(tx.cryptoAtoms, cryptoCode)
-
-  console.log('DEBUG99: %s', display)
-  $('.fiat_receipt_state .digital .js-amount').html(display)
-  $('.fiat_receipt_state .fiat .js-amount').text(tx.fiat)
-  $('.fiat_receipt_state .sent-coins .crypto-address').text(tx.toAddress)
-
-  qrize(tx.sessionId, $('#qr-code-fiat-receipt'), 330)
-  setState('fiat_receipt')
-}
-
-function fiatComplete (tx) {
-  var cryptoCode = tx.cryptoCode
-  var display = displayCrypto(tx.cryptoAtoms, cryptoCode)
-
-  console.log('DEBUG78')
-  console.log('DEBUG79: %s', display)
-
-  $('.fiat_complete_state .digital .js-amount').html(display)
-  $('.fiat_complete_state .fiat .js-amount').text(tx.fiat)
-  $('.fiat_complete_state .sent-coins .crypto-address').text(tx.toAddress)
-
-  qrize(tx.sessionId, $('#qr-code-fiat-complete'), 330)
-
-  setState('fiat_complete')
-}
-
-function initDebug () {
-}
-
-},{}]},{},[1]);+  });
+
+  var cryptoAtoms = BN(tx.cryptoAtoms);
+  var cryptoDisplay = displayCrypto(cryptoAtoms, cryptoCode);
+
+  var cryptoDisplayCode = coin.displayCode;
+
+  if (cryptoAtoms.eq(0)) $('#js-i18n-choose-digital-amount').hide();else $('#js-i18n-choose-digital-amount').show();
+
+  if (fiat.eq(0)) $('#cash-out-button').hide();else $('#cash-out-button').show();
+
+  manageFiatButtons(activeDenominations.activeMap);
+  $('.choose_fiat_state .fiat-amount').text(fiatDisplay);
+  t('choose-digital-amount', locale.translate("You'll be sending %s %s").fetch(cryptoDisplay, cryptoDisplayCode));
+
+  reachFiatLimit(activeDenominations);
+}
+
+function setDepositAddress(tx, url) {
+  console.log('DEBUG22: %s', [tx, url]);
+  $('.deposit_state .loading').hide();
+  $('.deposit_state .send-notice .crypto-address').text(tx.toAddress);
+  $('.deposit_state .send-notice').show();
+
+  qrize(url, $('#qr-code-deposit'), 330);
+}
+
+function deposit(tx) {
+  var cryptoCode = tx.cryptoCode;
+  var display = displayCrypto(tx.cryptoAtoms, cryptoCode);
+
+  console.log('DEBUG88');
+  console.log('DEBUG89: %s', display);
+
+  $('.deposit_state .digital .js-amount').html(display);
+  $('.deposit_state .fiat .js-amount').text(tx.fiat);
+  $('.deposit_state .send-notice').hide();
+  $('#qr-code-deposit').empty();
+  $('.deposit_state .loading').show();
+
+  setState('deposit');
+}
+
+function fiatReceipt(tx) {
+  var cryptoCode = tx.cryptoCode;
+  var display = displayCrypto(tx.cryptoAtoms, cryptoCode);
+
+  console.log('DEBUG99: %s', display);
+  $('.fiat_receipt_state .digital .js-amount').html(display);
+  $('.fiat_receipt_state .fiat .js-amount').text(tx.fiat);
+  $('.fiat_receipt_state .sent-coins .crypto-address').text(tx.toAddress);
+
+  qrize(tx.sessionId, $('#qr-code-fiat-receipt'), 330);
+  setState('fiat_receipt');
+}
+
+function fiatComplete(tx) {
+  var cryptoCode = tx.cryptoCode;
+  var display = displayCrypto(tx.cryptoAtoms, cryptoCode);
+
+  console.log('DEBUG78');
+  console.log('DEBUG79: %s', display);
+
+  $('.fiat_complete_state .digital .js-amount').html(display);
+  $('.fiat_complete_state .fiat .js-amount').text(tx.fiat);
+  $('.fiat_complete_state .sent-coins .crypto-address').text(tx.toAddress);
+
+  qrize(tx.sessionId, $('#qr-code-fiat-complete'), 330);
+
+  setState('fiat_complete');
+}
+
+function initDebug() {}
+
+//# sourceMappingURL=app.js.map