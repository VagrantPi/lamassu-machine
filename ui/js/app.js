/* globals $, URLSearchParams, WebSocket, locales, Keyboard, Keypad, Jed, BigNumber, HOST, PORT, Origami, kjua, TimelineMax, Two */
'use strict';

function _toConsumableArray(arr) { if (Array.isArray(arr)) { for (var i = 0, arr2 = Array(arr.length); i < arr.length; i++) { arr2[i] = arr[i]; } return arr2; } else { return Array.from(arr); } }

var queryString = window.location.search;
var params = new URLSearchParams(queryString.substring(1));
var SCREEN = params.get('screen');
var DEBUG_MODE = SCREEN ? 'demo' : params.get('debug');
var CASH_OUT_QR_COLOR = '#403c51';
var CASH_IN_QR_COLOR = '#0e4160';
var NUMBER_OF_BUTTONS = 3;

var scrollSize = 0;
var textHeightQuantity = 0;
var currentPage = 0;
var totalPages = 0;
var aspectRatio = '16:10';
var isTwoWay = null;
var isRTL = false;
var two = null;
var cryptomatModel = null;
var termsConditionsTimeout = null;
var termsConditionsAcceptanceInterval = null;
var termsConditionsAcceptanceTimeout = null;
var T_C_TIMEOUT = 30000;
var complianceTimeout = null;

var fiatCode = null;
var locale = null;
var defaultLocale = loadI18n('en-US') || null;
var localeCode = null;
var jsLocaleCode = null; // Sometimes slightly different than localeCode
var _primaryLocales = [];
var lastRates = null;
var coins;

var currentState;

var accepting = false;
var websocket = null;
var wifiKeyboard = null;
var promoKeyboard = null;
var usSsnKeypad = null;
var phoneKeypad = null;
var securityKeypad = null;
var previousState = null;
var buttonActive = true;
var cassettes = null;
var currentCryptoCode = null;
var currentCoin = null;
var currentCoins = [];
var customRequirementNumericalKeypad = null;
var customRequirementTextKeyboard = null;
var customRequirementChoiceList = null;

var MUSEO = ['ca', 'cs', 'da', 'de', 'en', 'es', 'et', 'fi', 'fr', 'hr', 'hu', 'it', 'lt', 'nb', 'nl', 'pl', 'pt', 'ro', 'sl', 'sv', 'tr'];

function connect() {
  console.log('ws://' + HOST + ':' + PORT + '/');
  websocket = new WebSocket('ws://' + HOST + ':' + PORT + '/');
  websocket.onmessage = function (event) {
    var data = $.parseJSON(event.data);
    processData(data);
  };
  websocket.onerror = function (err) {
    return console.log(err);
  };
}

function verifyConnection() {
  if (websocket.readyState === websocket.CLOSED) {
    connect();
  }
}

function buttonPressed(button, data) {
  if (!buttonActive) return;
  wifiKeyboard.deactivate();
  promoKeyboard.deactivate();
  customRequirementTextKeyboard.deactivate();
  buttonActive = false;
  setTimeout(function () {
    buttonActive = true;
    wifiKeyboard.activate();
    promoKeyboard.activate();
    customRequirementTextKeyboard.activate();
  }, 300);
  var res = { button: button };
  if (data || data === null) res.data = data;
  if (websocket) websocket.send(JSON.stringify(res));
}

var displayLN = 'Lightning Network';
var displayBTC = 'Bitcoin';
var LN = 'LN';
var BTC = 'BTC';

function processData(data) {
  if (data.localeInfo) setLocaleInfo(data.localeInfo);
  if (data.locale) setLocale(data.locale);
  if (data.supportedCoins) setCoins(data.supportedCoins);
  if (!locale) return;
  if (data.fiatCode) setFiatCode(data.fiatCode);
  if (data.rates) setExchangeRate(data.rates);
  if (data.buyerAddress) setBuyerAddress(data.buyerAddress);
  if (data.credit) {
    var lastBill = data.action === 'rejectedBill' ? null : data.credit.lastBill;
    setCredit(data.credit, lastBill);
  }
  if (data.tx) setTx(data.tx);
  if (data.wifiList) setWifiList(data.wifiList);
  if (data.wifiSsid) setWifiSsid(data.wifiSsid);
  if (data.sendOnly) sendOnly(data.reason);
  if (data.fiatCredit) fiatCredit(data.fiatCredit);
  if (data.depositInfo) setDepositAddress(data.depositInfo);
  if (data.version) setVersion(data.version);
  if (data.cassettes) buildCassetteButtons(data.cassettes, NUMBER_OF_BUTTONS);
  if (data.sent && data.total) setPartialSend(data.sent, data.total);
  if (data.readingBills) readingBills(data.readingBills);
  if (data.cryptoCode) translateCoin(data.cryptoCode === LN ? BTC : data.cryptoCode);
  if (data.tx && data.tx.cashInFee) setFixedFee(data.tx.cashInFee);
  if (data.terms) setTermsScreen(data.terms);
  if (data.dispenseBatch) dispenseBatch(data.dispenseBatch);
  if (data.direction) setDirection(data.direction);
  if (data.operatorInfo) setOperatorInfo(data.operatorInfo);
  if (data.hardLimit) setHardLimit(data.hardLimit);
  if (data.cryptomatModel) setCryptomatModel(data.cryptomatModel);
  if (data.areThereAvailablePromoCodes !== undefined) setAvailablePromoCodes(data.areThereAvailablePromoCodes);

  if (data.tx && data.tx.discount) setCurrentDiscount(data.tx.discount);
  if (data.receiptStatus) setReceiptPrint(data.receiptStatus, null);
  if (data.smsReceiptStatus) setReceiptPrint(null, data.smsReceiptStatus);

  if (data.context) {
    $('.js-context').hide();
    $('.js-context-' + data.context).show();
  }

  var isRecycler = function isRecycler(billValidator) {
    return billValidator === 'HCM2';
  };

  switch (data.action) {
    case 'wifiList':
      if (cryptomatModel === 'douro1') {
        setState('wifi');
      } else {
        setState('connect_ethernet');
      }
      break;
    case 'wifiPass':
      setState('wifi_password');
      break;
    case 'wifiConnecting':
      t('wifi-connecting', translate('This could take a few moments.'));
      setState('wifi_connecting');
      break;
    case 'wifiConnected':
      t('wifi-connecting', translate('Connected. Waiting for ticker.'));
      setState('wifi_connecting'); // in case we didn't go through wifi-connecting
      break;
    case 'pairing':
      setState('pairing');
      break;
    case 'pairingError':
      $('.js-pairing-error').text(data.err);
      // Give it some time to update text in background
      setTimeout(function () {
        setState('pairing_error');
      }, 500);
      break;
    case 'booting':
      if (currentState !== 'maintenance') setState('booting');
      break;
    case 'idle':
    case 'fakeIdle':
      setState('idle');
      break;
    case 'dualIdle':
    case 'fakeDualIdle':
      setState('dual_idle');
      break;
    case 'registerUsSsn':
      usSsnKeypad.activate();
      setState('register_us_ssn');
      setComplianceTimeout(null, 'finishBeforeSms');
      break;
    case 'registerPhone':
      phoneKeypad.activate();
      setState('register_phone');
      break;
    case 'securityCode':
      securityKeypad.activate();
      setState('security_code');
      break;
    case 'scanned':
      isRecycler(data.billValidator) ? setState('insert_first_bills_recycler') : setState('insert_bills');
      break;
    case 'acceptingFirstBill':
      $('.js-send-crypto-enable').show();
      setState('insert_bills');
      break;
    case 'acceptingBills':
      $('.blocked-customer-top').hide();
      setState('insert_more_bills');
      break;
    case 'acceptingFirstRecyclerBills':
      $('.js-continue-crypto-enable').show();
      $('.js-send-crypto-enable').show();
      setState('insert_first_bills_recycler');
      break;
    case 'recyclerContinue':
      disableRecyclerBillButtons();
      break;
    case 'acceptingRecyclerBills':
      enableRecyclerBillButtons();
      $('.blocked-customer-top').hide();
      setState('insert_bills_recycler');
      break;
    case 'acceptingBill':
      setAccepting(true);
      break;
    case 'rejectedBill':
      setAccepting(false);
      break;
    case 'cryptoTransferPending':
      setState('sending_coins');
      break;
    case 'cryptoTransferComplete':
      setState('completed');
      break;
    case 'networkDown':
      setState('trouble');
      break;
    case 'balanceLow':
      setState('limit_reached');
      break;
    case 'insufficientFunds':
      setState('out_of_coins');
      break;
    case 'highBill':
      highBill(data.highestBill, data.reason);
      break;
    case 'minimumTx':
      minimumTx(data.lowestBill);
      break;
    case 'chooseFiat':
      if (data.isCashInOnlyCoin) {
        setState('cash_in_only_coin');
        break;
      }
      chooseFiat(data.chooseFiat);
      break;
    case 'deposit':
      setState('deposit');
      deposit(data.tx);
      break;
    case 'rejectedDeposit':
      setState('deposit_timeout');
      break;
    case 'fiatReceipt':
      fiatReceipt(data.tx);
      break;
    case 'fiatComplete':
      fiatComplete(data.tx);
      break;
    case 'restart':
      setState('restart');
      break;
    case 'chooseCoin':
      chooseCoin(data.coins, data.twoWayMode);
      break;
    case 'smsVerification':
      smsVerification(data.threshold);
      break;
    case 'permission_id':
      idVerification();
      break;
    case 'permission_face_photo':
      facephotoPermission();
      break;
    case 'usSsnPermission':
      usSsnPermission();
      break;
    case 'blockedCustomer':
      blockedCustomer();
      break;
    case 'insertPromoCode':
      promoKeyboard.activate();
      setState('insert_promo_code');
      break;
    case 'invalidPromoCode':
      setState('promo_code_not_found');
      break;
    case 'customInfoRequestPermission':
      customInfoRequestPermission(data.customInfoRequest);
      break;
    case 'inputCustomInfoRequest':
      customInfoRequest(data.customInfoRequest);
      break;
    case 'actionRequiredMaintenance':
      setState('action_required_maintenance');
      break;
<<<<<<< HEAD
    case 'cashSlotRemoveBills':
      setState('cash_slot_remove_bills');
=======
    case 'invalidAddress':
      invalidAddress(data.lnInvoiceTypeError);
>>>>>>> 124e472a
      break;
    default:
      if (data.action) setState(window.snakecase(data.action));
  }
}

function translate(data, fetchArgs) {
  if (data === "") return data;

  try {
    var _locale$translate;

    return fetchArgs ? (_locale$translate = locale.translate(data)).fetch.apply(_locale$translate, _toConsumableArray(fetchArgs)) : locale.translate(data).fetch();
  } catch (error) {
    if (!defaultLocale) console.error('Error while translating: ', error);else {
      try {
        var _defaultLocale$transl;

        return fetchArgs ? (_defaultLocale$transl = defaultLocale.translate(data)).fetch.apply(_defaultLocale$transl, _toConsumableArray(fetchArgs)) : defaultLocale.translate(data).fetch();
      } catch (e) {
        console.error('Error while translating: ', e);
        return data;
      }
    }
  }
}

function facephotoPermission() {
  setComplianceTimeout(null, 'finishBeforeSms');
  setScreen('permission_face_photo');
}

function usSsnPermission() {
  setComplianceTimeout(null, 'finishBeforeSms');
  setScreen('us_ssn_permission');
}

function customInfoRequestPermission(customInfoRequest) {
  $('#custom-screen1-title').text(customInfoRequest.screen1.title);
  $('#custom-screen1-text').text(customInfoRequest.screen1.text);
  setComplianceTimeout(null, 'finishBeforeSms');
  setScreen('custom_permission');
}

function setComplianceTimeout(interval, complianceButton) {
  clearTimeout(complianceTimeout);

  if (interval === 0) {
    return;
  }

  complianceTimeout = setTimeout(function () {
    buttonPressed(complianceButton);
  }, interval == null ? 60000 : interval);
}

function invalidAddress(lnInvoiceTypeError) {
  if (lnInvoiceTypeError) {
    $('#invalid-address').hide();
    $('#invalid-invoice').show();
  } else {
    $('#invalid-invoice').hide();
    $('#invalid-address').show();
  }
  setScreen('invalid_address');
}

function customInfoRequest(customInfoRequest) {
  switch (customInfoRequest.input.type) {
    case 'numerical':
      $('#custom-screen2-numerical-title').text(customInfoRequest.screen2.title);
      $('#custom-screen2-numerical-text').text(customInfoRequest.screen2.text);
      customRequirementNumericalKeypad.setOpts({
        type: 'custom',
        constraint: customInfoRequest.input.constraintType,
        maxLength: customInfoRequest.input.numDigits
      });
      customRequirementNumericalKeypad.activate();
      setState('custom_permission_screen2_numerical');
      setScreen('custom_permission_screen2_numerical');
      setComplianceTimeout(null, 'cancelCustomInfoRequest');
      break;
    case 'text':
      $('#custom-requirement-text-label1').text(customInfoRequest.input.label1);
      $('#custom-requirement-text-label2').text(customInfoRequest.input.label2);
      $('#previous-text-requirement').hide();
      $('#submit-text-requirement').hide();
      $('#next-text-requirement').hide();
      $('#optional-text-field-2').hide();
      $('.key.backspace.standard-backspace-key').removeClass('backspace-margin-left-override');
      $('.custom-info-request-space-key').show();
      // set type of constraint and buttons where that constraint should apply to disable/ enable
      customRequirementTextKeyboard.setConstraint(customInfoRequest.input.constraintType, ['#submit-text-requirement']);
      if (customInfoRequest.input.constraintType === 'spaceSeparation') {
        $('#optional-text-field-2').show();
        $('.key.backspace.standard-backspace-key').addClass('backspace-margin-left-override');
        $('.custom-info-request-space-key').hide();
        customRequirementTextKeyboard.setConstraint(customInfoRequest.input.constraintType, ['#next-text-requirement']);
      }
      setState('custom_permission_screen2_text');
      setScreen('custom_permission_screen2_text');
      setComplianceTimeout(null, 'cancelCustomInfoRequest');
      break;
    case 'choiceList':
      $('#custom-screen2-choiceList-title').text(customInfoRequest.screen2.title);
      $('#custom-screen2-choiceList-text').text(customInfoRequest.screen2.text);
      customRequirementChoiceList.replaceChoices(customInfoRequest.input.choiceList, customInfoRequest.input.constraintType);
      setState('custom_permission_screen2_choiceList');
      setScreen('custom_permission_screen2_choiceList');
      setComplianceTimeout(null, 'cancelCustomInfoRequest');
      break;
    default:
      return blockedCustomer();
  }
}

function idVerification() {
  setComplianceTimeout(null, 'finishBeforeSms');
  setScreen('permission_id');
}

function smsVerification(threshold) {
  console.log('sms threshold to be displayed', threshold);
  setComplianceTimeout(null, 'finishBeforeSms');
  setScreen('sms_verification');
}

function blockedCustomer() {
  return setScreen('blocked_customer');
}

function chooseCoin(coins, twoWayMode) {
  if (twoWayMode) {
    $('.choose_coin_state').removeClass('choose-coin-cash-in').addClass('choose-coin-two-way');
  } else {
    $('.choose_coin_state').removeClass('choose-coin-two-way').addClass('choose-coin-cash-in');
  }

  isTwoWay = twoWayMode;
  setChooseCoinColors();
  // setupAnimation(twoWayMode, aspectRatio800)

  var defaultCoin = coins[0];

  currentCryptoCode = defaultCoin.cryptoCode;
  currentCoin = defaultCoin;
  currentCoins = coins.slice(0);

  setCryptoBuy(defaultCoin);
  setCryptoSell(defaultCoin);

  setupCoinsButtons(coins, currentCryptoCode);

  setState('choose_coin');
}

function openLanguageDropdown() {
  $('#language-dropdown-toggle').addClass('hide');
  $('#languages').removeClass('hide');
  $('#language-overlay').removeClass('hide');
}

function closeLanguageDropdown() {
  $('#language-dropdown-toggle').removeClass('hide');
  $('#languages').addClass('hide');
  $('#language-overlay').addClass('hide');
}

function openCoinDropdown() {
  $('#crypto-dropdown-toggle').addClass('hide');
  $('#crypto-overlay').removeClass('hide');
  $('#cryptos').removeClass('hide');
}

function closeCoinDropdown() {
  $('#crypto-dropdown-toggle').removeClass('hide');
  $('#crypto-overlay').addClass('hide');
  $('#cryptos').addClass('hide');
}

function setupCoinsButtons() {
  $('.crypto-buttons').empty();
  closeCoinDropdown();

  var coins = currentCoins.slice();
  var dropdownCoins = [];

  if (coins.length === 1) return;

  var showMoreButton = coins.length > 4;
  if (showMoreButton) {
    $('crypto-dropdown-toggle').removeClass('hide');
    dropdownCoins = coins.slice(3);
    coins = coins.slice(0, 3);
  } else {
    $('crypto-dropdown-toggle').addClass('hide');
  }

  coins.forEach(function (coin) {
    var activeClass = coin.cryptoCode === currentCryptoCode ? 'choose-coin-button-active' : '';
    var el = '<div class="choose-coin-button h4 coin-' + coin.cryptoCode.toLowerCase() + ' ' + activeClass + '" data-crypto-code="' + coin.cryptoCode + '">\n      ' + coin.display + '\n      <span class="choose-coin-svg-wrapper">\n        <svg xmlns="http://www.w3.org/2000/svg" width="52" height="8" viewBox="0 0 52 8">\n          <path fill="none" fill-rule="evenodd" stroke="#FFF" stroke-linecap="round" stroke-width="8" d="M4 4h44"/>\n        </svg>\n      </span>\n    </div>';
    $('.crypto-buttons').append(el);
  });
  if (showMoreButton) {
    $('.crypto-buttons').append('\n      <div class="choose-coin-button h4" data-more="true">\n        <div id="crypto-dropdown-toggle" data-more="true">\n          <span class="js-i18n">' + translate('More') + '</span>\n          <span class="choose-coin-svg-wrapper">\n            <svg xmlns="http://www.w3.org/2000/svg" width="52" height="8" viewBox="0 0 52 8">\n              <path fill="none" fill-rule="evenodd" stroke="#FFF" stroke-linecap="round" stroke-width="8" d="M4 4h44"/>\n            </svg>\n          </span>\n        </div>\n        <div id="cryptos" class="dropdown hide"></div>\n      </div>\n    ');
    dropdownCoins.forEach(function (coin) {
      var el = '<button class="h4 sapphire button small-action-button coin-' + coin.cryptoCode.toLowerCase() + '"\n        data-crypto-code="' + coin.cryptoCode + '">' + coin.display + '</button>';
      $('#cryptos').append(el);
    });
    var el = '<button class="h4 sapphire button small-action-button js-i18n" data-less="true">' + translate('Less') + '</button>';
    $('#cryptos').append(el);
    // As we add buttons 'more' and 'less' after initTranslate
    // they don't have baseTranslation translation data attached to them.
    $('.crypto-buttons .js-i18n').each(function () {
      var el = $(this);
      el.data('baseTranslation', el.html().trim());
    });
  }
}

function setCryptoBuy(coin) {
  var cashIn = $('.cash-in');
  var translatedCoin = translate(coin.display === displayLN ? displayBTC : coin.display);
  var buyStr = translate('Buy<br/>%s', [translatedCoin]);

  cashIn.html(buyStr);
}

function setCryptoSell(coin) {
  var cashOut = $('.cash-out');
  var translatedCoin = translate(coin.display === displayLN ? displayBTC : coin.display);
  var sellStr = translate('Sell<br/>%s', [translatedCoin]);

  cashOut.html(sellStr);
}

function setCoins(supportedCoins) {
  coins = supportedCoins;
}

function getCryptoCurrency(cryptoCode) {
  var cryptoCurrency = coins.find(function (c) {
    return c.cryptoCode === cryptoCode;
  });
  if (!cryptoCurrency) throw new Error('Unsupported crypto: ' + cryptoCode);
  return cryptoCurrency;
}

function switchCoin(coin) {
  var cashIn = $('.cash-in');
  var cashOut = $('.cash-out');
  var cryptoCode = coin.cryptoCode;

  if (currentCryptoCode === cryptoCode) return;

  $('.coin-' + currentCryptoCode.toLowerCase()).removeClass('choose-coin-button-active');
  $('.coin-' + cryptoCode.toLowerCase()).addClass('choose-coin-button-active');
  currentCryptoCode = cryptoCode;
  currentCoin = coin;

  cashIn.addClass('crypto-switch');
  setTimeout(function () {
    return setCryptoBuy(coin);
  }, 100);
  setTimeout(function () {
    return cashIn.removeClass('crypto-switch');
  }, 1000);

  setTimeout(function () {
    cashOut.addClass('crypto-switch');
    setTimeout(function () {
      return setCryptoSell(coin);
    }, 100);
    setTimeout(function () {
      return cashOut.removeClass('crypto-switch');
    }, 1000);
  }, 80);

  var selectedIndex = currentCoins.indexOf(currentCoins.find(function (it) {
    return it.cryptoCode === cryptoCode;
  }));
  if (currentCoins.length > 4 && selectedIndex > 2) {
    currentCoins.splice(2, 0, currentCoins.splice(selectedIndex, 1)[0]);
  }

  setupCoinsButtons();
}

$(document).ready(function () {
  var attachFastClick = Origami.fastclick;
  attachFastClick(document.body);

  window.addEventListener('resize', function () {
    calculateAspectRatio();
    setChooseCoinColors();
  });

  // Matt's anti-drag hack
  window.onclick = window.oncontextmenu = window.onmousedown = window.onmousemove = window.onmouseup = function () {
    return false;
  };

  BigNumber.config({ ROUNDING_MODE: BigNumber.ROUND_HALF_EVEN });

  wifiKeyboard = new Keyboard({
    id: 'wifi-keyboard',
    inputBox: '#input-passphrase'
  }).init();

  promoKeyboard = new Keyboard({
    id: 'promo-keyboard',
    inputBox: '.promo-code-input'
  }).init(function () {
    if (currentState !== 'insert_promo_code') return;
    buttonPressed('cancelPromoCode');
  });

  usSsnKeypad = new Keypad('us-ssn-keypad', { type: 'usSsn' }, function (result) {
    if (currentState !== 'register_us_ssn') return;
    buttonPressed('usSsn', result);
  });

  phoneKeypad = new Keypad('phone-keypad', { type: 'phoneNumber', country: 'US' }, function (result) {
    if (currentState !== 'register_phone') return;
    buttonPressed('phoneNumber', result);
  });

  securityKeypad = new Keypad('security-keypad', { type: 'code' }, function (result) {
    if (currentState !== 'security_code') return;
    buttonPressed('securityCode', result);
  });

  customRequirementNumericalKeypad = new Keypad('custom-requirement-numeric-keypad', {
    type: 'custom'
  }, function (result) {
    if (currentState !== 'custom_permission_screen2_numerical') return;
    buttonPressed('customInfoRequestSubmit', result);
  });

  customRequirementTextKeyboard = new Keyboard({
    id: 'custom-requirement-text-keyboard',
    inputBox: '.text-input-field-1',
    submitButtonWrapper: '.submit-text-requirement-button-wrapper',
    setComplianceTimeout: setComplianceTimeout
  }).init(function () {
    if (currentState !== 'custom_permission_screen2_text') return;
    buttonPressed('customInfoRequestSubmit');
  });

  customRequirementChoiceList = new ChoiceList({
    id: 'custom-requirement-choicelist-wrapper',
    setComplianceTimeout: setComplianceTimeout
  }).init(function (result) {
    if (currentState !== 'custom_permission_screen2_choiceList') return;
    buttonPressed('customInfoRequestSubmit', result);
  });

  if (DEBUG_MODE !== 'demo') {
    connect();
    setInterval(verifyConnection, 1000);
  }

  initTranslatePage();

  var wifiNetworkButtons = document.getElementById('networks');
  touchEvent(wifiNetworkButtons, function (e) {
    var target = $(e.target);
    if (target.attr('id') === 'more-networks') {
      moreNetworks();
    } else {
      var networkButton = target.closest('.wifi-network-button');
      $('#networks > .active').removeClass('active');
      networkButton.addClass('active');
      window.setTimeout(function () {
        networkButton.removeClass('active');
      }, 1000);
      var ssidEl = networkButton.find('.ssid');
      var ssid = ssidEl.data('ssid');
      if (ssid) {
        var displaySsid = ssidEl.text();
        var rawSsid = ssidEl.data('raw-ssid');
        buttonPressed('wifiSelect', { ssid: ssid, rawSsid: rawSsid, displaySsid: displaySsid });
      }
    }
  });

  var wifiConnectButton = document.getElementById('wifiConnect');
  touchEvent(wifiConnectButton, function () {
    var wifiConnectButtonJ = $(wifiConnectButton);
    wifiConnectButtonJ.addClass('active');
    window.setTimeout(function () {
      wifiConnectButtonJ.removeClass('active');
    }, 500);
    var pass = $('#wifi-keyboard input.passphrase').data('content');
    var ssid = $('#js-i18n-wifi-for-ssid').data('ssid');
    var rawSsid = $('#js-i18n-wifi-for-ssid').data('raw-ssid');
    buttonPressed('wifiConnect', { pass: pass, ssid: ssid, rawSsid: rawSsid });
  });

  var sendCoinsButton = document.getElementById('send-coins');
  var sendCoinsButton2 = document.getElementById('send-only-send-coins');
  touchEvent(sendCoinsButton, function () {
    setState('sending_coins');
    buttonPressed('sendCoins');
  });

  touchEvent(sendCoinsButton2, function () {
    setState('sending_coins');
    buttonPressed('sendCoins');
  });

  setupButton('recycler-continue-start', 'recyclerContinue');
  setupButton('recycler-continue', 'recyclerContinue');
  setupButton('recycler-finish', 'sendCoins');
  setupButton('cash-slot-bills-removed', 'cashSlotBillsRemoved');

  var blockedCustomerOk = document.getElementById('blocked-customer-ok');
  touchEvent(blockedCustomerOk, function () {
    buttonPressed('blockedCustomerOk');
  });
  var insertBillCancelButton = document.getElementById('insertBillCancel');
  touchImmediateEvent(insertBillCancelButton, function () {
    setBuyerAddress(null);
    buttonPressed('cancelInsertBill');
  });

  var insertBillCancelRecyclerButton = document.getElementById('insertBillCancelRecycler');
  touchImmediateEvent(insertBillCancelRecyclerButton, function () {
    setBuyerAddress(null);
    buttonPressed('cancelInsertBill');
  });

  setupImmediateButton('wifiPassCancel', 'cancelWifiPass');
  setupImmediateButton('scanCancel', 'cancelScan');
  setupImmediateButton('completed_viewport', 'completed');
  setupImmediateButton('withdraw_failure_viewport', 'completed');
  setupImmediateButton('out_of_coins_viewport', 'completed');
  setupImmediateButton('fiat_receipt_viewport', 'completed');
  setupImmediateButton('fiat_complete_viewport', 'completed');
  setupImmediateButton('chooseFiatCancel', 'chooseFiatCancel');
  setupImmediateButton('depositCancel', 'depositCancel');
  setupImmediateButton('printer-scan-cancel', 'cancelScan');

  setupButton('printer-back-to-home', 'idle');
  setupButton('printer-print-again', 'printAgain');
  setupButton('printer-print-again2', 'printAgain');
  setupButton('printer-scan-again', 'printerScanAgain');

  setupButton('insert-first-bill-promo-button', 'insertPromoCode');
  setupButton('insert-first-recycler-bills-promo-button', 'insertPromoCode');
  setupButton('choose-fiat-promo-button', 'insertPromoCode');

  var promoCodeCancelButton = document.getElementById('promo-code-cancel');
  touchImmediateEvent(promoCodeCancelButton, function () {
    promoKeyboard.deactivate.bind(promoKeyboard);
    buttonPressed('cancelPromoCode');
  });

  var submitCodeButton = document.getElementById('submit-promo-code');
  touchEvent(submitCodeButton, function () {
    promoKeyboard.deactivate.bind(promoKeyboard);
    var code = $('.promo-code-input').data('content');
    buttonPressed('submitPromoCode', { input: code });
  });

  var submitTextRequirementButton = document.getElementById('submit-text-requirement');
  var nextFieldTextRequirementButton = document.getElementById('next-text-requirement');
  var previousFieldTextRequirementButton = document.getElementById('previous-text-requirement');
  touchEvent(submitTextRequirementButton, function () {
    customRequirementTextKeyboard.deactivate.bind(customRequirementTextKeyboard);
    var text = $('.text-input-field-1').data('content') + ' ' + ($('.text-input-field-2').data('content') || '');
    buttonPressed('customInfoRequestSubmit', text);
    $('.text-input-field-1').removeClass('faded').data('content', '').val('');
    $('.text-input-field-2').addClass('faded').data('content', '').val('');
    customRequirementTextKeyboard.setInputBox('.text-input-field-1');
  });
  touchEvent(nextFieldTextRequirementButton, function () {
    $('.text-input-field-1').addClass('faded');
    $('.text-input-field-2').removeClass('faded');
    $('#next-text-requirement').hide();
    $('#previous-text-requirement').show();
    $('#submit-text-requirement').show();
    // changing input box changes buttons where validation works on
    customRequirementTextKeyboard.setInputBox('.text-input-field-2', ['#submit-text-requirement']);
  });
  touchEvent(previousFieldTextRequirementButton, function () {
    $('.text-input-field-1').removeClass('faded');
    $('.text-input-field-2').addClass('faded');
    $('#next-text-requirement').show();
    $('#previous-text-requirement').hide();
    $('#submit-text-requirement').hide();
    customRequirementTextKeyboard.setInputBox('.text-input-field-1', ['#next-text-requirement']);
  });

  setupButton('submit-promo-code', 'submitPromoCode', {
    input: $('.promo-code-input').data('content')
  });
  setupButton('promo-code-try-again', 'insertPromoCode');
  setupButton('promo-code-continue', 'cancelPromoCode');

  setupButton('initialize', 'initialize');
  // setupButton('test-mode', 'testMode')
  setupButton('pairing-scan', 'pairingScan');
  setupImmediateButton('pairing-scan-cancel', 'pairingScanCancel');
  setupButton('pairing-error-ok', 'pairingErrorOk');
  setupButton('cash-out-button', 'cashOut');

  setupImmediateButton('scan-id-cancel', 'idDataActionCancel');
  setupImmediateButton('scan-photo-cancel', 'idPhotoActionCancel');
  setupImmediateButton('scan-photo-manual-cancel', 'idPhotoActionCancel');
  setupImmediateButton('us-ssn-cancel', 'cancelUsSsn', usSsnKeypad.deactivate.bind(usSsnKeypad));
  setupImmediateButton('phone-number-cancel', 'cancelPhoneNumber', phoneKeypad.deactivate.bind(phoneKeypad));
  setupImmediateButton('security-code-cancel', 'cancelSecurityCode', securityKeypad.deactivate.bind(securityKeypad));
  setupButton('id-verification-failed-ok', 'idVerificationFailedOk');
  setupButton('id-scan-failed-try-again', 'idCodeFailedRetry');
  setupButton('id-scan-failed-cancel', 'idVerificationFailedOk');
  setupButton('id-code-failed-retry', 'idCodeFailedRetry');
  setupButton('id-code-failed-cancel', 'bye');
  setupButton('id-verification-error-ok', 'idVerificationErrorOk');
  setupButton('photo-scan-failed-retry', 'retryPhotoScan');
  setupButton('photo-scan-failed-cancel', 'photoScanVerificationCancel');
  setupButton('photo-verification-failed-ok', 'cancelIdScan');
  setupButton('invalid-address-try-again', 'invalidAddressTryAgain');
  setupButton('address-reuse-start-over', 'idle');
  setupButton('suspicious-address-start-over', 'idle');

  setupButton('sanctions-failure-ok', 'idle');
  setupButton('limit-reached-ok', 'idle');
  setupButton('hard-limit-reached-ok', 'idle');
  setupButton('deposit-timeout-sent-yes', 'depositTimeout');
  setupButton('deposit-timeout-sent-no', 'depositTimeoutNotSent');
  setupButton('out-of-cash-ok', 'idle');
  setupButton('cash-in-disabled-ok', 'idle');
  setupButton('cash-in-only-ok', 'idle');

  setupButton('bad-phone-number-ok', 'badPhoneNumberOk');
  setupButton('bad-security-code-ok', 'badSecurityCodeOk');
  setupButton('max-phone-retries-ok', 'maxPhoneRetriesOk');
  setupButton('redeem-later-ok', 'idle');
  setupButton('pre-receipt-ok', 'fiatReceipt');
  setupButton('fiat-error-ok', 'idle');
  setupButton('network-down-ok', 'idle');
  setupButton('fiat-transaction-error-ok', 'fiatReceipt');

  setupButton('unknown-phone-number-ok', 'idle');
  setupButton('unconfirmed-deposit-ok', 'idle');
  setupButton('tx-not-seen-ok', 'idle');
  setupButton('wrong-dispenser-currency-ok', 'idle');

  setupButton('print-receipt-cash-in-button', 'printReceipt');
  setupButton('print-receipt-cash-out-button', 'printReceipt');
  setupButton('print-receipt-cash-in-fail-button', 'printReceipt');

  setupButton('send-sms-receipt-cash-in-button', 'sendSmsReceipt');
  setupButton('send-sms-receipt-cash-out-button', 'sendSmsReceipt');
  setupButton('send-sms-receipt-cash-in-fail-button', 'sendSmsReceipt');

  setupButton('terms-ok', 'termsAccepted');
  setupButton('terms-ko', 'idle');

  setupButton('maintenance_restart', 'maintenanceRestart');

  calculateAspectRatio();

  var cryptoButtons = document.getElementById('crypto-buttons');
  touchEvent(cryptoButtons, function (event) {
    var el = $(event.target);
    if (el.is('path') || el.is('svg') || el.is('span')) {
      el = el.closest('div');
    }

    if (el.data('more')) {
      openCoinDropdown();
      return;
    }

    if (el.data('less')) {
      closeCoinDropdown();
      return;
    }

    var cryptoCode = el.data('cryptoCode');
    if (!cryptoCode) return;

    var wantedCoin = currentCoins.find(function (it) {
      return it.cryptoCode === cryptoCode;
    });
    if (!wantedCoin) return;

    var coin = { cryptoCode: cryptoCode, display: wantedCoin.display === displayLN ? displayBTC : wantedCoin.display };
    switchCoin(coin);
  });

  var areYouSureCancel = document.getElementById('are-you-sure-cancel-transaction');
  touchEvent(areYouSureCancel, function () {
    return buttonPressed('cancelTransaction', previousState);
  });

  var areYouSureContinue = document.getElementById('are-you-sure-continue-transaction');
  touchEvent(areYouSureContinue, function () {
    return buttonPressed('continueTransaction', previousState);
  });

  var coinRedeem = document.getElementById('coin-redeem-button');
  touchEvent(coinRedeem, function () {
    setDirection('cashOut');
    buttonPressed('redeem');
  });

  setupButton('facephoto-scan-failed-retry', 'retryFacephoto');
  setupButton('id-start-verification', 'permissionIdCompliance');
  setupButton('sms-start-verification', 'permissionSmsCompliance');
  setupButton('ready-to-scan-id-card-photo', 'scanIdCardPhoto');
  setupButton('facephoto-permission-yes', 'permissionPhotoCompliance');
  setupButton('us-ssn-permission-yes', 'permissionUsSsnCompliance');

  setupButton('send-coins-id', 'finishBeforeSms');
  setupButton('send-coins-id-2', 'finishBeforeSms');
  setupButton('send-coins-sms', 'finishBeforeSms');
  setupButton('send-coins-sms-2', 'finishBeforeSms');

  setupButton('facephoto-permission-no', 'finishBeforeSms');
  setupButton('us-ssn-permission-send-coins', 'finishBeforeSms');
  setupButton('us-ssn-permission-cancel', 'finishBeforeSms');
  setupButton('us-ssn-cancel', 'finishBeforeSms');
  setupButton('facephoto-scan-failed-cancel', 'finishBeforeSms');
  setupButton('facephoto-scan-failed-cancel2', 'finishBeforeSms');

  setupButton('custom-permission-yes', 'permissionCustomInfoRequest');
  setupButton('custom-permission-no', 'finishBeforeSms');
  setupImmediateButton('custom-permission-cancel-numerical', 'cancelCustomInfoRequest', function () {
    customRequirementNumericalKeypad.deactivate.bind(customRequirementNumericalKeypad);
  });
  setupImmediateButton('custom-permission-cancel-text', 'cancelCustomInfoRequest', function () {
    customRequirementTextKeyboard.deactivate.bind(customRequirementTextKeyboard);
    $('.text-input-field-1').removeClass('faded').data('content', '').val('');
    $('.text-input-field-2').addClass('faded').data('content', '').val('');
    customRequirementTextKeyboard.setInputBox('.text-input-field-1');
  });
  setupImmediateButton('custom-permission-cancel-choiceList', 'cancelCustomInfoRequest', function () {});

  setupButton('custom-permission-yes', 'permissionCustomInfoRequest');
  setupButton('custom-permission-no', 'finishBeforeSms');
  setupImmediateButton('custom-permission-cancel-numerical', 'cancelCustomInfoRequest', function () {
    customRequirementNumericalKeypad.deactivate.bind(customRequirementNumericalKeypad);
  });
  setupImmediateButton('custom-permission-cancel-text', 'cancelCustomInfoRequest', function () {
    customRequirementTextKeyboard.deactivate.bind(customRequirementTextKeyboard);
    $('.text-input-field-1').removeClass('faded').data('content', '').val('');
    $('.text-input-field-2').addClass('faded').data('content', '').val('');
    customRequirementTextKeyboard.setInputBox('.text-input-field-1');
  });

  touchEvent(document.getElementById('change-language-section'), function () {
    if (_primaryLocales.length === 2) {
      setLocale(otherLocale());
      setCryptoBuy(currentCoin);
      setCryptoSell(currentCoin);
      return;
    }
    openLanguageDropdown();
  });

  var cashInBox = document.getElementById('cash-in-box');
  touchEvent(cashInBox, function () {
    buttonPressed('start', { cryptoCode: currentCryptoCode, direction: 'cashIn' });
  });

  var cashOutBox = document.getElementById('cash-out-box');
  touchEvent(cashOutBox, function () {
    buttonPressed('start', { cryptoCode: currentCryptoCode, direction: 'cashOut' });
  });

  var languageOverlay = document.getElementById('language-overlay');
  touchEvent(languageOverlay, function (e) {
    closeLanguageDropdown();
  });

  var cryptoOverlay = document.getElementById('crypto-overlay');
  touchEvent(cryptoOverlay, function (e) {
    closeCoinDropdown();
  });

  var languageButtons = document.getElementById('languages');
  touchEvent(languageButtons, function (e) {
    var languageButtonJ = $(e.target).closest('button');
    if (languageButtonJ.length === 0) return;
    var newLocale = languageButtonJ.attr('data-locale');

    if (!newLocale) {
      closeLanguageDropdown();
      return;
    }

    setLocale(newLocale);
    setCryptoBuy(currentCoin);
    setCryptoSell(currentCoin);
    closeLanguageDropdown();
  });

  buildCassetteButtonEvents();
  initDebug();
});

function targetButton(element) {
  var classList = element.classList || [];
  var special = classList.contains('button') || classList.contains('circle-button') || classList.contains('wifi-network-button') || classList.contains('square-button');
  if (special) {
    return element;
  }
  return targetButton(element.parentNode);
}

function touchEvent(element, callback) {
  function handler(e) {
    var target = targetButton(e.target);

    target.classList.add('active');

    // Wait for transition to finish
    setTimeout(function () {
      target.classList.remove('active');
    }, 300);

    setTimeout(function () {
      callback(e);
    }, 200);

    e.stopPropagation();
    e.preventDefault();
  }

  if (shouldEnableTouch()) {
    element.addEventListener('touchstart', handler);
  }
  element.addEventListener('mousedown', handler);
}

function touchImmediateEvent(element, callback) {
  function handler(e) {
    callback(e);
    e.stopPropagation();
    e.preventDefault();
  }
  if (shouldEnableTouch()) {
    element.addEventListener('touchstart', handler);
  }
  element.addEventListener('mousedown', handler);
}

function setupImmediateButton(buttonClass, buttonAction, callback) {
  var button = document.getElementById(buttonClass);
  touchImmediateEvent(button, function () {
    if (callback) callback();
    buttonPressed(buttonAction);
  });
}

function setupButton(buttonClass, buttonAction, actionData) {
  var button = document.getElementById(buttonClass);
  touchEvent(button, function () {
    buttonPressed(buttonAction, actionData);
  });
}

function setScreen(newScreen, oldScreen) {
  if (newScreen === oldScreen) return;

  if (newScreen === 'insert_bills') {
    $('.js-processing-bill').html(translate('Lamassu Cryptomat'));
    $('.bill img').css({ '-webkit-transform': 'none', top: 0, left: 0 });
  }

  var newView = $('.' + newScreen + '_state');
  if (newView.length !== 1) console.log('FATAL: ' + newView.length + ' screens found of class ' + newScreen + '_state');

  $('.viewport').removeClass('viewport-active');
  newView.addClass('viewport-active');
}

function setState(state, delay) {
  if (state === currentState) return;

  if (currentState === 'terms_screen') {
    clearTermsConditionsTimeout();
    clearTermsConditionsAcceptanceDelay();
  }

  setComplianceTimeout(0);

  previousState = currentState;
  currentState = state;

  wifiKeyboard.reset();
  promoKeyboard.reset();
  customRequirementTextKeyboard.reset();

  if (state === 'idle') {
    $('.qr-code').empty();
    $('.qr-code-deposit').empty();
  }

  if (delay) {
    window.setTimeout(function () {
      setScreen(currentState, previousState);
    }, delay);
  } else setScreen(currentState, previousState);
}

function revertScreen() {
  setScreen(currentState);
}

function setWifiList(recs, requestedPage) {
  var networks = $('#networks');
  if (!recs) recs = networks.data('recs');
  var page = requestedPage || networks.data('page') || 0;
  var offset = page * 4;
  if (offset > recs.length - 1) {
    offset = 0;
    page = 0;
  }
  $('#more-networks').css({ 'display': 'none' });
  networks.empty();
  networks.data('page', page);
  networks.data('recs', recs);
  var remainingCount = recs.length - offset;
  var len = Math.min(remainingCount, 4);
  for (var i = 0; i < len; i++) {
    var rec = recs[i + offset];
    var bars = Math.floor(rec.strength * 4) + 1;
    var html = '<div class="wifi-network-button filled-action-button tl2">' + '<span class="ssid" data-raw-ssid="' + rec.rawSsid + '" data-ssid="' + rec.ssid + '">' + rec.displaySsid + '</span>' + '<div class="wifiicon-wrapper"><img src="images/wifiicon/' + bars + '.svg"/></div></div>';
    networks.append(html);
  }

  var moreTxt = translate('MORE');
  var button = '<span display="inline-block" id="more-networks" class="button filled-action-button tl2">' + moreTxt + '</span>';
  if (recs.length > 4) {
    networks.append(button);
  }
}

function setUpDirectionElement(element, direction) {
  if (direction === 'cashOut') {
    element.removeClass('cash-in-color');
    element.addClass('cash-out-color');
  } else {
    element.addClass('cash-in-color');
    element.removeClass('cash-out-color');
  }
}

function setOperatorInfo(operator) {
  if (!operator || !operator.active) {
    $('.contacts, .contacts-compact').addClass('hide');
  } else {
    $('.contacts, .contacts-compact').removeClass('hide');
    $('.operator-name').text(operator.name);
    $('.operator-email').text(operator.email);
    $('.operator-phone').text(operator.phone);
  }
}

function setHardLimit(limits) {
  var component = $('#hard-limit-hours');
  if (limits.hardLimitWeeks >= 1) {
    return component.text(translate('Please come back in %s weeks', [limits.hardLimitWeeks]));
  }

  if (limits.hardLimitDays >= 1) {
    return component.text(translate('Please come back in %s days and %s hours', [limits.hardLimitDays, limits.hardLimitHours]));
  }

  component.text(translate('Please come back in %s hours', [limits.hardLimitHours]));
}

function setCryptomatModel(model) {
  cryptomatModel = model;
  var versions = ['sintra', 'douro', 'gaia', 'tejo'];
  var body = $('body');

  versions.forEach(function (it) {
    return body.removeClass(it);
  });
  $('body').addClass(model.startsWith('douro') ? 'douro' : model);
}

function enableRecyclerBillButtons() {
  var continueButton = document.getElementById('recycler-continue');
  var finishButton = document.getElementById('recycler-finish');
  continueButton.disabled = false;
  finishButton.disabled = false;
}

function disableRecyclerBillButtons() {
  var continueButton = document.getElementById('recycler-continue');
  var finishButton = document.getElementById('recycler-finish');
  continueButton.disabled = true;
  finishButton.disabled = true;
}

function setDirection(direction) {
  var states = [$('.scan_id_photo_state'), $('.scan_manual_id_photo_state'), $('.scan_id_data_state'), $('.security_code_state'), $('.register_us_ssn_state'), $('.us_ssn_permission_state'), $('.register_phone_state'), $('.terms_screen_state'), $('.verifying_id_photo_state'), $('.verifying_face_photo_state'), $('.verifying_id_data_state'), $('.permission_id_state'), $('.sms_verification_state'), $('.bad_phone_number_state'), $('.bad_security_code_state'), $('.max_phone_retries_state'), $('.failed_permission_id_state'), $('.failed_verifying_id_photo_state'), $('.blocked_customer_state'), $('.fiat_error_state'), $('.fiat_transaction_error_state'), $('.failed_scan_id_data_state'), $('.sanctions_failure_state'), $('.error_permission_id_state'), $('.scan_face_photo_state'), $('.retry_scan_face_photo_state'), $('.permission_face_photo_state'), $('.failed_scan_face_photo_state'), $('.hard_limit_reached_state'), $('.failed_scan_id_photo_state'), $('.retry_permission_id_state'), $('.waiting_state'), $('.insert_promo_code_state'), $('.promo_code_not_found_state'), $('.custom_permission_state'), $('.custom_permission_screen2_numerical_state'), $('.custom_permission_screen2_text_state'), $('.custom_permission_screen2_choiceList_state')];
  states.forEach(function (it) {
    setUpDirectionElement(it, direction);
  });
}

/**
 *
 * @param {Object} data
 * @param {boolean} data.active
 * @param {String} data.title
 * @param {String} data.text
 * @param {String} data.accept
 * @param {String} data.cancel
 */
function setTermsScreen(data) {
  var $screen = $('.terms_screen_state');
  $screen.find('.js-terms-title').html(data.title);
  startPage(data.text, data.acceptDisabled);
  $screen.find('.js-terms-cancel-button').html(data.cancel);
  $screen.find('.js-terms-accept-button').html(data.accept);
  setTermsConditionsTimeout();
  setAcceptButtonDisabled($screen, data);
  setTermsConditionsAcceptanceDelay($screen, data);
}

function setAcceptButtonDisabled(screen, data) {
  var acceptButton = screen.find('.js-terms-accept-button');
  acceptButton.prop('disabled', Boolean(data.acceptDisabled));
}

function clearTermsConditionsTimeout() {
  clearTimeout(termsConditionsTimeout);
}

function setTermsConditionsTimeout() {
  termsConditionsTimeout = setTimeout(function () {
    if (currentState === 'terms_screen') {
      buttonPressed('idle');
    }
  }, T_C_TIMEOUT);
}

function setTermsConditionsAcceptanceDelay(screen, data) {
  var acceptButton = screen.find('.js-terms-accept-button');
  acceptButton.css({ 'min-width': 0 });

  if (!data.delay) return;

  var delayTimer = isNaN(data.delayTimer) ? 0 : data.delayTimer;
  var seconds = delayTimer / 1000;
  acceptButton.prop('disabled', true);
  acceptButton.html(seconds > 0 ? data.accept + ' (' + seconds + ')' : '' + data.accept);

  var tmpbtn = acceptButton.clone().appendTo('body').css({ 'display': 'block', 'visibility': 'hidden' });
  var width = tmpbtn.outerWidth();
  tmpbtn.remove();
  acceptButton.css({ 'min-width': width + 'px' });
  termsConditionsAcceptanceInterval = setInterval(function () {
    seconds--;
    if (currentState === 'terms_screen' && seconds > 0) {
      acceptButton.html(data.accept + ' (' + seconds + ')');
    }
    if (currentState === 'terms_screen' && seconds <= 0) {
      acceptButton.prop('disabled', false);
      acceptButton.html('' + data.accept);
    }
    if (seconds <= 0) {
      clearInterval(termsConditionsAcceptanceInterval);
    }
  }, 1000);
}

function clearTermsConditionsAcceptanceDelay() {
  clearInterval(termsConditionsAcceptanceInterval);
  clearTimeout(termsConditionsAcceptanceTimeout);
}

function resetTermsConditionsTimeout() {
  clearTermsConditionsTimeout();
  setTermsConditionsTimeout();
}

// click page up button
function scrollUp() {
  resetTermsConditionsTimeout();
  var div = document.getElementById('js-terms-text-div');
  if (currentPage !== 0) {
    currentPage -= 1;
    updateButtonStyles();
    updatePageCounter();
    div.scrollTo(0, currentPage * scrollSize);
  }
}

// start page
function startPage(text, acceptedTerms) {
  var $screen = $('.terms_screen_state');
  $screen.find('.js-terms-text').html(text);
  if (!acceptedTerms) currentPage = 0;
  totalPages = 0;
  setTimeout(function () {
    var div = document.getElementById('js-terms-text-div');
    textHeightQuantity = document.getElementById('js-terms-text').offsetHeight;
    scrollSize = div.offsetHeight - 40;
    updateButtonStyles();
    if (text.length <= 1000 && textHeightQuantity <= div.offsetHeight) {
      document.getElementById('actions-scroll').style.display = 'none';
    } else {
      document.getElementById('actions-scroll').style.display = '';
      if (!acceptedTerms) div.scrollTo(0, 0);
      totalPages = Math.ceil(textHeightQuantity / scrollSize);
      updatePageCounter();
    }
  }, 100);
}

function updatePageCounter() {
  document.getElementById('terms-page-counter').textContent = currentPage + 1 + '/' + totalPages;
}

// click page up button
function scrollDown() {
  resetTermsConditionsTimeout();
  var div = document.getElementById('js-terms-text-div');
  if (!(currentPage * scrollSize + scrollSize > textHeightQuantity && currentPage !== 0)) {
    currentPage += 1;
    updateButtonStyles();
    updatePageCounter();
    div.scrollTo(0, currentPage * scrollSize);
  }
}

function updateButtonStyles() {
  textHeightQuantity = document.getElementById('js-terms-text').offsetHeight;
  var buttonDown = document.getElementById('scroll-down');
  var buttonUp = document.getElementById('scroll-up');
  if (currentPage === 0) {
    buttonUp.disabled = true;
  } else {
    buttonUp.disabled = false;
  }

  if (currentPage * scrollSize + scrollSize > textHeightQuantity && currentPage !== 0) {
    buttonDown.disabled = true;
  } else {
    buttonDown.disabled = false;
  }
}

function moreNetworks() {
  var networks = $('#networks');
  var page = networks.data('page');
  setWifiList(null, page + 1);
}

function setWifiSsid(data) {
  $('#js-i18n-wifi-for-ssid').data('ssid', data.ssid);
  $('#js-i18n-wifi-for-ssid').data('raw-ssid', data.rawSsid);
  t('wifi-for-ssid', translate('for %s', ['<strong>' + data.ssid + '</strong>']));
  t('wifi-connect', translate("You're connecting to the WiFi network %s", ['<strong>' + data.ssid + '</strong>']));
}

function setLocaleInfo(data) {
  phoneKeypad.setCountry(data.country);
  setPrimaryLocales(data.primaryLocales);
  setLocale(data.primaryLocale);
}

function otherLanguageName() {
  var lang = lookupLocaleNames(otherLocale());
  return lang && lang.nativeName;
}

function otherLocale() {
  return _primaryLocales.find(function (c) {
    return c !== localeCode;
  });
}

function setLocale(data) {
  if (!data || data === localeCode) return;
  localeCode = data;
  jsLocaleCode = data;
  var lang = localeCode.split('-')[0];

  if (jsLocaleCode === 'fr-QC') jsLocaleCode = 'fr-CA';

  var isArabic = jsLocaleCode.indexOf('ar-') === 0;
  var isHebrew = jsLocaleCode.indexOf('he-') === 0;
  isRTL = isArabic || isHebrew;

  setChooseCoinColors();
  // setupAnimation(isTwoWay, aspectRatio800)

  if (isRTL) {
    $('body').addClass('i18n-rtl');
  } else {
    $('body').removeClass('i18n-rtl');
  }

  if (isArabic) {
    $('body').addClass('i18n-ar');
  } else {
    $('body').removeClass('i18n-ar');
  }

  if (isHebrew) {
    $('body').addClass('i18n-he');
  } else {
    $('body').removeClass('i18n-he');
  }

  if (MUSEO.indexOf(lang) !== -1) $('body').addClass('museo');else $('body').removeClass('museo');

  locale = loadI18n(localeCode);
  try {
    translatePage();
  } catch (ex) {}

  $('.js-two-language').html(otherLanguageName());

  if (lastRates) setExchangeRate(lastRates);
}

function setChooseCoinColors() {
  var elem = $('#bg-to-show > img');
  var img = 'images/background/' + (isTwoWay ? '2way' : '1way') + '-' + aspectRatio + (isRTL ? '-rtl' : '') + '.svg';
  if (img !== elem.attr('src')) {
    elem.attr('src', img);
  }

  if (isTwoWay) {
    $('.choose_coin_state .change-language').removeClass('cash-in-color').addClass('cash-out-color');
  } else {
    $('.choose_coin_state .change-language').removeClass('cash-out-color').addClass('cash-in-color');
  }
}

function areArraysEqual(arr1, arr2) {
  if (arr1.length !== arr2.length) return false;
  for (var i = 0; i < arr1.length; i++) {
    if (arr1[i] !== arr2[i]) return false;
  }
  return true;
}

function lookupLocaleNames(locale) {
  if (!locale) return;
  var langMap = window.languageMappingList;
  var language = locale.split('-')[0];
  var localeNames = langMap[language];
  return localeNames || langMap[locale];
}

function setPrimaryLocales(primaryLocales) {
  if (areArraysEqual(primaryLocales, _primaryLocales)) return;
  _primaryLocales = primaryLocales;

  var languages = $('#languages');
  closeLanguageDropdown();
  languages.empty();
  var sortedPrimaryLocales = primaryLocales.filter(lookupLocaleNames).sort(function (a, b) {
    var langA = lookupLocaleNames(a);
    var langB = lookupLocaleNames(b);
    return langA.englishName.localeCompare(langB.englishName);
  });

  languages.append('<button class="square-button small-action-button tl2">Languages</button>');
  for (var i = 0; i < sortedPrimaryLocales.length; i++) {
    var l = sortedPrimaryLocales[i];
    var lang = lookupLocaleNames(l);
    var name = lang.nativeName || lang.englishName;
    var div = '<button class="square-button small-action-button tl2" data-locale="' + l + '">' + name + '</button>';
    languages.append(div);
  }

  $('.js-two-language').html(otherLanguageName());

  $('.js-menu-language').toggleClass('hide', sortedPrimaryLocales.length <= 1);
  $('.js-multi-language').toggleClass('hide', sortedPrimaryLocales.length === 2);
  $('.js-two-language').toggleClass('hide', sortedPrimaryLocales.length > 2);
}

function setFiatCode(data) {
  fiatCode = data;
  $('.js-currency').text(fiatCode);
}

function setFixedFee(_fee) {
  var fee = parseFloat(_fee);
  if (fee > 0) {
    var fixedFee = translate('Transaction Fee: %s', [formatFiat(fee, 2)]);
    $('.js-i18n-fixed-fee').html(fixedFee);
  } else {
    $('.js-i18n-fixed-fee').html('');
  }
}

function setCredit(credit, lastBill) {
  var fiat = credit.fiat,
      cryptoAtoms = credit.cryptoAtoms,
      cryptoCode = credit.cryptoCode;

  var coin = getCryptoCurrency(cryptoCode);

  var scale = new BigNumber(10).pow(coin.displayScale);
  var cryptoAmount = new BigNumber(cryptoAtoms).div(scale).toNumber();
  var cryptoDisplayCode = coin.displayCode;
  updateCrypto('.total-crypto-rec', cryptoAmount, cryptoDisplayCode);
  $('.amount-deposited').html(translate('You deposited %s', [fiat + ' ' + fiatCode]));
  $('.fiat .js-amount').html(fiat);

  var inserted = lastBill ? translate('You inserted a %s bill', [formatFiat(lastBill)]) : translate('Lamassu Cryptomat');

  $('.js-processing-bill').html(inserted);

  $('.js-continue-crypto-enable').show();
  $('.js-send-crypto-enable').show();
}

function formatDenomination(denom) {
  return denom.toLocaleString(jsLocaleCode, {
    useGrouping: true,
    maximumFractionDigits: 0,
    minimumFractionDigits: 0
  });
}

function buildCassetteButtons(_cassettes, numberOfButtons) {
  cassettes = _cassettes;
  var activeCassettes = _cassettes.filter(function (it) {
    return it.count === null || it.count > 0;
  });
  var inactiveCassettes = _cassettes.filter(function (it) {
    return it.count === 0;
  });

  var allCassettes = activeCassettes.concat(inactiveCassettes);
  var selectedCassettes = allCassettes.slice(0, numberOfButtons);
  var sortedCassettes = selectedCassettes.sort(function (a, b) {
    return a.denomination - b.denomination;
  });

  for (var i = 0; i < sortedCassettes.length; i++) {
    var denomination = formatDenomination(sortedCassettes[i].denomination || 0);
    $('.cash-button[data-denomination-index=' + i + '] .js-denomination').text(denomination);
  }
}

function updateCassetteButtons(activeDenoms, numberOfButtons) {
  for (var i = 0; i < numberOfButtons; i++) {
    var button = $('.choose_fiat_state .cash-button[data-denomination-index=' + i + ']');
    var denomination = button.children('.js-denomination').text();
    button.prop('disabled', !Boolean(activeDenoms[denomination]));
  }
}

function buildCassetteButtonEvents() {
  var fiatButtons = document.getElementById('js-fiat-buttons');
  var lastTouch = null;

  touchImmediateEvent(fiatButtons, function (e) {
    var now = Date.now();
    if (lastTouch && now - lastTouch < 100) return;
    lastTouch = now;
    var cashButtonJ = $(e.target).closest('.cash-button');
    if (cashButtonJ.length === 0) return;
    if (cashButtonJ.hasClass('disabled')) return;
    if (cashButtonJ.hasClass('clear')) return buttonPressed('clearFiat');
    buttonPressed('fiatButton', { denomination: cashButtonJ.children('.js-denomination').text() });
  });
}

function updateCrypto(selector, cryptoAmount, cryptoDisplayCode) {
  $(selector).find('.crypto-amount').html(formatCrypto(cryptoAmount));
  $(selector).find('.crypto-units').html(cryptoDisplayCode);
}

function lookupDecimalChar(localeCode) {
  var num = 1.1;
  var localized = num.toLocaleString(jsLocaleCode, {
    useGrouping: true,
    maximumFractionDigits: 1,
    minimumFractionDigits: 1
  });

  return localized[1];
}

function splitNumber(localize, localeCode) {
  var decimalChar = lookupDecimalChar(localeCode);
  var split = localize.split(decimalChar);

  if (split.length === 1) {
    return ['<span class="integer">', split[0], '</span>'].join('');
  }

  return ['<span class="integer">', split[0], '</span><span class="decimal-char">', decimalChar, '</span><span class="decimal">', split[1], '</span>'].join('');
}

function formatNumber(num) {
  var localized = num.toLocaleString(jsLocaleCode, {
    useGrouping: true,
    maximumFractionDigits: 6,
    minimumFractionDigits: 3
  });

  return splitNumber(localized, jsLocaleCode);
}

function formatCrypto(amount) {
  return formatNumber(amount);
}

function formatFiat(amount, fractionDigits) {
  if (!fractionDigits) fractionDigits = 0;

  var localized = amount.toLocaleString(jsLocaleCode, {
    useGrouping: true,
    maximumFractionDigits: fractionDigits,
    minimumFractionDigits: fractionDigits
  });
  return splitNumber(localized, jsLocaleCode) + ' ' + fiatCode;
}

function setExchangeRate(_rates) {
  lastRates = _rates;
  var cryptoCode = _rates.cryptoCode;
  var rates = _rates.rates;

  var coin = getCryptoCurrency(cryptoCode);
  var displayCode = coin.displayCode;

  if (rates.cashIn) {
    var cryptoToFiat = new BigNumber(rates.cashIn);
    var rateStr = formatFiat(cryptoToFiat.round(2).toNumber(), 2);

    $('.crypto-rate-cash-in').html('1 ' + (cryptoCode === LN ? BTC : cryptoCode) + ' = ' + rateStr);
  }

  if (rates.cashOut) {
    var cashOut = new BigNumber(rates.cashOut);
    var cashOutCryptoToFiat = cashOut && formatFiat(cashOut.round(2).toNumber(), 2);

    $('.crypto-rate-cash-out').html('1 ' + (cryptoCode === LN ? BTC : cryptoCode) + ' = ' + cashOutCryptoToFiat);
  }

  $('.js-crypto-display-units').text(displayCode);
}

function qrize(text, target, color, lightning) {
  var size = arguments.length > 4 && arguments[4] !== undefined ? arguments[4] : 'normal';

  var image = document.getElementById('bolt-img');
  // Hack for surf browser
  var _size = size === 'normal' ? document.body.clientHeight * 0.36 : document.body.clientHeight * 0.25;

  var opts = {
    crisp: true,
    fill: color || 'black',
    text: text,
    size: _size,
    render: 'canvas',
    rounded: 50,
    quiet: 2,
    mPosX: 50,
    mPosY: 50,
    mSize: 30,
    image: image
  };

  if (lightning) {
    opts.mode = 'image';
  }

  var el = kjua(opts);

  target.empty().append(el);
}

function setTx(tx) {
  var txId = tx.id;
  var isPaperWallet = tx.isPaperWallet;
  var hasBills = tx.bills && tx.bills.length > 0;

  if (hasBills) {
    $('.js-inserted-notes').show();
    $('.js-no-inserted-notes').hide();
  } else {
    $('.js-inserted-notes').hide();
    $('.js-no-inserted-notes').show();
  }

  $('.js-paper-wallet').toggleClass('hide', !isPaperWallet);

  setCurrentDiscount(tx.discount, tx.promoCodeApplied);

  setTimeout(function () {
    qrize(txId, $('#cash-in-qr-code'), CASH_IN_QR_COLOR);
    qrize(txId, $('#cash-in-fail-qr-code'), CASH_IN_QR_COLOR);
    qrize(txId, $('#cash-in-no-funds-qr-code'), CASH_IN_QR_COLOR, null, 'small');
    qrize(txId, $('#qr-code-fiat-receipt'), CASH_OUT_QR_COLOR);
    qrize(txId, $('#qr-code-fiat-complete'), CASH_OUT_QR_COLOR);
  }, 1000);
}

function formatAddressNoBreakLines(address) {
  if (!address) return;
  if (address.length > 100) {
    return address.substring(0, 99).replace(/(.{4})/g, '$1 ').concat('...');
  }
  return address.replace(/(.{4})/g, '$1 ');
}

function formatAddress(address) {
  var toBr = formatAddressNoBreakLines(address);
  if (!toBr) return;

  return toBr.replace(/((.{4} ){5})/g, '$1<br/> ');
}

function setBuyerAddress(address) {
  $('.crypto-address-no-br').html(formatAddressNoBreakLines(address));
  $('.crypto-address').html(formatAddress(address));
}

function setAccepting(currentAccepting) {
  accepting = currentAccepting;
  if (accepting) {
    $('.bill img').transition({ x: 0, y: -303 }, 1000, 'ease-in');
  } else {
    $('.bill img').transition({ x: 0, y: 0 }, 1000, 'ease-out');
  }
}

function highBill(highestBill, reason) {
  var reasonText = reason === 'transactionLimit' ? translate('Transaction limit reached.') : translate("We're a little low on crypto.");

  t('high-bill-header', reasonText);
  t('highest-bill', translate('Please insert %s or less.', [formatFiat(highestBill)]));

  setScreen('high_bill');
  window.setTimeout(revertScreen, 3000);
}

function minimumTx(lowestBill) {
  t('lowest-bill', translate('Minimum first bill is %s.', [formatFiat(lowestBill)]));

  setScreen('minimum_tx');
  window.setTimeout(revertScreen, 3000);
}

function readingBills(bill) {
  $('.js-processing-bill').html(translate('Processing %s ...', [formatFiat(bill)]));
  $('.js-continue-crypto-enable').hide();
  $('.js-send-crypto-enable').hide();
}

function sendOnly(reason) {
  // TODO: sendOnly should be made into its own state on brain.js
  if (currentState === 'send_only') return;

  var errorMessages = {
    transactionLimit: translate('Transaction limit reached'),
    validatorError: translate('Error in validation'),
    lowBalance: translate("We're out of coins!"),
    blockedCustomer: translate('Transaction limit reached')

    // If no reason provided defaults to lowBalance
  };var reasonText = errorMessages[reason] || errorMessages.lowBalance;
  $('#send-only-title').text(reasonText);

  if (reason === 'blockedCustomer') {
    $('.js-send-only-text').text(translate("Due to local regulations, you've reached your transaction limit. Please contact us if you'd like to raise your limit."));
  } else {
    $('.js-send-only-text').text('');
  }

  setState('send_only');
}

function setPartialSend(sent, total) {
  $('#already-sent').text(formatFiat(sent.fiat));
  $('#pending-sent').text(formatFiat(total.fiat - sent.fiat));
}

function t(id, str) {
  $('#js-i18n-' + id).html(str);
}

function translateCoin(_cryptoCode) {
  var coin = getCryptoCurrency(_cryptoCode);
  var cryptoCode = coin.cryptoCodeDisplay || _cryptoCode;
  $('.js-i18n-scan-your-address').html(translate('Scan your <br/> %s address', [cryptoCode]));
  $('.js-i18n-please-scan').html(translate('Please scan the QR code <br/> to send us your %s.', [cryptoCode]));
  $('.js-i18n-did-send-coins').html(translate('Have you sent the %s yet?', [cryptoCode]));
  $('.js-i18n-scan-address').html(translate('Scan your %s address', [cryptoCode]));
  $('.js-i18n-invalid-address').html(translate('Invalid %s address', [cryptoCode]));
}

function initTranslatePage() {
  $('.js-i18n').each(function () {
    var el = $(this);
    el.data('baseTranslation', el.html().trim());
  });
  $('input[placeholder]').each(function () {
    var el = $(this);
    el.data('baseTranslation', el.attr('placeholder'));
  });
}

function translatePage() {
  $('.js-i18n').each(function () {
    var el = $(this);
    var base = el.data('baseTranslation');
    el.html(translate(base));
  });
  $('input[placeholder]').each(function () {
    var el = $(this);
    var base = el.data('baseTranslation');
    el.attr('placeholder', translate(base));
  });

  // Adjust send coins button
  var length = $('#send-coins span').text().length;
  if (length > 17) $('body').addClass('i18n-long-send-coins');else $('body').removeClass('i18n-long-send-coins');
}

function loadI18n(localeCode) {
  var messages = locales[localeCode] || locales['en-US'];

  return new Jed({
    'missing_key_callback': function missing_key_callback() {},
    'locale_data': {
      'messages': messages
    }
  });
}

function reachFiatLimit(rec) {
  var msg = null;
  if (rec.isEmpty) msg = translate('We\'re a little low, please cash out');else if (rec.txLimitReached) msg = translate('Transaction limit reached, please cash out');

  var el = $('.choose_fiat_state .limit');
  if (msg) el.html(msg).show();else el.hide();
}

function chooseFiat(data) {
  fiatCredit(data);
  setState('choose_fiat');
}

function displayCrypto(cryptoAtoms, cryptoCode) {
  var coin = getCryptoCurrency(cryptoCode);
  var scale = new BigNumber(10).pow(coin.displayScale);
  // number of decimal places vary based on displayScale value
  var decimalPlaces = coin.displayScale - coin.unitScale + 6;
  var cryptoAmount = new BigNumber(cryptoAtoms).div(scale).round(decimalPlaces).toNumber();
  var cryptoDisplay = formatCrypto(cryptoAmount);

  return cryptoDisplay;
}

function BN(s) {
  return new BigNumber(s);
}

function fiatCredit(data) {
  var tx = data.tx;
  var cryptoCode = tx.cryptoCode;
  var activeDenominations = data.activeDenominations;
  var coin = getCryptoCurrency(cryptoCode);
  var fiat = BN(tx.fiat);

  var fiatDisplay = BN(tx.fiat).toNumber().toLocaleString(jsLocaleCode, {
    useGrouping: true,
    maximumFractionDigits: 0,
    minimumFractionDigits: 0
  });

  var cryptoAtoms = BN(tx.cryptoAtoms);
  var cryptoDisplay = displayCrypto(cryptoAtoms, cryptoCode);

  var cryptoDisplayCode = coin.displayCode;

  setCurrentDiscount(tx.discount, tx.promoCodeApplied);

  if (cryptoAtoms.eq(0) || cryptoAtoms.isNaN()) $('#js-i18n-choose-digital-amount').hide();else $('#js-i18n-choose-digital-amount').show();

  if (fiat.eq(0)) $('#cash-out-button').prop('disabled', true);else $('#cash-out-button').prop('disabled', false);

  updateCassetteButtons(activeDenominations.activeMap, NUMBER_OF_BUTTONS);
  $('.choose_fiat_state .fiat-amount').text(fiatDisplay);
  t('choose-digital-amount', translate("You'll be sending %s %s", [cryptoDisplay, cryptoDisplayCode]));

  reachFiatLimit(activeDenominations);
}

function setDepositAddress(depositInfo) {
  $('.deposit_state .loading').hide();
  $('.deposit_state .send-notice .crypto-address').html(formatAddress(depositInfo.toAddress));
  $('.deposit_state .send-notice').show();

  qrize(depositInfo.depositUrl, $('#qr-code-deposit'), CASH_OUT_QR_COLOR);
}

function setVersion(version) {
  $('.version-number').html('Version: ' + version);
}

function deposit(tx) {
  var cryptoCode = tx.cryptoCode;
  var display = displayCrypto(tx.cryptoAtoms, cryptoCode);

  $('.js-wallet-address').show();

  $('.deposit_state .digital .js-amount').html(display);
  $('.deposit_state .fiat .js-amount').text(tx.fiat);
  $('.deposit_state .send-notice').hide();
  $('#qr-code-deposit').empty();
  $('.deposit_state .loading').show();
  $('#qr-code-deposit').show();
  $('#lightning-enabled').hide();
  if (tx.cryptoCode === 'LN') $('#lightning-enabled').show();

  setState('deposit');
}

function fiatReceipt(tx) {
  var cryptoCode = tx.cryptoCode;
  var display = displayCrypto(tx.cryptoAtoms, cryptoCode);

  $('.fiat_receipt_state .digital .js-amount').html(display);
  $('.fiat_receipt_state .fiat .js-amount').text(tx.fiat);
  $('.fiat_receipt_state .sent-coins .crypto-address').html(formatAddress(tx.toAddress));

  setState('fiat_receipt');
}

function fiatComplete(tx) {
  var cryptoCode = tx.cryptoCode;
  var display = displayCrypto(tx.cryptoAtoms, cryptoCode);

  $('.fiat_complete_state .digital .js-amount').html(display);
  $('.fiat_complete_state .fiat .js-amount').text(tx.fiat);
  $('.fiat_complete_state .sent-coins .crypto-address').html(formatAddress(tx.toAddress));

  setState('fiat_complete');
}

function dispenseBatch(data) {
  $('.batch').css('visibility', data.of === 1 ? 'hidden' : 'visible');
  $('.batch').text(data.current + '/' + data.of);
}

function initDebug() {
  if (DEBUG_MODE === 'dev') {
    $('body').css('cursor', 'default');
    var style = document.createElement('style');
    style.type = 'text/css';
    style.innerHTML = 'button { cursor: default !important; }';
    document.getElementsByTagName('head')[0].appendChild(style);

    return;
  }

  if (DEBUG_MODE === 'demo') {
    setPrimaryLocales(['en-US']);
    setLocale('en-US');
    $('body').css('cursor', 'default');
    var style = document.createElement('style');
    style.type = 'text/css';
    style.innerHTML = 'button { cursor: default !important; }';
    document.getElementsByTagName('head')[0].appendChild(style);

    if (!SCREEN) {
      return chooseCoin([{ display: 'Bitcoin', cryptoCode: 'BTC' }, { display: 'Ethereum', cryptoCode: 'ETH' }, { display: 'ZCash', cryptoCode: 'ZEC' }], true);
    }

    setState(SCREEN);
  }
}

function calculateAspectRatio() {
  var width = $('body').width();
  var height = $('body').height();

  function gcd(a, b) {
    return b === 0 ? a : gcd(b, a % b);
  }

  var w = width;
  var h = height;
  var r = gcd(w, h);
  var aspectRatioPt1 = w / r;
  var aspectRatioPt2 = h / r;

  if (aspectRatioPt1 < aspectRatioPt2) {
    aspectRatio = '9:16';
  } else if (aspectRatioPt1 === 8 && aspectRatioPt2 === 5) {
    aspectRatio = '16:10';
  } else if (aspectRatioPt1 === 16 && aspectRatioPt2 === 9) {
    aspectRatio = '16:9';
  } else {
    aspectRatio = w < 1420 ? '16:10' : '16:9';
  }
}

var background = null;

function doTransition(cb) {
  // TODO Disable animations for V1
  var toShow = null;
  var toShowOver = null;

  if (isTwoWay) {
    toShow = ['#bg-to-show'];
    toShowOver = ['.crypto-buttons', '.cash-in-box-wrapper'];
  } else {
    toShow = ['#bg-to-show'];
    toShowOver = ['header', 'main'];
  }

  two.start();
  var tl = new TimelineMax();
  tl.set('.fade-in-delay', { opacity: 0, y: +30 }).set('.fade-in', { opacity: 0, y: +30 }).set(toShow, { zIndex: 1 }).set(toShowOver, { zIndex: 2 }).to(background, 0.5, { scale: isTwoWay ? 3 : 2 }).to('.fade-in', 0.4, {
    opacity: 1,
    onStart: cb,
    y: 0
  }, '=-0.2').to('.fade-in-delay', 0.4, { opacity: 1, y: 0 }, '=-0.2').set(background, { scale: 1 }).set(toShow, { zIndex: -1 }).set(toShowOver, { zIndex: 0 });
  two.pause();
}

function setupAnimation(isTwoWay, isAr800) {
  var elem = document.getElementById('bg-to-show');
  while (elem.firstChild) {
    elem.removeChild(elem.firstChild);
  }
  two = new Two({ fullscreen: true, type: Two.Types.svg, autostart: true }).appendTo(elem);

  var elementId = (isTwoWay ? 'two-way' : 'one-way') + '-' + (isAr800 ? '800' : '1080') + (isRTL ? '-rtl' : '');
  background = two.interpret(document.getElementById(elementId));
  background.scale = 1;
}

function shouldEnableTouch() {
  var ua = navigator.userAgent;
  if (ua.match(/surf/ig)) return false;

  // ACP has chromium 34 and upboard 73
  var chromiumVersion = ua.match(/chromium\/(\d+)/i);
  var chromeVersion = ua.match(/chrome\/(\d+)/i);
  var chromiumPlus73 = chromiumVersion && chromiumVersion[1] >= 73;
  var chromePlus73 = chromeVersion && chromeVersion[1] >= 73;

  return chromiumPlus73 || chromePlus73;
}

function setAvailablePromoCodes(areThereAvailablePromoCodes) {
  if (areThereAvailablePromoCodes) {
    $('#insert-first-bill-promo-button').show();
    $('#insert-first-recycler-bills-promo-button').show();
    $('#choose-fiat-promo-button').show();
  } else {
    $('#insert-first-bill-promo-button').hide();
    $('#insert-first-recycler-bills-promo-button').hide();
    $('#choose-fiat-promo-button').hide();
  }
}

function setCurrentDiscount(currentDiscount, promoCodeApplied) {
  if (promoCodeApplied) {
    $('#insert-first-bill-promo-button').hide();
    $('#insert-first-recycler-bills-promo-button').hide();
    $('#choose-fiat-promo-button').hide();
  }

  if (!currentDiscount) {
    $('#insert-first-bill-code-added').hide();
    $('#insert-first-recycler-bills-code-added').hide();
    $('#choose-fiat-code-added').hide();
  } else if (currentDiscount > 0) {
    var successMessage = '✔ ' + translate('Discount added (%s off commissions)', [currentDiscount + '%']);
    $('#insert-first-bill-code-added').html(successMessage);
    $('#insert-first-recycler-bills-code-added').html(successMessage);
    $('#choose-fiat-code-added').html(successMessage);
    $('#insert-first-bill-code-added').show();
    $('#insert-first-recycler-bills-code-added').show();
    $('#choose-fiat-code-added').show();
  } else {
    $('#insert-first-bill-promo-button').show();
    $('#insert-first-recycler-bills-promo-button').show();
    $('#choose-fiat-promo-button').show();
    $('#insert-first-bill-code-added').hide();
    $('#insert-first-recycler-bills-code-added').hide();
    $('#choose-fiat-code-added').hide();
  }
}

function setReceiptPrint(receiptStatus, smsReceiptStatus) {
  var status = null;
  if (receiptStatus) status = receiptStatus;else status = smsReceiptStatus;

  var className = receiptStatus ? 'print-receipt' : 'send-sms-receipt';
  var printing = receiptStatus ? 'Printing receipt...' : 'Sending receipt...';
  var success = receiptStatus ? 'Receipt printed successfully!' : 'Receipt sent successfully!';

  switch (status) {
    case 'disabled':
      $('#' + className + '-cash-in-message').addClass('hide');
      $('#' + className + '-cash-in-button').addClass('hide');
      $('#' + className + '-cash-out-message').addClass('hide');
      $('#' + className + '-cash-out-button').addClass('hide');
      $('#' + className + '-cash-in-fail-message').addClass('hide');
      $('#' + className + '-cash-in-fail-button').addClass('hide');
      break;
    case 'available':
      $('#' + className + '-cash-in-message').addClass('hide');
      $('#' + className + '-cash-in-button').removeClass('hide');
      $('#' + className + '-cash-out-message').addClass('hide');
      $('#' + className + '-cash-out-button').removeClass('hide');
      $('#' + className + '-cash-in-fail-message').addClass('hide');
      $('#' + className + '-cash-in-fail-button').removeClass('hide');
      break;
    case 'printing':
      var message = locale.translate(printing).fetch();
      $('#' + className + '-cash-in-button').addClass('hide');
      $('#' + className + '-cash-in-message').html(message);
      $('#' + className + '-cash-in-message').removeClass('hide');
      $('#' + className + '-cash-out-button').addClass('hide');
      $('#' + className + '-cash-out-message').html(message);
      $('#' + className + '-cash-out-message').removeClass('hide');
      $('#' + className + '-cash-in-fail-button').addClass('hide');
      $('#' + className + '-cash-in-fail-message').html(message);
      $('#' + className + '-cash-in-fail-message').removeClass('hide');
      break;
    case 'success':
      var successMessage = '✔ ' + locale.translate(success).fetch();
      $('#' + className + '-cash-in-button').addClass('hide');
      $('#' + className + '-cash-in-message').html(successMessage);
      $('#' + className + '-cash-in-message').removeClass('hide');
      $('#' + className + '-cash-out-button').addClass('hide');
      $('#' + className + '-cash-out-message').html(successMessage);
      $('#' + className + '-cash-out-message').removeClass('hide');
      $('#' + className + '-cash-in-fail-button').addClass('hide');
      $('#' + className + '-cash-in-fail-message').html(successMessage);
      $('#' + className + '-cash-in-fail-message').removeClass('hide');
      break;
    case 'failed':
      var failMessage = '✖ ' + locale.translate('An error occurred, try again.').fetch();
      $('#' + className + '-cash-in-button').addClass('hide');
      $('#' + className + '-cash-in-message').html(failMessage);
      $('#' + className + '-cash-in-message').removeClass('hide');
      $('#' + className + '-cash-out-button').addClass('hide');
      $('#' + className + '-cash-out-message').html(failMessage);
      $('#' + className + '-cash-out-message').removeClass('hide');
      $('#' + className + '-cash-in-fail-button').addClass('hide');
      $('#' + className + '-cash-in-fail-message').html(failMessage);
      $('#' + className + '-cash-in-fail-message').removeClass('hide');
      break;
  }
}
//# sourceMappingURL=app.js.map<|MERGE_RESOLUTION|>--- conflicted
+++ resolved
@@ -302,13 +302,13 @@
     case 'actionRequiredMaintenance':
       setState('action_required_maintenance');
       break;
-<<<<<<< HEAD
     case 'cashSlotRemoveBills':
       setState('cash_slot_remove_bills');
-=======
+      break;
+    case 'leftoverBillsInCashSlot':
+      setState('leftover_bills_in_cash_slot');
     case 'invalidAddress':
       invalidAddress(data.lnInvoiceTypeError);
->>>>>>> 124e472a
       break;
     default:
       if (data.action) setState(window.snakecase(data.action));
@@ -724,6 +724,7 @@
   setupButton('recycler-continue', 'recyclerContinue');
   setupButton('recycler-finish', 'sendCoins');
   setupButton('cash-slot-bills-removed', 'cashSlotBillsRemoved');
+  setupButton('leftover-bills-removed', 'leftoverBillsRemoved');
 
   var blockedCustomerOk = document.getElementById('blocked-customer-ok');
   touchEvent(blockedCustomerOk, function () {
