--- conflicted
+++ resolved
@@ -242,21 +242,13 @@
   color: #5f5f55;   /* sandstone */
 }
 
-<<<<<<< HEAD
-.scan-id .scan-id-image {
-=======
 .scan-id .scan-id-image-div {
->>>>>>> eccc03af
   position: absolute;
   left: 721px;
   top: 54px;
 }
 
-<<<<<<< HEAD
-.scan-photo .scan-photo-image {
-=======
 .scan-photo .scan-photo-image-div {
->>>>>>> eccc03af
   position: absolute;
   left: 721px;
   top: 150px;
@@ -2071,11 +2063,8 @@
 
 .crypto-buttons,
 .coin-redeem {
-<<<<<<< HEAD
-=======
   display: -webkit-box;
   display: -ms-flexbox;
->>>>>>> eccc03af
   display: flex;
   margin: 0 10px;
 }
