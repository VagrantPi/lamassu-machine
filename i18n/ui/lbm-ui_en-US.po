#: On screen: address-reuse
msgid "Address already used"
msgstr "Address already used"

#: On screen: address-reuse
msgid "It looks like you've used this address already."
msgstr "It looks like you've used this address already."

#: On screen: address-reuse
msgid "For both your privacy and safety against scams, please generate a new one from your wallet and scan that one instead."
msgstr "For both your privacy and safety against scams, please generate a new one from your wallet and scan that one instead."

#: On screen: address-reuse
msgid "Start over"
msgstr "Start over"

#: On screen: are-you-sure
msgid "Are you sure?"
msgstr "Are you sure?"

#: On screen: are-you-sure
msgid "If you've already sent coins and cancel without confirming your phone number, you'll need to manually settle the transaction with the operator."
msgstr "If you've already sent coins and cancel without confirming your phone number, you'll need to manually settle the transaction with the operator."

#: On screen: are-you-sure
msgid "Press 'Continue transaction' and wait up to 60 seconds for your deposit to be seen."
msgstr "Press 'Continue transaction' and wait up to 60 seconds for your deposit to be seen."

#: On screen: are-you-sure
msgid "Or press 'Cancel transaction' to return to the home screen."
msgstr "Or press 'Cancel transaction' to return to the home screen."

#: On screen: are-you-sure
msgid "Continue transaction"
msgstr "Continue transaction"

#: On screen: are-you-sure
msgid "Cancel transaction"
msgstr "Cancel transaction"

#: On screen: bad-phone-number
msgid "Try again"
msgstr "Try again"

#: On screen: bad-phone-number
msgid "The phone number you entered didn't work. If you have an international number, please prefix it with + and your country's calling code."
msgstr "The phone number you entered didn't work. If you have an international number, please prefix it with + and your country's calling code."

#: On screen: bad-phone-number
msgid "For instance, Belgium's calling code is +32, so a Belgian number would look like: +32 455 12 34 56"
msgstr "For instance, Belgium's calling code is +32, so a Belgian number would look like: +32 455 12 34 56"

#: On screen: bad-security-code
msgid "The code you entered was incorrect."
msgstr "The code you entered was incorrect."

#: On screen: bad-security-code
msgid "Please make sure you're entering the six digit code you receive from us."
msgstr "Please make sure you're entering the six digit code you receive from us."

#: On screen: cash-in-disabled
msgid "Cash-in temporarily unavailable"
msgstr "Cash-in temporarily unavailable"

#: On screen: cash-in-disabled
msgid "Apologies. Buying operations are temporarily offline."
msgstr "Apologies. Buying operations are temporarily offline."

#: On screen: cash-in-disabled
msgid "Please contact the operator to sort this out, or try again later."
msgstr "Please contact the operator to sort this out, or try again later."

#: On screen: cash-in-waiting
msgid "One moment..."
msgstr "One moment..."

#: On screen: cash-slot-remove-bills
msgid "Please remove all bills from the cash slot"
msgstr "Please remove all bills from the cash slot"

#: On screen: cash-slot-remove-bills
msgid "Our machine has rejected these bills, please remove them and hit the Continue button below."
msgstr "Our machine has rejected these bills, please remove them and hit the Continue button below."

#: On screen: cash-slot-remove-bills
msgid "Continue"
msgstr "Continue"

#: On screen: cash_in_only_coin
msgid "Selling unavailable for this coin"
msgstr "Selling unavailable for this coin"

#: On screen: cash_in_only_coin
msgid "Apologies, although this coin is only available to buy."
msgstr "Apologies, although this coin is only available to buy."

#: On screen: cash_in_only_coin
msgid "Please contact the operator if you wish to learn more."
msgstr "Please contact the operator if you wish to learn more."

#: On screen: choose_coin
msgid "Languages"
msgstr "Languages"

#: On screen: choose_coin
msgid "Redeem"
msgstr "Redeem"

#: On screen: choose-fiat
msgid "How much?"
msgstr "How much?"

#: On screen: choose-fiat
msgid "Have a promo code?"
msgstr "Have a promo code?"

#: On screen: choose-fiat
msgid "Cash Out"
msgstr "Cash Out"

#: On screen: choose-fiat
msgid "Clear"
msgstr "Clear"

#: On screen: completed
msgid "Thank you!"
msgstr "Thank you!"

#: On screen: completed
msgid "You Purchased"
msgstr "You Purchased"

#: On screen: completed
msgid "Your coins are on their way to:"
msgstr "Your coins are on their way to:"

#: On screen: completed
msgid "Print receipt"
msgstr "Print receipt"

#: On screen: completed
msgid "Send SMS receipt"
msgstr "Send SMS receipt"

#: On screen: completed
msgid "Take a picture of this screen for your electronic receipt"
msgstr "Take a picture of this screen for your electronic receipt"

#: On screen: completed
msgid "Tap anywhere on the screen when you're done."
msgstr "Tap anywhere on the screen when you're done."

#: On screen: connect_ethernet
msgid "Network down"
msgstr "Network down"

#: On screen: custom-permission
msgid "Would you like to proceed?"
msgstr "Would you like to proceed?"

#: On screen: custom-permission
msgid "Yes"
msgstr "Yes"

#: On screen: custom-permission
msgid "No"
msgstr "No"

#: On screen: custom-permission-screen2-numerical
msgid "Submit"
msgstr "Submit"

#: On screen: deposit-timeout
msgid "Nothing yet."
msgstr "Nothing yet."

#: On screen: deposit-timeout
msgid "No coins are showing up."
msgstr "No coins are showing up."

#: On screen: deposit-timeout
msgid "Yes, I have"
msgstr "Yes, I have"

#: On screen: deposit-timeout
msgid "No, I haven't"
msgstr "No, I haven't"

#: On screen: deposit
msgid "Send Coins"
msgstr "Send Coins"

#: On screen: deposit
msgid "will be dispensed to you."
msgstr "will be dispensed to you."

#: On screen: deposit
msgid "You will send us"
msgstr "You will send us"

#: On screen: deposit
msgid "to:"
msgstr "to:"

#: On screen: dispensing
msgid "Dispensing..."
msgstr "Dispensing..."

#: On screen: dispensing
msgid "Please wait while we dispense your cash."
msgstr "Please wait while we dispense your cash."

#: On screen: dispensing-collect
msgid "All set"
msgstr "All set"

#: On screen: dispensing-collect
msgid "Please remove your cash from the tray."
msgstr "Please remove your cash from the tray."

#: On screen: dispensing-partial-collect
msgid "Collect bills"
msgstr "Collect bills"

#: On screen: dispensing-partial-collect
msgid "To continue dispensing, take your cash from the tray."
msgstr "To continue dispensing, take your cash from the tray."

#: On screen: email-verification
msgid "Verify email to continue"
msgstr "Verify email to continue"

#: On screen: email-verification
msgid "If you'd like to make a larger purchase we need to ask for your email. We'll then send you an confirmation code."
msgstr "If you'd like to make a larger purchase we need to ask for your email. We'll then send you an confirmation code."

#: On screen: email-verification
msgid "Would you like to insert more bills?"
msgstr "Would you like to insert more bills?"

#: On screen: email-verification
msgid "Yes, verify email"
msgstr "Yes, verify email"

#: On screen: email-verification
msgid "No, send coins"
msgstr "No, send coins"

#: On screen: email-verification
msgid "No, cancel"
msgstr "No, cancel"

#: On screen: facephoto
msgid "Look at the dot"
msgstr "Look at the dot"

#: On screen: facephoto
msgid "This should just take a second."
msgstr "This should just take a second."

#: On screen: facephoto-permission
msgid "May we?"
msgstr "May we?"

#: On screen: facephoto-permission
msgid "In order to continue this transaction, we need to snap a photo of you to comply with local laws. Is this ok?"
msgstr "In order to continue this transaction, we need to snap a photo of you to comply with local laws. Is this ok?"

#: On screen: facephoto-permission
msgid "Yes, take photo"
msgstr "Yes, take photo"

#: On screen: facephoto-permission
msgid "No, finish up"
msgstr "No, finish up"

#: On screen: facephoto-failed-number
msgid "Try again?"
msgstr "Try again?"

#: On screen: facephoto-failed-number
msgid "Looks like we didn't get a good shot."
msgstr "Looks like we didn't get a good shot."

#: On screen: facephoto-failed-number
msgid "Shall we try another photo?"
msgstr "Shall we try another photo?"

#: On screen: facephoto-failed-number
msgid "Yes, try again"
msgstr "Yes, try again"

#: On screen: facephoto_retry
msgid "Look into the camera"
msgstr "Look into the camera"

#: On screen: facephoto_retry
msgid "We didn't get a good picture of you."
msgstr "We didn't get a good picture of you."

#: On screen: facephoto_retry
msgid "Please look into the camera located above the screen."
msgstr "Please look into the camera located above the screen."

#: On screen: fiat-complete
msgid "We dispensed"
msgstr "We dispensed"

#: On screen: fiat-complete
msgid "You sent us"
msgstr "You sent us"

#: On screen: goodbye
msgid "See you!"
msgstr "See you!"

#: On screen: hard-limit-reached
msgid "Temporary limit reached"
msgstr "Temporary limit reached"

#: On screen: hard-limit-reached
msgid "Apologies. We've reached our mandated per-user limit."
msgstr "Apologies. We've reached our mandated per-user limit."

#: On screen: hard-limit-reached
msgid "OK"
msgstr "OK"

#: On screen: id-scan-failed
msgid "Sorry"
msgstr "Sorry"

#: On screen: id-scan-failed
msgid "We could not read your ID card."
msgstr "We could not read your ID card."

#: On screen: id-scan-failed
msgid "You might want to give it another shot."
msgstr "You might want to give it another shot."

#: On screen: id-scan-failed
msgid "Cancel"
msgstr "Cancel"

#: On screen: id-verification
msgid "ID verification"
msgstr "ID verification"

#: On screen: id-verification
msgid "If you'd like to make a larger purchase, we'll need to make sure you're you by asking for you to scan your ID."
msgstr "If you'd like to make a larger purchase, we'll need to make sure you're you by asking for you to scan your ID."

#: On screen: id-verification
msgid "Yes, verify ID"
msgstr "Yes, verify ID"

#: On screen: insert-bills-recycler
msgid "Wallet successfully validated!"
msgstr "Wallet successfully validated!"

#: On screen: insert-bills-recycler
msgid "Do you want to insert more bills?"
msgstr "Do you want to insert more bills?"

#: On screen: insert-bills-recycler
msgid "deposited so far"
msgstr "deposited so far"

#: On screen: insert-bills-recycler
msgid "total purchased"
msgstr "total purchased"

#: On screen: insert-bills-recycler
msgid "Yes, count"
msgstr "Yes, count"

#: On screen: insert-bills-recycler
msgid "No, send"
msgstr "No, send"

#: On screen: insert-bills
msgid "Insert a bill"
msgstr "Insert a bill"

#: On screen: insert-bills
msgid "Please insert your first bill into the machine."
msgstr "Please insert your first bill into the machine."

#: On screen: insert-bills
msgid "Your coins will be sent to:"
msgstr "Your coins will be sent to:"

#: On screen: insert-first-bills-recycler
msgid "Insert bills"
msgstr "Insert bills"

#: On screen: insert-first-bills-recycler
msgid "Please insert your first round of bills into the machine."
msgstr "Please insert your first round of bills into the machine."

#: On screen: insert-first-bills-recycler
msgid "Count bills"
msgstr "Count bills"

#: On screen: insert-more-bills
msgid "Insert another bill"
msgstr "Insert another bill"

#: On screen: insert-more-bills
msgid "OR"
msgstr "OR"

#: On screen: insert-more-bills
msgid "Finished?"
msgstr "Finished?"

#: On screen: insert-promo-code
msgid "Type in your promo code"
msgstr "Type in your promo code"

#: On screen: invalid-address
msgid "Invalid address"
msgstr "Invalid address"

#: On screen: invalid-address
msgid "It looks like you're using a wallet for a different coin or an address format we don't yet support."
msgstr "It looks like you're using a wallet for a different coin or an address format we don't yet support."

#: On screen: invalid-address
msgid "Please check your QR code and try again."
msgstr "Please check your QR code and try again."

#: On screen: invalid-address
msgid "Invalid LN invoice"
msgstr "Invalid LN invoice"

#: On screen: invalid-address
msgid "It looks like you're using a non-zero amount invoice and we only support flexible ones."
msgstr "It looks like you're using a non-zero amount invoice and we only support flexible ones."

#: On screen: invalid-address
msgid "Please create a new invoice and try again."
msgstr "Please create a new invoice and try again."

#: On screen: leftover-bills-in-cash-slot
msgid "Something unexpected happened. Please remove all the bills from the cash slot and hit the Continue button below. You may start a new transaction afterwards."
msgstr "Something unexpected happened. Please remove all the bills from the cash slot and hit the Continue button below. You may start a new transaction afterwards."

#: On screen: limit-reached
msgid "We're all out of coins!"
msgstr "We're all out of coins!"

#: On screen: limit-reached
msgid "Please try again later."
msgstr "Please try again later."

#: On screen: max-email-retries
msgid "Oops, this isn't working"
msgstr "Oops, this isn't working"

#: On screen: max-email-retries
msgid "You've hit the maximum number of retries. Please contact the operator to sort this out, or try again later."
msgstr "You've hit the maximum number of retries. Please contact the operator to sort this out, or try again later."

#: On screen: minimum-tx
msgid "More, please"
msgstr "More, please"

#: On screen: out-of-cash
msgid "We're all out of cash!"
msgstr "We're all out of cash!"

#: On screen: out-of-coins
msgid "Don't worry!"
msgstr "Don't worry!"

#: On screen: out-of-coins
msgid "Your funds are safe, but we had an issue when sending your coins."
msgstr "Your funds are safe, but we had an issue when sending your coins."

#: On screen: out-of-coins
msgid "Please take a photo of this screen and <b>contact the operator</b> to push through your order."
msgstr "Please take a photo of this screen and <b>contact the operator</b> to push through your order."

#: On screen: out-of-coins
msgid "Your receiving address:"
msgstr "Your receiving address:"

#: On screen: pending-deposit
msgid "Funds Received!"
msgstr "Funds Received!"

#: On screen: pending-deposit
msgid "Authorizing..."
msgstr "Authorizing..."

#: On screen: photo-scan-failed
msgid "Want to try again?"
msgstr "Want to try again?"

#: On screen: photo-scan-failed
msgid "The document you've shown did not match."
msgstr "The document you've shown did not match."

#: On screen: printer-scanning-error
msgid "QR scanning error"
msgstr "QR scanning error"

#: On screen: printer-scanning-error
msgid "We couldn't properly scan your paper wallet. Make sure you position it correctly on the scanning bay and that it was properly printed."
msgstr "We couldn't properly scan your paper wallet. Make sure you position it correctly on the scanning bay and that it was properly printed."

#: On screen: printer-scanning-error
msgid "If the problem persists try printing again."
msgstr "If the problem persists try printing again."

#: On screen: printer-scanning-error
msgid "Scan again"
msgstr "Scan again"

#: On screen: printer-scanning-error
msgid "Print again"
msgstr "Print again"

#: On screen: printer-error-state
msgid "Printing Failed"
msgstr "Printing Failed"

#: On screen: printer-error-state
msgid "It seems there was a problem while printing your wallet. Please contact the operator for more information or try printing again."
msgstr "It seems there was a problem while printing your wallet. Please contact the operator for more information or try printing again."

#: On screen: printer-error-state
msgid "Back to Home"
msgstr "Back to Home"

#: On screen: printer-scan-address
msgid "To validate, please present the front of your paper wallet to the scan window."
msgstr "To validate, please present the front of your paper wallet to the scan window."

#: On screen: printer-scan-address
msgid "IMPORTANT: This paper contains your funds. Once validated, do not show this key to anyone and do not misplace it!"
msgstr "IMPORTANT: This paper contains your funds. Once validated, do not show this key to anyone and do not misplace it!"

#: On screen: invalid-promo-code
msgid "Promo code not found"
msgstr "Promo code not found"

#: On screen: invalid-promo-code
msgid "Sorry! That's not a promo code we could find."
msgstr "Sorry! That's not a promo code we could find."

#: On screen: invalid-promo-code
msgid "You may try a different code, or continue with your transaction."
msgstr "You may try a different code, or continue with your transaction."

#: On screen: invalid-promo-code
msgid "If you are sure of the code, please contact the operator for clarification."
msgstr "If you are sure of the code, please contact the operator for clarification."

#: On screen: invalid-promo-code
msgid "Enter a different code"
msgstr "Enter a different code"

<<<<<<< HEAD
#: On screen: recycler-continue
msgid "Depositing bills..."
msgstr "Depositing bills..."

=======
>>>>>>> e2745be1
#: On screen: register-phone
msgid "Phone Number"
msgstr "Phone Number"

#: On screen: register-phone
msgid "Please enter your mobile number so we can text you when your order is confirmed."
msgstr "Please enter your mobile number so we can text you when your order is confirmed."

#: On screen: register-phone
msgid "Please enter the mobile number you used when you placed your order."
msgstr "Please enter the mobile number you used when you placed your order."

#: On screen: register-phone
msgid "Please enter your mobile number for ID verification."
msgstr "Please enter your mobile number for ID verification."

#: On screen: scan-address
msgid "Hold your QR code up to the scan window to proceed."
msgstr "Hold your QR code up to the scan window to proceed."

#: On screen: scan-address
msgid "Hold your QR code up to the camera above the screen to proceed."
msgstr "Hold your QR code up to the camera above the screen to proceed."

#: On screen: scan-id
msgid "Please verify your identity"
msgstr "Please verify your identity"

#: On screen: scan-id
msgid "In order to proceed, we are required to verify your identity."
msgstr "In order to proceed, we are required to verify your identity."

#: On screen: scan-id
msgid "Please press the back of your <strong>driver's license</strong> against the scan window."
msgstr "Please press the back of your <strong>driver's license</strong> against the scan window."

#: On screen: scan-photo-manual
msgid "Please press the front of your <strong>state ID card</strong> against the scan window, hold it there, and then press \"Ready to scan\"."
msgstr "Please press the front of your <strong>state ID card</strong> against the scan window, hold it there, and then press \"Ready to scan\"."

#: On screen: scan-photo-manual
msgid "Ready to scan"
msgstr "Ready to scan"

#: On screen: scan-photo
msgid "Please press the front of your <strong>state ID card</strong> against the scan window."
msgstr "Please press the front of your <strong>state ID card</strong> against the scan window."

#: On screen: security-code
msgid "Security Code"
msgstr "Security Code"

#: On screen: security-code
msgid "We've texted you a security code. When you get it, enter it here."
msgstr "We've texted you a security code. When you get it, enter it here."

#: On screen: send-only
msgid "We're out of coins!"
msgstr "We're out of coins!"

#: On screen: send-only
msgid "Send coins"
msgstr "Send coins"

#: On screen: sending-coins
msgid "Sending your coins..."
msgstr "Sending your coins..."

#: On screen: sms-verification
msgid "Verify phone to continue"
msgstr "Verify phone to continue"

#: On screen: sms-verification
msgid "If you'd like to make a larger purchase we need to ask for your mobile phone number. We'll then send you an SMS code."
msgstr "If you'd like to make a larger purchase we need to ask for your mobile phone number. We'll then send you an SMS code."

#: On screen: sms-verification
msgid "Yes, verify phone"
msgstr "Yes, verify phone"

#: On screen: suspicious-address
msgid "Suspicious address"
msgstr "Suspicious address"

#: On screen: suspicious-address
msgid "This address may be associated with a deceptive offer or a prohibited group. Please make sure you're using an address from your own wallet."
msgstr "This address may be associated with a deceptive offer or a prohibited group. Please make sure you're using an address from your own wallet."

#: On screen: booting
msgid "Booting up..."
msgstr "Booting up..."

#: On screen: booting
msgid "Initializing hardware."
msgstr "Initializing hardware."

#: On screen: booting
msgid "<strong>We'll be up in a moment.</strong>"
msgstr "<strong>We'll be up in a moment.</strong>"

#: On screen: initializing
msgid "Initializing..."
msgstr "Initializing..."

#: On screen: initializing
msgid "Generating cryptographic identity."
msgstr "Generating cryptographic identity."

#: On screen: initializing
msgid "<strong>Please wait a few minutes.</strong>"
msgstr "<strong>Please wait a few minutes.</strong>"

#: On screen: connecting
msgid "Connecting..."
msgstr "Connecting..."

#: On screen: pairing
msgid "Pairing..."
msgstr "Pairing..."

#: On screen: unpaired
msgid "Pair with remote server"
msgstr "Pair with remote server"

#: On screen: unpaired
msgid "Scan"
msgstr "Scan"

#: On screen: pairing-error
msgid "Pairing failed"
msgstr "Pairing failed"

#: On screen: pairing-error
msgid "When attempting to pair, we experienced an error:"
msgstr "When attempting to pair, we experienced an error:"

#: On screen: pairing-scan
msgid "Scan QR code"
msgstr "Scan QR code"

#: On screen: pairing-scan
msgid "Please scan the pairing QR code you got from your remote server."
msgstr "Please scan the pairing QR code you got from your remote server."

#: On screen: maintenance
msgid "Maintenance Required"
msgstr "Maintenance Required"

#: On screen: maintenance
msgid "Please contact the operator."
msgstr "Please contact the operator."

#: On screen: action_required_maintenance
msgid "After you've completed all maintenance work, please touch the following button."
msgstr "After you've completed all maintenance work, please touch the following button."

#: On screen: action_required_maintenance
msgid "Restart machine"
msgstr "Restart machine"

#: On screen: terms
msgid "I agree"
msgstr "I agree"

#: On screen: trouble
msgid "Sorry, we are down for the moment."
msgstr "Sorry, we are down for the moment."

#: On screen: tx-not-seen
msgid "We're taking a look"
msgstr "We're taking a look"

#: On screen: tx-not-seen
msgid "We have your order, but haven't seen your deposit transaction yet. Check whether your wallet sent the coins for your transaction."
msgstr "We have your order, but haven't seen your deposit transaction yet. Check whether your wallet sent the coins for your transaction."

#: On screen: tx-not-seen
msgid "If you're sure your coins were sent, please contact the operator."
msgstr "If you're sure your coins were sent, please contact the operator."

#: On screen: fiat-error
msgid "Oops!"
msgstr "Oops!"

#: On screen: fiat-error
msgid "We're having some difficulties."
msgstr "We're having some difficulties."

#: On screen: fiat-error
msgid "Please contact the operator for more information."
msgstr "Please contact the operator for more information."

#: On screen: fiat-transaction-error
msgid "Please snap a photo of your receipt."
msgstr "Please snap a photo of your receipt."

#: On screen: fiat-transaction-error
msgid "Show receipt"
msgstr "Show receipt"

#: On screen: redeem-later
msgid "We're waiting for your deposit to confirm on the blockchain. You will soon receive a text message notifying you that your transaction has confirmed."
msgstr "We're waiting for your deposit to confirm on the blockchain. You will soon receive a text message notifying you that your transaction has confirmed."

#: On screen: redeem-later
msgid "When that happens, please come back to this machine and press the Redeem button."
msgstr "When that happens, please come back to this machine and press the Redeem button."

#: On screen: sanctions-failure
msgid "We are unable to process your transaction."
msgstr "We are unable to process your transaction."

#: On screen: id-verification-error
msgid "It's us, not you."
msgstr "It's us, not you."

#: On screen: id-verification-error
msgid "Our system experienced an error."
msgstr "Our system experienced an error."

#: On screen: id-verification-error
msgid "Please feel free to try again, or contact the operator."
msgstr "Please feel free to try again, or contact the operator."

#: On screen: fiat-receipt
msgid "Your Receipt"
msgstr "Your Receipt"

#: On screen: fiat-receipt
msgid "pending confirmation"
msgstr "pending confirmation"

#: On screen: fiat-receipt
msgid "Your coins were sent to:"
msgstr "Your coins were sent to:"

#: On screen: wrong-dispenser-currency
msgid "This machine does not handle the currency you requested."
msgstr "This machine does not handle the currency you requested."

#: On screen: wrong-dispenser-currency
msgid "Please cash out at a machine that handles your currency."
msgstr "Please cash out at a machine that handles your currency."

#: On screen: deposit-network-down
msgid "Network Down"
msgstr "Network Down"

#: On screen: deposit-network-down
msgid "Sorry, we're down for the moment."
msgstr "Sorry, we're down for the moment."

#: On screen: deposit-network-down
msgid "Please come back later."
msgstr "Please come back later."

#: On screen: id-code-failed
msgid "The code you entered did not match."
msgstr "The code you entered did not match."

#: On screen: unconfirmed-deposit
msgid "Almost there"
msgstr "Almost there"

#: On screen: unconfirmed-deposit
msgid "We see your transaction but we're still waiting for confirmation. This takes 10 minutes on average but can take up to an hour or two."
msgstr "We see your transaction but we're still waiting for confirmation. This takes 10 minutes on average but can take up to an hour or two."

#: On screen: unconfirmed-deposit
msgid "Please come back for your cash and press <strong>Redeem</strong> when you get our text message."
msgstr "Please come back for your cash and press <strong>Redeem</strong> when you get our text message."

#: On screen: unknown-email
msgid "We don't see any open orders associated with your email. If you have another email you may have used, you can try redeeming again with that email."
msgstr "We don't see any open orders associated with your email. If you have another email you may have used, you can try redeeming again with that email."

#: On screen: unknown-email
msgid "If you're sure you have an open order associated with this email, please contact the operator."
msgstr "If you're sure you have an open order associated with this email, please contact the operator."

#: On screen: unknown-phone-number
msgid "We don't see any open orders associated with your phone. If you have another phone you may have used, you can try redeeming again with that number."
msgstr "We don't see any open orders associated with your phone. If you have another phone you may have used, you can try redeeming again with that number."

#: On screen: unknown-phone-number
msgid "If you're sure you have an open order associated with this phone, please contact the operator."
msgstr "If you're sure you have an open order associated with this phone, please contact the operator."

#: On screen: locked
msgid "This Machine Is Locked"
msgstr "This Machine Is Locked"

#: On screen: locked
msgid "Please ask for assistance."
msgstr "Please ask for assistance."

#: On screen: pre-receipt
msgid "What next?"
msgstr "What next?"

#: On screen: pre-receipt
msgid "We weren't able to verify your phone number, so we may not be able to contact you when your cash is ready."
msgstr "We weren't able to verify your phone number, so we may not be able to contact you when your cash is ready."

#: On screen: pre-receipt
msgid "Please snap a photo of the next screen for your electronic receipt, then contact the operator."
msgstr "Please snap a photo of the next screen for your electronic receipt, then contact the operator."

#: On screen: wifi-failed
msgid "WiFi failed to connect..."
msgstr "WiFi failed to connect..."

#: On screen: wifi-failed
msgid "Please try the password again."
msgstr "Please try the password again."

#: On screen: us-ssn-permission
msgid "US SSN required"
msgstr "US SSN required"

#: On screen: us-ssn-permission
msgid "To proceed, we are required to ask you to type in your Social Security Number"
msgstr "To proceed, we are required to ask you to type in your Social Security Number"

#: On screen: us-ssn-permission
msgid "Type in SSN?"
msgstr "Type in SSN?"

#: On screen: us-ssn-permission
msgid "Yes, type in"
msgstr "Yes, type in"

#: On screen: register-us-ssn
msgid "Social security number"
msgstr "Social security number"

#: On screen: register-us-ssn
msgid "To proceed, please enter your social security number."
msgstr "To proceed, please enter your social security number."

#: On screen: photo-verification-failed
msgid "Our system indicated an identification problem."
msgstr "Our system indicated an identification problem."

#: On screen: blocked-customer
msgid "Please contact support"
msgstr "Please contact support"

#: On screen: blocked-customer
msgid "In order to process your transaction, we need to clarify some information about your account"
msgstr "In order to process your transaction, we need to clarify some information about your account"

#: On screen: verifying-id
msgid "Verifying identity..."
msgstr "Verifying identity..."

#: On screen: verifying-id
msgid "This could take a few seconds."
msgstr "This could take a few seconds."

#: On screen: verifying-photo
msgid "Verifying photo card..."
msgstr "Verifying photo card..."

#: On screen: verifying-facephoto
msgid "Verifying photo..."
msgstr "Verifying photo..."

#: On screen: wifi
msgid "Select a WiFi network"
msgstr "Select a WiFi network"

#: On screen: wifi
msgid "Only secured networks are shown."
msgstr "Only secured networks are shown."

#: On screen: wifi
msgid "Or connect Ethernet"
msgstr "Or connect Ethernet"

#: On screen: wifi
msgid "A wired connection is preferred for stability."
msgstr "A wired connection is preferred for stability."

#: On screen: wifi-password
msgid "WiFi password"
msgstr "WiFi password"

#: On screen: wifi-password
msgid "Connect"
msgstr "Connect"

#: On screen: withdraw_failure
msgid "We got this"
msgstr "We got this"

#: On screen: dynamic
msgid "This could take a few moments."
msgstr "This could take a few moments."

#: On screen: dynamic
msgid "Connected. Waiting for ticker."
msgstr "Connected. Waiting for ticker."

#: On screen: dynamic
msgid "More"
msgstr "More"

#: On screen: dynamic
msgid "Less"
msgstr "Less"

#: On screen: dynamic
msgid "Buy<br/>%s"
msgstr "Buy<br/>%s"

#: On screen: dynamic
msgid "Sell<br/>%s"
msgstr "Sell<br/>%s"

#: On screen: dynamic
msgid "Lamassu Cryptomat"
msgstr "Lamassu Cryptomat"

#: On screen: dynamic
msgid "MORE"
msgstr "MORE"

#: On screen: dynamic
msgid "Please come back in %s weeks"
msgstr "Please come back in %s weeks"

#: On screen: dynamic
msgid "Please come back in %s days and %s hours"
msgstr "Please come back in %s days and %s hours"

#: On screen: dynamic
msgid "Please come back in %s hours"
msgstr "Please come back in %s hours"

#: On screen: dynamic
msgid "for %s"
msgstr "for %s"

#: On screen: dynamic
msgid "You're connecting to the WiFi network %s"
msgstr "You're connecting to the WiFi network %s"

#: On screen: dynamic
msgid "Transaction Fee: %s"
msgstr "Transaction Fee: %s"

#: On screen: dynamic
msgid "You deposited %s"
msgstr "You deposited %s"

#: On screen: dynamic
msgid "You inserted a %s bill"
msgstr "You inserted a %s bill"

#: On screen: dynamic
msgid "Transaction limit reached."
msgstr "Transaction limit reached."

#: On screen: dynamic
msgid "We're a little low on crypto."
msgstr "We're a little low on crypto."

#: On screen: dynamic
msgid "Please insert %s or less."
msgstr "Please insert %s or less."

#: On screen: dynamic
msgid "Minimum first bill is %s."
msgstr "Minimum first bill is %s."

#: On screen: dynamic
msgid "Processing %s ..."
msgstr "Processing %s ..."

#: On screen: dynamic
msgid "Transaction limit reached"
msgstr "Transaction limit reached"

#: On screen: dynamic
msgid "Error in validation"
msgstr "Error in validation"

#: On screen: dynamic
msgid "Due to local regulations, you've reached your transaction limit. Please contact us if you'd like to raise your limit."
msgstr "Due to local regulations, you've reached your transaction limit. Please contact us if you'd like to raise your limit."

#: On screen: dynamic
msgid "Scan your <br/> %s address"
msgstr "Scan your <br/> %s address"

#: On screen: dynamic
msgid "Please scan the QR code <br/> to send us your %s."
msgstr "Please scan the QR code <br/> to send us your %s."

#: On screen: dynamic
msgid "Have you sent the %s yet?"
msgstr "Have you sent the %s yet?"

#: On screen: dynamic
msgid "Scan your %s address"
msgstr "Scan your %s address"

#: On screen: dynamic
msgid "Invalid %s address"
msgstr "Invalid %s address"

#: On screen: dynamic
msgid "Transaction limit reached, please cash out"
msgstr "Transaction limit reached, please cash out"

#: On screen: dynamic
msgid "You'll be sending %s %s"
msgstr "You'll be sending %s %s"

#: On screen: dynamic
msgid "Discount added (%s off commissions)"
msgstr "Discount added (%s off commissions)"

#: On screen: dynamic
msgid "An error occurred, try again."
msgstr "An error occurred, try again."

#: On screen: coins
msgid "Bitcoin"
msgstr "Bitcoin"

#: On screen: coins
msgid "Ethereum"
msgstr "Ethereum"

#: On screen: coins
msgid "Zcash"
msgstr "Zcash"

#: On screen: coins
msgid "Litecoin"
msgstr "Litecoin"

#: On screen: coins
msgid "Dash"
msgstr "Dash"

#: On screen: coins
msgid "Bitcoin Cash"
msgstr "Bitcoin Cash"
<|MERGE_RESOLUTION|>--- conflicted
+++ resolved
@@ -562,13 +562,10 @@
 msgid "Enter a different code"
 msgstr "Enter a different code"
 
-<<<<<<< HEAD
 #: On screen: recycler-continue
 msgid "Depositing bills..."
 msgstr "Depositing bills..."
 
-=======
->>>>>>> e2745be1
 #: On screen: register-phone
 msgid "Phone Number"
 msgstr "Phone Number"
