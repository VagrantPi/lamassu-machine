#!/bin/bash
set -e

MACHINE=$1
TAG=$2
PRINTER=$3

if [ -z $1 ] || [ -z $2 ]; then
  echo 'usage: install_script <machine> <version> [printer]'
  echo 'machines: "gaia" or "sintra"'
  echo 'version: git tag'
  echo 'printer [optional]: "nippon" or "zebra"'
  exit 1
fi

if [ "$MACHINE" != "gaia" ] && [ "$MACHINE" != "sintra" ]; then
  echo 'Install script expects "gaia" or "sintra" as machine parameter'
  exit 1
fi

if [ -z $3 ]; then
  PRINTER='None'
fi

if [ "$PRINTER" != "None" ] && [ "$PRINTER" != "zebra" ] && [ "$PRINTER" != "nippon" ]; then
<<<<<<< HEAD
  echo 'Install script expects "Zebra" or "Nippon" as printer parameter'
  exit 1
fi

if [ "$PRINTER" == "Nippon" ]; then
=======
  echo 'Install script expects "zebra" or "nippon" as printer parameter'
  exit 1
fi

if [ "$PRINTER" == "nippon" ]; then
>>>>>>> f75f175b
  PRINTER='Nippon-2511D-2'
fi

if [ "$PRINTER" == "zebra" ]; then
  PRINTER='Zebra-KR-403'
fi

sudo apt update && sudo apt full-upgrade -y

# install dependencies
sudo apt install build-essential chromium curl git supervisor yasm -y

curl -sL https://deb.nodesource.com/setup_8.x | sed 's/DISTRO=\$(lsb_release -c -s)/DISTRO=stretch/g' > setup_8.x.sh

sudo -E bash setup_8.x.sh
sudo apt install nodejs -y

git clone https://github.com/lamassu/lamassu-led
git clone https://github.com/lamassu/lamassu-machine -b $TAG

# install lamassu-led
cd lamassu-led
sed -i 's/spidev1\.0/spidev2\.0/g' main.c
gcc *.c -Wall -O2 -lm -o leds
sudo mv leds /opt

cd .. && rm -rf lamassu-led && cd lamassu-machine

# scanner libs
curl -sS https://ssubucket.ams3.digitaloceanspaces.com/barcodescannerlibs.txz | xzcat | sudo tar -x -C /usr/local/lib --strip-components=2 barcodescannerlibs/amd64/libBarcodeScanner.a

# install dependencies
npm install --production
npm i @joepie91/v4l2camera@1.0.5
mv node_modules/@joepie91/v4l2camera node_modules/

# device config
cp hardware/codebase/upboard/$MACHINE/device_config.json ./

# config printer
sudo sed -i 's/Nippon-2511D-2/'"$PRINTER"'/g' ./device_config.json

# Certs and licenses
curl -sS https://ssubucket.ams3.digitaloceanspaces.com/ssuboard/licenses-2018.12.28.json.xz.gpg | gpg --batch --passphrase $GPG_PASSWORD --decrypt | xz -dc > licenses.json
sudo mkdir -p /opt/certs
curl -sS https://ssubucket.ams3.digitaloceanspaces.com/ssuboard/certs-2018.12.28.tar.xz | sudo tar -xJ -C /opt/certs

curl -sS https://ssubucket.ams3.digitaloceanspaces.com/ssuboard/fonts-2019.11.26.tar.xz | sudo tar -xJ -C ui/

# final machine path
cd .. && sudo mv lamassu-machine /opt

# Autologin
cat > sddm.conf << EOL
[Autologin]
User=ubilinux
Session=lxqt.desktop

[X11]
ServerArguments=-nolisten tcp -nocursor
EOL

sudo mv sddm.conf /etc/

# Disable screensaver and power saver
cat > .xsessionrc << EOL
xset s off
xset s noblank
xset -dpms
EOL

# Supervisor config files
sudo cp -r /opt/lamassu-machine/hardware/system/upboard/$MACHINE/supervisor/conf.d/ /etc/supervisor/
sudo sed -i 's/user=machine/user=ubilinux/g' /etc/supervisor/conf.d/lamassu-browser.conf

# Udev config files
sudo cp -r /opt/lamassu-machine/hardware/system/upboard/$MACHINE/udev/* /etc/udev/rules.d/

# change password
echo ubilinux:$USER_PASSWORD | sudo chpasswd

# remove system tray
sudo apt-get purge lxqt-panel cmst xscreensaver -y

# make systemctl handling supervisor
sudo systemctl enable supervisor

# change grub timeout
sudo sed -i 's/GRUB_TIMEOUT=5/GRUB_TIMEOUT=0/g' /etc/default/grub
sudo update-grub

sudo reboot<|MERGE_RESOLUTION|>--- conflicted
+++ resolved
@@ -23,19 +23,11 @@
 fi
 
 if [ "$PRINTER" != "None" ] && [ "$PRINTER" != "zebra" ] && [ "$PRINTER" != "nippon" ]; then
-<<<<<<< HEAD
-  echo 'Install script expects "Zebra" or "Nippon" as printer parameter'
-  exit 1
-fi
-
-if [ "$PRINTER" == "Nippon" ]; then
-=======
   echo 'Install script expects "zebra" or "nippon" as printer parameter'
   exit 1
 fi
 
 if [ "$PRINTER" == "nippon" ]; then
->>>>>>> f75f175b
   PRINTER='Nippon-2511D-2'
 fi
 
