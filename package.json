--- conflicted
+++ resolved
@@ -1,10 +1,6 @@
 {
   "name": "lamassu-machine",
-<<<<<<< HEAD
-  "version": "0.2.15",
-=======
   "version": "0.2.18",
->>>>>>> 203ce71f
   "dependencies": {
     "async": "~0.2.9",
     "bitcoin-address": "~0.1.0",
